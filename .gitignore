--- conflicted
+++ resolved
@@ -1,10 +1,6 @@
 /node_modules/
 /.idea/
 .eslintcache
-<<<<<<< HEAD
 .vscode
 .DS_Store
-=======
-.DS_Store
-/tmp
->>>>>>> 4368c6f2
+/tmp