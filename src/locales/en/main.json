{
  "APY": "APY",
  "TVL": "TVL",
  "BuyBack": "Daily Buyback",
  "DEPOSITED": "DEPOSITED",
  "WALLET": "WALLET",
  "STAKED-IN": "STAKED IN",
  "Platform": "PLATFORM: ",
  "Chain": "CHAIN: ",
  "BOOST": "Boost",
  "Tokens": "Tokens",
  "Logos": "Logos",
  "Header-Home": "Home",
  "Header-Explore": "Explore",
  "Header-Nfts": "Avatars",
  "Header-Vote": "Vote",
  "Header-Stats": "Stats",
  "Header-Docs": "Docs",
  "Header-Blog": "Blog",
  "Header-Buy": "Buy",
  "Footer-Forum": "Forum",
  "Footer-Audit": "Audit",
  "Footer-MediaKit": "Media Kit",
  "Portfolio-Portfolio": "Portfolio",
  "Portfolio-BalanceShow": "Show Balance",
  "Portfolio-BalanceHide": "Hide Balance",
  "Portfolio-Deposited": "Deposited",
  "Portfolio-YieldTot": "Total yield",
  "Portfolio-YieldDay": "Daily yield",
  "Portfolio-YieldMnth": "Monthly yield",
  "PortfolioItem-Balance": "Balance",
  "PortfolioItem-Deposits": "Deposits",
  "PortfolioItem-Yield": "Yield",
  "VaultState-Inactive": "Inactive",
  "VaultState-InactiveDescrp": "The vault has reached its end of life. It operates no longer and will not return to activity. This can happen for a number of reasons, including the underlying platform having stopped rewards, or a security concern having arisen. Please withdraw your funds.",
  "VaultState-Paused": "Paused",
  "VaultState-PausedDescrp": "The vault is paused, probably only temporarily. It won’t earn rewards as long as it remains inactive. This usually happens when Beefy is working on an upgrade or an action to be taken by the underlying platform. In such cases, the vault typically returns to normal functioning within a few days.",
  "VaultState-DepositPaused": "Deposits Paused",
  "VaultState-DepositPausedDescrp": "The vault is not accepting new deposits, probably only temporarily. It is still earning yield for current depositors.",
  "Vaults-Title": "Vaults",
  "Vaults-TVL": "TVL:",
  "Vaults-LoadingData": "Loading data from the blockchain...",
  "Filter-DropdwnDflt": "All",
  "Filter-AsstSingle": "Single assets",
  "Filter-LPS": "LPs",
  "Filter-AllVaults": "All Vaults",
  "Filter-MyVaults": "My Vaults",
  "Filter-Eligible": "Eligible Vaults",
  "Filter-Categories": "Categories",
  "Filter-CatgryAll": "All",
  "Filter-CatgryStabl": "Stablecoins",
  "Filter-CatgryBlue": "Blue Chips",
  "Filter-CatgryBeefy": "Beefy Vaults",
  "Filter-CatgryLowRsk": "Low Risk",
  "Filter-CatgryFeatured": "Featured",
  "Filter-Search": "Search...",
  "Filter-Sort": "Sort by:",
  "Filter-SortDflt": "Date",
  "Filter-SortSafety": "Safety",
  "Filter-SortDeposit": "Deposit",
  "Filter-Btn": "Filter",
  "Filter-HideZero": "Hide Zero balances",
  "Filter-Retired": "Retired vaults",
  "Filter-Deposited": "Deposited vaults",
  "Filter-Boost": "🔥 Boost",
  "Filter-Moonpot": "Moonpot",
  "Filter-LaCucina": "LaCucina",
  "Filter-Platform": "Platform:",
  "Filter-Type": "Vault type:",
  "Filter-Blockchn": "Blockchain:",
  "Filter-BlockchnMultiple": "Multiple Selected",
  "Filter-Showing": "Showing {{number}}/{{count}}",
  "Filter-Reset": "Clear All",
  "Filter-Apply": "Apply Filters",
  "Filter-ShowingVaults": "Showing {{number}} vaults",
  "Filter-LoadingSearch": "loading...",
  "EmptyStates-OhSnap": "Oh Snap!",
  "EmptyStates-NoDeposited": "You haven’t deposited in any vaults.",
  "EmptyStates-NoConnected": "You haven’t connected your wallet.",
  "EmptyStates-Browse": "Browse Vaults",
  "EmptyStates-Connect": "Connect Wallet",
  "VaultTag-LowRisk": "Low Risk",
  "VaultTag-New": "New",
  "VaultTag-Paused": "Deposits Paused",
  "VaultTag-Inactive": "Inactive",
  "VaultTag-Bluechip": "Blue chip",
  "VaultTag-Boost": "🔥 Boost",
  "VaultTag-Moonpot": "Moonpot",
  "VaultTag-LaCucina": "LaCucina",
  "Vault-Daily": "DAILY",
  "Vault-Breakdown-DailyAPY": "Daily APY",
  "Vault-Chart": "Week's APY",
  "Vault-GetData": "Getting vault data...",
  "Vault-GoBack": "Back to Explore",
  "Vault-vault": "vault",
  "Vault-network": "network",
  "Vault-platform": "Platform",
  "Vault-deposited": "Your Deposit",
  "Vault-LastHarvest": "Last harvest",
  "Vault-Breakdown-VaultApr": "Vault APR",
  "Vault-Breakdown-VaultAprDaily": "Vault Daily APR",
  "Vault-Breakdown-TradingApr": "Trading APR",
  "Vault-Breakdown-BoostApr": "Boost APR",
  "Vault-Breakdown-VaultDaily": "Vault Daily",
  "Vault-Breakdown-TradingDaily": "Trading Daily",
  "Vault-Breakdown-BoostDaily": "Boost Daily",
  "Vault-ApproveMsg": "Approval transaction happens once per vault.",
  "Vault-TxnConfirm": "Confirm wallet transaction to complete {{type}}.",
  "Vault-Wallet": "Wallet:",
  "Vault-Deposited": "Deposited:",
  "Vault-Strategy": "Strategy",
  "Vault-ApyBreakdown": "APY breakdown",
  "Vault-ApyTotal": "TOTAL APY",
  "Vault-VaultApr": "Vault APR",
  "Vault-AprTrading": "Trading APR",
  "Vault-AprBoost": "Boost APR",
  "Vault-Auditd": "Audited",
  "Vault-AuditdCommunity": "Community Audit",
  "Vault-Open": "Open Vault",
  "Vault-Open-Pool": "Open Pool",
  "Vault-Rewards": "REWARDS",
  "Vault-rewards": "Rewards",
  "Vault-BoostedBy": "Boosted By",
  "Pool-Apr": "Pool APR",
  "Pool-AprDaily": "Pool Daily APR",
  "Network-Change": "Switch to {{network}} network",
  "Network-ConnectWallet": "Connect Wallet",
  "Network-Unsupported": "Unsupported Chain",
  "Deposit-Disabled": "Deposits disabled",
  "Deposit-Withdraw": "Deposit / Withdraw",
  "Deposit-noun": "deposit",
  "Mint-noun": "mint",
  "Stake-noun": "stake",
  "Unstake-noun": "unstake",
  "Claim-noun": "claim rewards",
  "ClaimRewards-noun": "Claim Rewards",
  "Claim-Withdraw-noun": "claim & withdraw",
  "Claim-Unstake-noun": "claim & unstake",
  "Deposit-Noun": "Deposit",
  "Deposit-Verb": "Deposit",
  "Deposit-All": "Deposit All",
  "Zap-Estimating": "Loading zap estimation...",
  "Deposit-Done": "Deposit Confirmed",
  "Withdraw-noun": "withdrawal",
  "Withdraw-Noun": "Withdrawal",
  "Withdraw-Verb": "Withdraw",
  "Withdraw-All": "Withdraw All",
  "Withdraw-Done": "Withdraw Success",
  "Fee-Holder": "BIFI stakers",
  "Fee-Treasury": "Beefy Treasury",
  "Fee-Developers": "Vault Developers",
  "Fee-HarvestFee": "Harvest Fee",
  "Fee-TotalFee": "Total Performance Fee",
  "Fee-Title": "Beefy Fees",
  "Zap-Promotion": "{{action}} your LP or️ ZAP⚡ in {{token1}} or {{token2}}",
  "Zap-Title": "Zap Transaction",
  "Zap-Step-Deposit-1": "To balance a liquidity pair, swap {{valueFrom}} {{tokenFrom}} for {{valueTo}} {{tokenTo}} (±{{slippageTolerancePercentage}}% slippage and deposit fee, if any)",
  "Zap-Step-Deposit-2": "Add liquidity to receive {{lpToken}}",
  "Zap-Step-Deposit-3": "Deposit received {{lpToken}} into Beefy vault",
  "Zap-Step-Deposit-4": "Return unused trace amounts of {{token0}} and {{token1}} to your wallet",
  "Zap-Step-Withdraw-1": "Redeem {{mooToken}} token for {{lpToken}}",
  "Zap-Step-Withdraw-2": "Remove liquidity from {{lpToken}} to receive {{token0}} and {{token1}}",
  "Zap-Step-Withdraw-3": "Swap estimated {{valueFrom}} {{tokenFrom}} for {{valueTo}} {{tokenTo}} (±{{slippageTolerancePercentage}}% slippage and withdrawal fee, if any)",
  "Zap-Step-Withdraw-4": "Transfer estimated {{balance}} {{token}} to your wallet",
  "Fee-Tagline": "You earn what you stake",
  "Fee-DepositAmt": "{{amt}} deposit fee",
  "Fee-DepositTrgt": "Sent to the farmed platform, not Beefy",
  "Fee-WithdrawAmt": "{{amt}} withdrawal fee",
  "Fee-WithdrawTrgt": "Distributed among vault participants. Protects users.",
  "Fee-Perform": "{{amt}} ongoing performance fee",
  "Fee-PerformHodler": "{{amt}}\tBeefy holders",
  "Fee-PerformTreas": "{{amt}}\tBeefy treasury",
  "Fee-PerformStrat": "{{amt}}\tvault developers",
  "Fee-Deposit": "Deposit fee",
  "Fee-Withdraw": "Withdrawal fee",
  "Fee-Performance": "Performance Fee",
  "Fee-PerformExt": "Performance fees are already subtracted from the displayed APY.",
  "Fee-Transaction": "Estimated Transaction Cost",
  "Boost-Noun": "Boost",
  "Boost-Expired": "Expired",
  "Boost-Stake": "Stake Your {{mooToken}}",
  "Boost-Unstake": "Unstake Your {{mooToken}}",
  "Boost-WhatIs": "What's a Boost?",
  "Boost-Explain": "When you deposit in a Beefy vault, you receive a 'receipt' token prefixed with 'moo' in your wallet. When a Boost is available, you may stake that token here to receive the extra earnings benefit.",
  "Boost-Balance": "{{mooToken}} balance",
  "Boost-Balance-Staked": "Staked {{mooToken}}",
  "Boost-Rewards": "Rewards",
  "Boost-Button-Vault": "BOOST",
  "Boost-Button-Withdraw": "Claim Rewards",
  "Boost-Button-Claim": "Claim & Unestake",
  "Boost-Button-Unestake": "Unstake",
  "Boost-Ends": "Ends",
  "Claim-And-Withdraw": "Claim & Withdraw",
  "Boost-Button-Claim-Unstake": "Claim & Unstake",
  "Transact-Max": "Max",
  "Transact-BuyTkn": "Buy Token",
  "Transact-AddLiquidity": "Add Liquidity",
  "Transactn-EnRoute": "Funds are on the way",
  "Transactn-View": "View on Explorer",
  "Transactn-CloseDialog": "Close Dialog",
  "Transactn-GoPortfolio": "Go to my portfolio",
  "Transactn-Error": "Transaction Error",
  "Error": "Error: ",
  "Transactn-Close": "Close",
  "Transactn-ConfirmPending": "Confirmation Pending",
  "Transactn-Wait": "Waiting for network to confirm transaction",
  "Transactn-Confirmed": "Transactions Confirmed",
  "Transactn-Success": "You have successfully deposited {{amount}} {{token}} in the Vault.",
  "Transactn-Success-Bst": "You have successfully deposited {{amount}} {{token}} in the vault Boost",
  "Transactn-Withdrawal": "You have successfully withdrawn {{amount}} {{token}} from the Vault.",
  "Transactn-Claimed": "You have successfully claimed {{amount}} {{token}} from boost vault",
  "Transactn-Minted": "You successfully minted {{amount}} {{token}}",
  "Transactn-Bought": "You successfully bought {{amount}} {{token}}",
  "Transactn-Burned": "You have successfully withdrawn {{amount}} {{token}}",
  "Transactn-ViewTrnsactn": "View transaction",
  "Transactn-Withdrawal-Boost": "You have successfully withdrawn {{amount}} {{token}} in the vault Boost.",
  "Remember": "Remember: ",
  "Remember-Msg": "mooTokens are the interest-bearing, tokenized proof of your deposit. You will need them to withdraw your funds. Losing ownership of your mooTokens will mean you lose ownership of your deposit.",
  "Remember-Msg-Bst": "Your mooTokens will continue generating interest, and you will earn extra tokens on top of them.",
  "Graph-RateHist": "Historical rate",
  "Graph-Price": "Price",
  "Graph-1Day": "1D",
  "Graph-1Week": "1W",
  "Graph-1Month": "1M",
  "Graph-1Year": "1Y",
  "Graph-PriceTkn": "Token Price",
  "Safety-Score": "SAFETY SCORE",
  "Safety-Score1": "Safety Score",
  "Safety-ScoreWhat": "The Beefy Safety Score",
  "Safety-ScoreExpl": "The Safety Score is computed by Beefy’s developers when assessing a vault. No score can capture risk levels perfectly, but Beefy finds it a useful gauge in making decisions. The Safety Score ranks a vault from 0 to 10, worst to best.",
  "Safety-HowCalc": "How is it calculated?",
  "Safety-Meaning": "What does this mean?",
  "Safety-HigherSafer": "The higher the Beefy Safety Score, the safer your investment.",
  "Safety-BeefySecure": "Your funds stay secure on Beefy.Finance. The team puts a lot of effort into checking vaults added. Each vault also has a panic facility to pause activity to protect user funds at short notice if the need arises, or even suspicious activity identified.",
  "Strat-Address": "Strategy address",
  "Strat-AddressVault": "Vault address",
  "Token-Detail": "Asset details",
  "Token-Site": "Website",
  "Token-Contract": "Token Contract",
  "Token-NoDescrip": "No token description available.",
  "Gov-Pool": "Earnings Pool",
  "Gov-Learn": "Learn More",
  "Gov-Info1": "By staking your $BIFI in our BIFI Earnings Pool, you can share in the platform's profits and earn tasty ",
  "Gov-Info2": " rewards. Your APY is proportional to the revenue generated by Beefy Vaults, which we then use to purchase ",
  "Gov-Info3": " and reward directly to you. There's no need to unstake to take part in governance, making it the best way to make your Beefy voice heard and earn at the same time.",
  "Gov-How": "HOW IT WORKS",
  "Stake-Staked": "Staked",
  "Stake-Rewards": "Rewards",
  "Stake-APR": "APR",
  "Stake-Modal-Title": "Stake your MooTokens",
  "Unstake-Modal-Title": "Unstake your MooTokens",
  "Stake-Balance": "Balance",
  "Stake-Button-Stake": "Stake",
  "Stake-Button-Unstake": "Unstake",
  "Stake-Button-ClaimRewards": "Claim Rewards",
  "Stake-Label-Available": "Available",
  "Stake-Label-Staked": "Staked",
  "Stake-Button-ConfirmStaking": "Boost Vault",
  "Stake-Button-ConfirmUnstaking": "Confirm Unstaking",
  "Stake-Done": "Boost Success",
  "Unstake-Done": "Unstake Confirmed",
  "Claim-Done": "Rewards Claimed",
  "Mint-Done": "Mint Confirmed",
  "Burn-Done": "Burn Confirmed",
  "Exit-Done": "Claim and Unstake Confirmed",
  "Exit-Noun": "claim and unstake",
  "Claim-Withdraw-Done": "Claim & Withdraw Confirmed",
  "Claim-Unstake-Done": "Claim & Unstake Confirmed",
  "Total-Value-Locked": "Total value locked",
  "Page-Not-Found": "Unfortunately, it seems the Beefy Cow has mooooved the page you're looking for",
  "Your-Pool-%": "Your pool %",
  "Receipt-Balance": "Receipt balance",
  "View-All": "View all Vaults",
  "QiDao-Title": "Lend & Borrow",
  "QiDao-Content": "Use your mooTokens as collateral with Mai.finance and mint MAI with just a 0.5% repayment fee. Note that all loans are subject to liquidation risk.",
  "QiDao-Btn": "Lend {{mooToken}}",
  "Insurance-Title": "Insure your deposit",
  "Insurance-SubTitle": "Insurace.io",
  "Insurance-Content": "InsurAce.io is a decentralized, multi-chain insurance protocol that protects users against smart contracts risk. Guarantee your deposits in return for a fee.",
  "Insurance-Btn": "Insure Vaults",
  "Moonpot-Title": "Win {{name}} & earn interest",
  "Moonpot-Stake": "Stake {{name}}",
  "Moonpot-Content": "Moonpot is our win-win savings game. Deposit your crypto into a Moonpot, earn interest & enter a prize draw at the same time.",
  "Moonpot-Btn": "Play with Moonpot",
  "LaCucina-Content": "Earn additional rewards for your existing staking at LaCucina. Use NFTs with special powers to increase your DeFi rewards even further.",
  "LaCucina-Content1": "Connect & Collect: Connect your wallet and start earning. No additional staking required.",
  "LaCucina-Btn": "Claim LAC",
  "LaCucina-Ends": "ENDS",
  "LaCucina-Apr": "APR",
  "LaCucina-Earn": "EARN",
  "Spirit-Title": "Mint binSPIRIT",
  "Spirit-Content": "Lock your SPIRIT to get binSPIRIT and earn in our vault.",
  "Spirit-From": "FROM: ",
  "Spirit-To": "TO: ",
  "Spirit-Wallet": "Wallet: ",
  "Spirit-Btn": "Get binSPIRIT",
  "Spirit-Reminder": "NOTE: Each binSPIRIT is backed by 1 SPIRIT. If the market price of 1 binSPIRIT is 1% or more beneath 1 SPIRIT, Beefy will purchase binSPIRIT from the open market instead of minting.",
  "Spirit-Minimum": "{{input}} (minimum)",
  "beFtm-Title": "Mint beFTM",
  "beFtm-Content": "Lock your FTM to get beFTM and earn in our vault.",
  "beFtm-Reminder": "NOTE: Each beFTM is backed by 1 FTM. If the market price of 1 beFTM is 1% or more beneath 1 FTM, Beefy will purchase the beFTM from the open market instead of minting.",
  "beFtm-From": "FROM: ",
  "beFtm-To": "TO: ",
  "beFtm-Wallet": "Wallet: ",
  "beFtm-Btn": "Get beFTM",
  "beFTM-Minimum": "{{input}} (minimum)",
  "Avatars-Available": "{{number}} Available",
  "Avatars-Minted": "{{number}} / 8000 Minted",
  "Avatars-About-Title": "About Beefy Avatars collection",
  "Avatars-About-Content": "  Lorem ipsum dolor sit, amet consectetur adipisicing elit. Nostrum, corrupti? Eos non provident odit, error ipsam quisquam dignissimos. Ipsum, culpa.",
  "Avatars-Btn-Mint": "Mint",
  "Avatars-Btn-More": "Moore...",
  "Avatars-Generated-Title": "Generated avatars by number of traits in this collection",
  "Avatars-Trait": "{{number}} Trait",
  "Avatars-Generated": "Generated ",
  "Avatars-Percent": "or ",
  "NetworkStatus-Title-OK": "All data successfully loaded",
  "NetworkStatus-Title-Loading": "Fetching data",
  "NetworkStatus-Title-RpcError": "RPC Errors",
  "NetworkStatus-HelpText-Error": "Some data may display incorrectly",
  "NetworkStatus-RpcError": "{{chain}} RPC failed",
  "NetworkStatus-BeefyError": "Beefy API failed",
  "Nexus-SubTitle": "Nexus Mutual",
  "Nexus-Title": "Cover your deposit",
  "Nexus-Content": "Nexus Mutual is a blockchain-based alternative to traditional insurance. Become a mutual member to purchase comprehensive coverage for your Beefy positions.",
  "Nexus-Btn": "Cover Vaults",
  "beFTM-description": "beFTM simply means Beefy Escrowed Fantom. The token is pegged to FTM and can be staked on the Beefy platform and farms on major DEXs. beFTM gives stakers access to maximized validator rewards that typically aren’t available to the individual investor without locking FTM for 1 year.",
<<<<<<< HEAD
  "bejoe-mint": "Mint",
  "bejoe-burn": "Burn",
  "bejoe-mint-Content": "Mint beJOE by depositing JOE. beJOE can be staked into Beefy Vault or Rewards Pool. beJOE can be exchanged back to JOE when there is a supply in our reserves.",
  "bejoe-burn-Content": "Burn beJOE for JOE when there is JOE in reserves. Our reserves increase when users deposit JOE for beJOE. ",
  "bejoe-action": "{{action}} beJOE",
  "bejoe-reserves": "JOE RESERVES: ",
  "bejoe-noreserves": "Insufficient JOE available in reserves.",
  "from": "FROM: ",
  "to": "TO: ",
  "wallet": "WALLET: "
=======
  "beJOE-description": "beJOE simply means Beefy Escrowed JOE. The token is pegged to JOE and can be staked on the Beefy platform and farms on major DEXs. beJOE gives stakers access to maximized validator rewards that typically aren’t available to the individual investor without locking JOE for 1 year.",
  "BrandAssets-Asset-Primary": "Primary",
  "BrandAssets-Asset-PrimaryLight": "Primary - Light",
  "BrandAssets-Asset-MonoDark": "Mono - Dark",
  "BrandAssets-Asset-MonoLight": "Mono - Light",
  "BrandAssets-Asset-Autocompounding": "Autocompounding",
  "BrandAssets-Asset-AutocompoundingWhite": "Autocompounding - White",
  "BrandAssets-Asset-BeefyQRCode": "Beefy.com QR Code",
  "BrandAssets-Asset-Bifi": "BIFI",
  "BrandAssets-Asset-beFTM": "beFTM",
  "BrandAssets-Asset-binSPIRIT": "binSPIRIT",
  "BrandAssets-Asset-binSPIRITLP": "binSPIRIT LP",
  "BrandAssets-Asset-beJOE": "beJOE",
  "BrandAssets-Download-SVG": "Download SVG",
  "BrandAssets-Download-PNG": "Download PNG"
>>>>>>> 18987205
}<|MERGE_RESOLUTION|>--- conflicted
+++ resolved
@@ -325,7 +325,6 @@
   "Nexus-Content": "Nexus Mutual is a blockchain-based alternative to traditional insurance. Become a mutual member to purchase comprehensive coverage for your Beefy positions.",
   "Nexus-Btn": "Cover Vaults",
   "beFTM-description": "beFTM simply means Beefy Escrowed Fantom. The token is pegged to FTM and can be staked on the Beefy platform and farms on major DEXs. beFTM gives stakers access to maximized validator rewards that typically aren’t available to the individual investor without locking FTM for 1 year.",
-<<<<<<< HEAD
   "bejoe-mint": "Mint",
   "bejoe-burn": "Burn",
   "bejoe-mint-Content": "Mint beJOE by depositing JOE. beJOE can be staked into Beefy Vault or Rewards Pool. beJOE can be exchanged back to JOE when there is a supply in our reserves.",
@@ -335,8 +334,7 @@
   "bejoe-noreserves": "Insufficient JOE available in reserves.",
   "from": "FROM: ",
   "to": "TO: ",
-  "wallet": "WALLET: "
-=======
+  "wallet": "WALLET: ",
   "beJOE-description": "beJOE simply means Beefy Escrowed JOE. The token is pegged to JOE and can be staked on the Beefy platform and farms on major DEXs. beJOE gives stakers access to maximized validator rewards that typically aren’t available to the individual investor without locking JOE for 1 year.",
   "BrandAssets-Asset-Primary": "Primary",
   "BrandAssets-Asset-PrimaryLight": "Primary - Light",
@@ -352,5 +350,4 @@
   "BrandAssets-Asset-beJOE": "beJOE",
   "BrandAssets-Download-SVG": "Download SVG",
   "BrandAssets-Download-PNG": "Download PNG"
->>>>>>> 18987205
 }