[
  {
<<<<<<< HEAD
    "id": "uniswap-cow-arb-eusd-usdc-rp",
    "name": "eUSD-USDC Reward Pool",
    "type": "gov",
    "version": 2,
    "token": "cowUniswapArbeUSD-USDC",
    "tokenAddress": "0xEEA4114Ab4FCb82a28c514e21d656Ca78D75b1A9",
    "tokenDecimals": 18,
    "earnedTokens": ["ARB"],
    "earnedTokenAddresses": ["0x912CE59144191C1204E64559FE8253a0e49E6548"],
    "earnedOracleIds": ["ARB"],
    "earnedTokenDecimals": [18],
    "earnedToken": "rCowUniswapArbeUSD-USDC",
    "earnContractAddress": "0xcb304759697fdabb3b9699161e8bA204Ac3DfF33",
    "oracle": "lps",
    "oracleId": "uniswap-cow-arb-eusd-usdc",
    "status": "active",
    "createdAt": 1718889726,
    "platformId": "beefy",
    "assets": ["eUSD", "USDC"],
    "risks": [
      "COMPLEXITY_LOW",
      "BATTLE_TESTED",
      "IL_NONE",
      "MCAP_MEDIUM",
      "AUDIT",
      "CONTRACTS_VERIFIED"
    ],
    "strategyTypeId": "pool",
    "network": "arbitrum",
    "addLiquidityUrl": "https://app.beefy.com/vault/uniswap-cow-arb-eusd-usdc",
    "zaps": [
      {
        "strategyId": "gov-composer"
=======
    "id": "pendle-arb-dusdc-26sep24",
    "name": "USDC (Dolomite) 26Sep24",
    "token": "USDC (Dolomite) 26Sep24",
    "tokenAddress": "0x2fB73D98B1D60B35FD12508933578098f352cE7e",
    "tokenDecimals": 18,
    "tokenProviderId": "pendle",
    "earnedToken": "mooPenpie-dUSDC_26SEP24",
    "earnedTokenAddress": "0xf8934BDFe5424D3e8101A73dBAb30f73335106Ea",
    "earnContractAddress": "0xf8934BDFe5424D3e8101A73dBAb30f73335106Ea",
    "oracle": "lps",
    "oracleId": "pendle-arb-dusdc-26sep24",
    "status": "active",
    "createdAt": 1719221816,
    "platformId": "magpie",
    "assets": ["USDC"],
    "migrationIds": [],
    "risks": ["COMPLEXITY_LOW", "IL_NONE", "MCAP_MEDIUM", "AUDIT", "CONTRACTS_VERIFIED"],
    "strategyTypeId": "multi-lp",
    "addLiquidityUrl": "https://app.pendle.finance/trade/pools/0x2fB73D98B1D60B35FD12508933578098f352cE7e/zap/in?chain=arbitrum",
    "removeLiquidityUrl": "https://app.pendle.finance/trade/pools/0x2fB73D98B1D60B35FD12508933578098f352cE7e/zap/out?chain=arbitrum",
    "network": "arbitrum"
  },
  {
    "id": "pendle-arb-seth-rseth-26sep24",
    "name": "ETH (rsETHSilo) 26Sep24",
    "token": "ETH (rsETHSilo) 26Sep24",
    "tokenAddress": "0x2aD746fa3faA0AD586021a633d10F4E2785A0349",
    "tokenDecimals": 18,
    "tokenProviderId": "pendle",
    "earnedToken": "mooPenpie-rsETH_eETHSilo_26SEP24",
    "earnedTokenAddress": "0xa47D338061c499DBF8dd93a857828762b594d543",
    "earnContractAddress": "0xa47D338061c499DBF8dd93a857828762b594d543",
    "oracle": "lps",
    "oracleId": "pendle-arb-seth-rseth-26sep24",
    "status": "active",
    "createdAt": 1719221758,
    "platformId": "magpie",
    "assets": ["ETH"],
    "migrationIds": [],
    "risks": ["COMPLEXITY_LOW", "IL_NONE", "MCAP_MEDIUM", "AUDIT", "CONTRACTS_VERIFIED"],
    "strategyTypeId": "multi-lp",
    "addLiquidityUrl": "https://app.pendle.finance/trade/pools/0x2aD746fa3faA0AD586021a633d10F4E2785A0349/zap/in?chain=arbitrum",
    "removeLiquidityUrl": "https://app.pendle.finance/trade/pools/0x2aD746fa3faA0AD586021a633d10F4E2785A0349/zap/out?chain=arbitrum",
    "network": "arbitrum"
  },
  {
    "id": "pendle-arb-seth-eeth-26sep24",
    "name": "ETH (eETHSilo) 26Sep24",
    "token": "ETH (eETHSilo) 26Sep24",
    "tokenAddress": "0x5f3C781B3a20299DB27C8fC5f4415D895677c885",
    "tokenDecimals": 18,
    "tokenProviderId": "pendle",
    "earnedToken": "mooPenpie-sETH_eETHSilo_26SEP24",
    "earnedTokenAddress": "0x188E9DF1E12BF43d7d848b2ed5Fe9FED9AAa5155",
    "earnContractAddress": "0x188E9DF1E12BF43d7d848b2ed5Fe9FED9AAa5155",
    "oracle": "lps",
    "oracleId": "pendle-arb-seth-eeth-26sep24",
    "status": "active",
    "createdAt": 1719221705,
    "platformId": "magpie",
    "assets": ["ETH"],
    "migrationIds": [],
    "risks": ["COMPLEXITY_LOW", "IL_NONE", "MCAP_MEDIUM", "AUDIT", "CONTRACTS_VERIFIED"],
    "strategyTypeId": "multi-lp",
    "addLiquidityUrl": "https://app.pendle.finance/trade/pools/0x5f3C781B3a20299DB27C8fC5f4415D895677c885/zap/in?chain=arbitrum",
    "removeLiquidityUrl": "https://app.pendle.finance/trade/pools/0x5f3C781B3a20299DB27C8fC5f4415D895677c885/zap/out?chain=arbitrum",
    "network": "arbitrum"
  },
  {
    "id": "pendle-arb-seth-ezeth-26sep24",
    "name": "ETH (ezETHSilo) 26Sep24",
    "token": "ETH (ezETHSilo) 26Sep24",
    "tokenAddress": "0xb4781463a1261F60fca37732EFa510c22DEc5ADa",
    "tokenDecimals": 18,
    "tokenProviderId": "pendle",
    "earnedToken": "mooPenpie-sETH_ezETHSilo_26SEP24",
    "earnedTokenAddress": "0xaD2cd300E6fFd20f620255C2C13251FB1D76F660",
    "earnContractAddress": "0xaD2cd300E6fFd20f620255C2C13251FB1D76F660",
    "oracle": "lps",
    "oracleId": "pendle-arb-seth-ezeth-26sep24",
    "status": "active",
    "createdAt": 1719221661,
    "platformId": "magpie",
    "assets": ["ETH"],
    "migrationIds": [],
    "risks": ["COMPLEXITY_LOW", "IL_NONE", "MCAP_MEDIUM", "AUDIT", "CONTRACTS_VERIFIED"],
    "strategyTypeId": "multi-lp",
    "addLiquidityUrl": "https://app.pendle.finance/trade/pools/0xb4781463a1261F60fca37732EFa510c22DEc5ADa/zap/in?chain=arbitrum",
    "removeLiquidityUrl": "https://app.pendle.finance/trade/pools/0xb4781463a1261F60fca37732EFa510c22DEc5ADa/zap/out?chain=arbitrum",
    "network": "arbitrum"
  },
  {
    "id": "camelot-pendle-weth",
    "name": "PENDLE-WETH",
    "type": "cowcentrated",
    "token": "PENDLE-WETH",
    "tokenAddress": "0xE461f84C3fE6BCDd1162Eb0Ef4284F3bB6e4CAD3",
    "tokenDecimals": 18,
    "tokenProviderId": "camelot",
    "depositTokenAddresses": [
      "0x0c880f6761F1af8d9Aa9C466984b80DAb9a8c9e8",
      "0x82aF49447D8a07e3bd95BD0d56f35241523fBab1"
    ],
    "earnedToken": "cowCamelotPENDLE-WETH",
    "earnedTokenAddress": "0x6D5B6507E3AAA81c584E1ba086F50796B3F34F60",
    "earnContractAddress": "0x6D5B6507E3AAA81c584E1ba086F50796B3F34F60",
    "oracle": "lps",
    "oracleId": "camelot-pendle-weth",
    "status": "active",
    "createdAt": 1719145883,
    "platformId": "beefy",
    "assets": ["PENDLE", "WETH"],
    "risks": ["IL_HIGH", "MCAP_LARGE", "CONTRACTS_VERIFIED"],
    "strategyTypeId": "cowcentrated",
    "network": "arbitrum",
    "feeTier": "Dynamic",
    "zaps": [
      {
        "strategyId": "cowcentrated"
      }
    ]
  },
  {
    "id": "camelot-weth-gmx",
    "name": "GMX-WETH",
    "type": "cowcentrated",
    "token": "GMX-WETH",
    "tokenAddress": "0xC99be44383BC8d82357F5A1D9ae9976EE9d75bee",
    "tokenDecimals": 18,
    "tokenProviderId": "camelot",
    "depositTokenAddresses": [
      "0x82aF49447D8a07e3bd95BD0d56f35241523fBab1",
      "0xfc5A1A6EB076a2C7aD06eD22C90d7E710E35ad0a"
    ],
    "earnedToken": "cowCamelotWETH-GMX",
    "earnedTokenAddress": "0x3a81D849D3044d13665d383aA2bB1611C597fF64",
    "earnContractAddress": "0x3a81D849D3044d13665d383aA2bB1611C597fF64",
    "oracle": "lps",
    "oracleId": "camelot-weth-gmx",
    "status": "active",
    "createdAt": 1719145883,
    "platformId": "beefy",
    "assets": ["GMX", "WETH"],
    "risks": ["IL_HIGH", "MCAP_LARGE", "CONTRACTS_VERIFIED"],
    "strategyTypeId": "cowcentrated",
    "network": "arbitrum",
    "feeTier": "Dynamic",
    "zaps": [
      {
        "strategyId": "cowcentrated"
      }
    ]
  },
  {
    "id": "camelot-rdnt-weth",
    "name": "RDNT-WETH",
    "type": "cowcentrated",
    "token": "RDNT-WETH",
    "tokenAddress": "0xD51F7383C906cfD995d7f24729F37933Ff264Fa6",
    "tokenDecimals": 18,
    "tokenProviderId": "camelot",
    "depositTokenAddresses": [
      "0x3082CC23568eA640225c2467653dB90e9250AaA0",
      "0x82aF49447D8a07e3bd95BD0d56f35241523fBab1"
    ],
    "earnedToken": "cowCamelotRDNT-WETH",
    "earnedTokenAddress": "0x75acF1692b963De13Fe7018B16DE21959619ff87",
    "earnContractAddress": "0x75acF1692b963De13Fe7018B16DE21959619ff87",
    "oracle": "lps",
    "oracleId": "camelot-rdnt-weth",
    "status": "active",
    "createdAt": 1719145883,
    "platformId": "beefy",
    "assets": ["RDNT", "WETH"],
    "risks": ["IL_HIGH", "MCAP_LARGE", "CONTRACTS_VERIFIED"],
    "strategyTypeId": "cowcentrated",
    "network": "arbitrum",
    "feeTier": "Dynamic",
    "zaps": [
      {
        "strategyId": "cowcentrated"
      }
    ]
  },
  {
    "id": "camelot-magic-weth",
    "name": "MAGIC-WETH",
    "type": "cowcentrated",
    "token": "MAGIC-WETH",
    "tokenAddress": "0x1106dB7165A8d4a8559B441eCdEe14a5d5070DbC",
    "tokenDecimals": 18,
    "tokenProviderId": "camelot",
    "depositTokenAddresses": [
      "0x539bdE0d7Dbd336b79148AA742883198BBF60342",
      "0x82aF49447D8a07e3bd95BD0d56f35241523fBab1"
    ],
    "earnedToken": "cowCamelotMAGIC-WETH",
    "earnedTokenAddress": "0x3e440e83ba58125472fdA166C87577d479BFd25E",
    "earnContractAddress": "0x3e440e83ba58125472fdA166C87577d479BFd25E",
    "oracle": "lps",
    "oracleId": "camelot-magic-weth",
    "status": "active",
    "createdAt": 1719145883,
    "platformId": "beefy",
    "assets": ["MAGIC", "WETH"],
    "risks": ["IL_HIGH", "MCAP_LARGE", "CONTRACTS_VERIFIED"],
    "strategyTypeId": "cowcentrated",
    "network": "arbitrum",
    "feeTier": "Dynamic",
    "zaps": [
      {
        "strategyId": "cowcentrated"
      }
    ]
  },
  {
    "id": "camelot-sol-usdc",
    "name": "SOL-USDC",
    "type": "cowcentrated",
    "token": "SOL-USDC",
    "tokenAddress": "0x622B5186384783BB805c12A808cCF07F41DE1Ff0",
    "tokenDecimals": 18,
    "tokenProviderId": "camelot",
    "depositTokenAddresses": [
      "0x2bcC6D6CdBbDC0a4071e48bb3B969b06B3330c07",
      "0xaf88d065e77c8cC2239327C5EDb3A432268e5831"
    ],
    "earnedToken": "cowCamelotSOL-USDC",
    "earnedTokenAddress": "0xc4BDb58F24247B51FD23B1FC225961eB3d86783C",
    "earnContractAddress": "0xc4BDb58F24247B51FD23B1FC225961eB3d86783C",
    "oracle": "lps",
    "oracleId": "camelot-sol-usdc",
    "status": "active",
    "createdAt": 1719145883,
    "platformId": "beefy",
    "assets": ["SOL", "USDC"],
    "risks": ["IL_HIGH", "MCAP_LARGE", "CONTRACTS_VERIFIED"],
    "strategyTypeId": "cowcentrated",
    "network": "arbitrum",
    "feeTier": "Dynamic",
    "zaps": [
      {
        "strategyId": "cowcentrated"
      }
    ]
  },
  {
    "id": "camelot-weth-link",
    "name": "LINK-WETH",
    "type": "cowcentrated",
    "token": "LINK-WETH",
    "tokenAddress": "0xe8795cF9c2309eCfe05Df028eB0F21D5D6e3a951",
    "tokenDecimals": 18,
    "tokenProviderId": "camelot",
    "depositTokenAddresses": [
      "0x82aF49447D8a07e3bd95BD0d56f35241523fBab1",
      "0xf97f4df75117a78c1A5a0DBb814Af92458539FB4"
    ],
    "earnedToken": "cowCamelotLINK-WETH",
    "earnedTokenAddress": "0x2Ba14a1308789322694a69C06acDFEbA824B7e2A",
    "earnContractAddress": "0x2Ba14a1308789322694a69C06acDFEbA824B7e2A",
    "oracle": "lps",
    "oracleId": "camelot-weth-link",
    "status": "active",
    "createdAt": 1719055978,
    "platformId": "beefy",
    "assets": ["LINK", "WETH"],
    "risks": ["IL_HIGH", "MCAP_LARGE", "CONTRACTS_VERIFIED"],
    "strategyTypeId": "cowcentrated",
    "network": "arbitrum",
    "feeTier": "Dynamic",
    "zaps": [
      {
        "strategyId": "cowcentrated"
      }
    ]
  },
  {
    "id": "camelot-weth-usdt",
    "name": "USDT-WETH",
    "type": "cowcentrated",
    "token": "USDT-WETH",
    "tokenAddress": "0x7CcCBA38E2D959fe135e79AEBB57CCb27B128358",
    "tokenDecimals": 18,
    "tokenProviderId": "camelot",
    "depositTokenAddresses": [
      "0x82aF49447D8a07e3bd95BD0d56f35241523fBab1",
      "0xFd086bC7CD5C481DCC9C85ebE478A1C0b69FCbb9"
    ],
    "earnedToken": "cowCamelotUSDT-WETH",
    "earnedTokenAddress": "0xf7ac5f7F05fB27AB4974607aa9EBcD24BBD2192a",
    "earnContractAddress": "0xf7ac5f7F05fB27AB4974607aa9EBcD24BBD2192a",
    "oracle": "lps",
    "oracleId": "camelot-weth-usdt",
    "status": "active",
    "createdAt": 1719055978,
    "platformId": "beefy",
    "assets": ["USDT", "WETH"],
    "risks": ["IL_HIGH", "MCAP_LARGE", "CONTRACTS_VERIFIED"],
    "strategyTypeId": "cowcentrated",
    "network": "arbitrum",
    "feeTier": "Dynamic",
    "zaps": [
      {
        "strategyId": "cowcentrated"
      }
    ]
  },
  {
    "id": "camelot-weeth-weth",
    "name": "weETH-WETH",
    "type": "cowcentrated",
    "token": "weETH-WETH",
    "tokenAddress": "0x293DFD996d5cd72Bed712B0EEAb96DBE400c0416",
    "tokenDecimals": 18,
    "tokenProviderId": "camelot",
    "depositTokenAddresses": [
      "0x35751007a407ca6FEFfE80b3cB397736D2cf4dbe",
      "0x82aF49447D8a07e3bd95BD0d56f35241523fBab1"
    ],
    "earnedToken": "cowCamelotweETH-WETH",
    "earnedTokenAddress": "0xEe839B08Ac1Fb711Fd4A583fB450EeD60ce52446",
    "earnContractAddress": "0xEe839B08Ac1Fb711Fd4A583fB450EeD60ce52446",
    "oracle": "lps",
    "oracleId": "camelot-weeth-weth",
    "status": "active",
    "createdAt": 1719055978,
    "platformId": "beefy",
    "assets": ["weETH", "WETH"],
    "risks": ["IL_NONE", "MCAP_LARGE", "CONTRACTS_VERIFIED"],
    "strategyTypeId": "cowcentrated",
    "network": "arbitrum",
    "feeTier": "Dynamic",
    "zaps": [
      {
        "strategyId": "cowcentrated"
      }
    ]
  },
  {
    "id": "camelot-arb-weth",
    "name": "ARB-WETH",
    "type": "cowcentrated",
    "token": "ARB-WETH",
    "tokenAddress": "0xe51635ae8136aBAc44906A8f230C2D235E9c195F",
    "tokenDecimals": 18,
    "tokenProviderId": "camelot",
    "depositTokenAddresses": [
      "0x82aF49447D8a07e3bd95BD0d56f35241523fBab1",
      "0x912CE59144191C1204E64559FE8253a0e49E6548"
    ],
    "earnedToken": "cowCamelotARB-WETH",
    "earnedTokenAddress": "0x79899918e6AdA2cb5D984f444A9c188bd2B7daae",
    "earnContractAddress": "0x79899918e6AdA2cb5D984f444A9c188bd2B7daae",
    "oracle": "lps",
    "oracleId": "camelot-arb-weth",
    "status": "active",
    "createdAt": 1719055978,
    "platformId": "beefy",
    "assets": ["ARB", "WETH"],
    "risks": ["IL_HIGH", "MCAP_LARGE", "CONTRACTS_VERIFIED"],
    "strategyTypeId": "cowcentrated",
    "network": "arbitrum",
    "feeTier": "Dynamic",
    "zaps": [
      {
        "strategyId": "cowcentrated"
      }
    ]
  },
  {
    "id": "camelot-arb-usdc",
    "name": "ARB-USDC",
    "type": "cowcentrated",
    "token": "ARB-USDC",
    "tokenAddress": "0xfaE2AE0a9f87FD35b5b0E24B47BAC796A7EEfEa1",
    "tokenDecimals": 18,
    "tokenProviderId": "camelot",
    "depositTokenAddresses": [
      "0x912CE59144191C1204E64559FE8253a0e49E6548",
      "0xaf88d065e77c8cC2239327C5EDb3A432268e5831"
    ],
    "earnedToken": "cowCamelotARB-USDC",
    "earnedTokenAddress": "0x8bc2AE3862617838357c329ccfd9eD8Fded58cfc",
    "earnContractAddress": "0x8bc2AE3862617838357c329ccfd9eD8Fded58cfc",
    "oracle": "lps",
    "oracleId": "camelot-arb-usdc",
    "status": "active",
    "createdAt": 1719055978,
    "platformId": "beefy",
    "assets": ["ARB", "USDC"],
    "risks": ["IL_HIGH", "MCAP_LARGE", "CONTRACTS_VERIFIED"],
    "strategyTypeId": "cowcentrated",
    "network": "arbitrum",
    "feeTier": "Dynamic",
    "zaps": [
      {
        "strategyId": "cowcentrated"
      }
    ]
  },
  {
    "id": "camelot-wbtc-weth",
    "name": "WBTC-WETH",
    "type": "cowcentrated",
    "token": "WBTC-WETH",
    "tokenAddress": "0xd845f7D4f4DeB9Ff5bCf09D140Ef13718F6f6C71",
    "tokenDecimals": 18,
    "tokenProviderId": "camelot",
    "depositTokenAddresses": [
      "0x2f2a2543B76A4166549F7aaB2e75Bef0aefC5B0f",
      "0x82aF49447D8a07e3bd95BD0d56f35241523fBab1"
    ],
    "earnedToken": "cowCamelotWBTC-WETH",
    "earnedTokenAddress": "0x168285c55a871fd2219329F680EB0CA8fB8711e4",
    "earnContractAddress": "0x168285c55a871fd2219329F680EB0CA8fB8711e4",
    "oracle": "lps",
    "oracleId": "camelot-wbtc-weth",
    "status": "active",
    "createdAt": 1719055978,
    "platformId": "beefy",
    "assets": ["WBTC", "WETH"],
    "risks": ["IL_LOW", "MCAP_LARGE", "CONTRACTS_VERIFIED"],
    "strategyTypeId": "cowcentrated",
    "network": "arbitrum",
    "feeTier": "Dynamic",
    "zaps": [
      {
        "strategyId": "cowcentrated"
      }
    ]
  },
  {
    "id": "camelot-ezeth-weth",
    "name": "ezETH-WETH",
    "type": "cowcentrated",
    "token": "ezETH-WETH",
    "tokenAddress": "0xaA45265A94C93802BE9511E426933239117E658f",
    "tokenDecimals": 18,
    "tokenProviderId": "camelot",
    "depositTokenAddresses": [
      "0x2416092f143378750bb29b79eD961ab195CcEea5",
      "0x82aF49447D8a07e3bd95BD0d56f35241523fBab1"
    ],
    "earnedToken": "cowCamelotezETH-WETH",
    "earnedTokenAddress": "0x663B0d9ddB6e86cB5E1F87ebCbDafb5A53a45798",
    "earnContractAddress": "0x663B0d9ddB6e86cB5E1F87ebCbDafb5A53a45798",
    "oracle": "lps",
    "oracleId": "camelot-ezeth-weth",
    "status": "active",
    "createdAt": 1719055978,
    "platformId": "beefy",
    "assets": ["ezETH", "WETH"],
    "risks": ["IL_NONE", "MCAP_LARGE", "CONTRACTS_VERIFIED"],
    "strategyTypeId": "cowcentrated",
    "network": "arbitrum",
    "feeTier": "Dynamic",
    "zaps": [
      {
        "strategyId": "cowcentrated"
      }
    ]
  },
  {
    "id": "camelot-weth-usdc",
    "name": "USDC-WETH",
    "type": "cowcentrated",
    "token": "USDC-WETH",
    "tokenAddress": "0xB1026b8e7276e7AC75410F1fcbbe21796e8f7526",
    "tokenDecimals": 18,
    "tokenProviderId": "camelot",
    "depositTokenAddresses": [
      "0x82aF49447D8a07e3bd95BD0d56f35241523fBab1",
      "0xaf88d065e77c8cC2239327C5EDb3A432268e5831"
    ],
    "earnedToken": "cowCamelotUSDC-WETH",
    "earnedTokenAddress": "0xDa3E652A86B3FD320512cadd87D6504fa18aEC65",
    "earnContractAddress": "0xDa3E652A86B3FD320512cadd87D6504fa18aEC65",
    "oracle": "lps",
    "oracleId": "camelot-weth-usdc",
    "status": "active",
    "createdAt": 1719055978,
    "platformId": "beefy",
    "assets": ["USDC", "WETH"],
    "risks": ["IL_HIGH", "MCAP_LARGE", "CONTRACTS_VERIFIED"],
    "strategyTypeId": "cowcentrated",
    "network": "arbitrum",
    "feeTier": "Dynamic",
    "zaps": [
      {
        "strategyId": "cowcentrated"
      }
    ]
  },
  {
    "id": "camelot-wsteth-weth",
    "name": "wstETH-WETH",
    "type": "cowcentrated",
    "token": "wstETH-WETH",
    "tokenAddress": "0xdEb89DE4bb6ecf5BFeD581EB049308b52d9b2Da7",
    "tokenDecimals": 18,
    "tokenProviderId": "camelot",
    "depositTokenAddresses": [
      "0x5979D7b546E38E414F7E9822514be443A4800529",
      "0x82aF49447D8a07e3bd95BD0d56f35241523fBab1"
    ],
    "earnedToken": "cowCamelotwstETH-WETH",
    "earnedTokenAddress": "0xc4AE801d239da28A9108a5E6caD9F5893Ad93CB2",
    "earnContractAddress": "0xc4AE801d239da28A9108a5E6caD9F5893Ad93CB2",
    "oracle": "lps",
    "oracleId": "camelot-wsteth-weth",
    "status": "active",
    "createdAt": 1719055978,
    "platformId": "beefy",
    "assets": ["wstETH", "WETH"],
    "risks": ["IL_NONE", "MCAP_LARGE", "CONTRACTS_VERIFIED"],
    "strategyTypeId": "cowcentrated",
    "network": "arbitrum",
    "feeTier": "Dynamic",
    "zaps": [
      {
        "strategyId": "cowcentrated"
      }
    ]
  },
  {
    "id": "uniswap-cow-arb-zro-weth-0.3",
    "name": "ZRO-WETH",
    "type": "cowcentrated",
    "token": "ZRO-WETH 0.3",
    "tokenAddress": "0x4CEf551255EC96d89feC975446301b5C4e164C59",
    "tokenDecimals": 18,
    "tokenProviderId": "uniswap",
    "depositTokenAddresses": [
      "0x6985884C4392D348587B19cb9eAAf157F13271cd",
      "0x82aF49447D8a07e3bd95BD0d56f35241523fBab1"
    ],
    "earnedToken": "cowUniswapArbZRO-WETH-0.3",
    "earnedTokenAddress": "0x073819cff8229BC2f5Af33012e69C8289779E7aC",
    "earnContractAddress": "0x073819cff8229BC2f5Af33012e69C8289779E7aC",
    "oracle": "lps",
    "oracleId": "uniswap-cow-arb-zro-weth-0.3",
    "status": "active",
    "createdAt": 1719052734,
    "platformId": "beefy",
    "assets": ["ZRO", "WETH"],
    "risks": ["IL_HIGH", "MCAP_LARGE", "CONTRACTS_VERIFIED"],
    "strategyTypeId": "cowcentrated",
    "network": "arbitrum",
    "feeTier": "0.3",
    "zaps": [
      {
        "strategyId": "cowcentrated"
      }
    ]
  },
  {
    "id": "uniswap-cow-arb-zro-weth",
    "name": "ZRO-WETH",
    "type": "cowcentrated",
    "token": "ZRO-WETH",
    "tokenAddress": "0x16503510c58DA73486950B72a12eaD3D1D8355dd",
    "tokenDecimals": 18,
    "tokenProviderId": "uniswap",
    "depositTokenAddresses": [
      "0x6985884C4392D348587B19cb9eAAf157F13271cd",
      "0x82aF49447D8a07e3bd95BD0d56f35241523fBab1"
    ],
    "earnedToken": "cowUniswapArbZRO-WETH",
    "earnedTokenAddress": "0xb14c7466E13c15D053ba579D0c0cB808039E7dB2",
    "earnContractAddress": "0xb14c7466E13c15D053ba579D0c0cB808039E7dB2",
    "oracle": "lps",
    "oracleId": "uniswap-cow-arb-zro-weth",
    "status": "active",
    "createdAt": 1718895191,
    "platformId": "beefy",
    "assets": ["ZRO", "WETH"],
    "risks": ["IL_HIGH", "MCAP_LARGE", "CONTRACTS_VERIFIED"],
    "strategyTypeId": "cowcentrated",
    "network": "arbitrum",
    "feeTier": "1",
    "zaps": [
      {
        "strategyId": "cowcentrated"
      }
    ]
  },
  {
    "id": "uniswap-cow-arb-zro-usdt",
    "name": "ZRO-USDT",
    "type": "cowcentrated",
    "token": "ZRO-USDT",
    "tokenAddress": "0xc868f85196fACFBBc08B44975f83788Dd922E482",
    "tokenDecimals": 18,
    "tokenProviderId": "uniswap",
    "depositTokenAddresses": [
      "0x6985884C4392D348587B19cb9eAAf157F13271cd",
      "0xFd086bC7CD5C481DCC9C85ebE478A1C0b69FCbb9"
    ],
    "earnedToken": "cowUniswapArbZRO-USDT",
    "earnedTokenAddress": "0x93af018a52b8a539ED2255445D1d62f5452B1488",
    "earnContractAddress": "0x93af018a52b8a539ED2255445D1d62f5452B1488",
    "oracle": "lps",
    "oracleId": "uniswap-cow-arb-zro-usdt",
    "status": "active",
    "createdAt": 1718895191,
    "platformId": "beefy",
    "assets": ["ZRO", "USDT"],
    "risks": ["IL_HIGH", "MCAP_LARGE", "CONTRACTS_VERIFIED"],
    "strategyTypeId": "cowcentrated",
    "network": "arbitrum",
    "feeTier": "1",
    "zaps": [
      {
        "strategyId": "cowcentrated"
>>>>>>> 19846473
      }
    ]
  },
  {
    "id": "curve-arb-trirsr",
    "name": "ETH+/eUSD/RSR",
    "token": "ETH+/eUSD/RSR",
    "tokenAddress": "0x45B47fE1bed067de6B4b89e0285E6B571A64c57C",
    "tokenDecimals": 18,
    "tokenProviderId": "curve",
    "earnedToken": "mooCurveTriRSR",
    "earnedTokenAddress": "0x33eCa80Faa8D65611aA0DdA9c986d0dC5651aF42",
    "earnContractAddress": "0x33eCa80Faa8D65611aA0DdA9c986d0dC5651aF42",
    "oracle": "lps",
    "oracleId": "curve-arb-trirsr",
    "status": "active",
    "createdAt": 1718870937,
    "platformId": "curve",
    "assets": ["ETH+", "eUSD", "RSR"],
    "migrationIds": ["l2-convex", "l2-curve"],
    "risks": ["COMPLEXITY_LOW", "IL_HIGH", "MCAP_MEDIUM", "AUDIT", "CONTRACTS_VERIFIED"],
    "strategyTypeId": "multi-lp",
    "addLiquidityUrl": "https://curve.fi/#/arbitrum/pools/factory-tricrypto-22/deposit",
    "removeLiquidityUrl": "https://curve.fi/#/arbitrum/pools/factory-tricrypto-22/withdraw",
    "network": "arbitrum",
    "zaps": [
      {
        "strategyId": "curve",
        "poolAddress": "0x45B47fE1bed067de6B4b89e0285E6B571A64c57C",
        "methods": [
          {
            "type": "fixed-deposit-uint256",
            "target": "0x45B47fE1bed067de6B4b89e0285E6B571A64c57C",
            "coins": [
              "0x18C14C2D707b2212e17d1579789Fc06010cfca23",
              "0x12275DCB9048680c4Be40942eA4D92c74C63b844",
              "0xCa5Ca9083702c56b481D1eec86F1776FDbd2e594"
            ]
          }
        ]
      }
    ]
  },
  {
    "id": "uniswap-cow-arb-cbeth-weth",
    "name": "cbETH-WETH",
    "type": "cowcentrated",
    "token": "cbETH-WETH",
    "tokenAddress": "0xEd3fE08bd12F24dad0f1a1E58610644dEbe374fb",
    "tokenDecimals": 18,
    "tokenProviderId": "uniswap",
    "depositTokenAddresses": [
      "0x1DEBd73E752bEaF79865Fd6446b0c970EaE7732f",
      "0x82aF49447D8a07e3bd95BD0d56f35241523fBab1"
    ],
    "earnedToken": "cowUniswapArbcbETH-WETH",
    "earnedTokenAddress": "0xA8E4a13fC109E83C71cD3E5D6eC727A7158c95cF",
    "earnContractAddress": "0xA8E4a13fC109E83C71cD3E5D6eC727A7158c95cF",
    "oracle": "lps",
    "oracleId": "uniswap-cow-arb-cbeth-weth",
    "status": "active",
    "createdAt": 1718824835,
    "platformId": "beefy",
    "assets": ["cbETH", "WETH"],
    "risks": ["IL_HIGH", "MCAP_LARGE", "CONTRACTS_VERIFIED"],
    "strategyTypeId": "compounds",
    "network": "arbitrum",
    "feeTier": "0.30",
    "zaps": [
      {
        "strategyId": "cowcentrated"
      }
    ]
  },
  {
    "id": "uniswap-cow-arb-wsteth-usdc",
    "name": "wstETH-USDC",
    "type": "cowcentrated",
    "token": "wstETH-USDC",
    "tokenAddress": "0xab007665A4dFD24830f0ca19206F9fBd7c3Aa85F",
    "tokenDecimals": 18,
    "tokenProviderId": "uniswap",
    "depositTokenAddresses": [
      "0x5979D7b546E38E414F7E9822514be443A4800529",
      "0xaf88d065e77c8cC2239327C5EDb3A432268e5831"
    ],
    "earnedToken": "cowUniswapArbwstETH-USDC",
    "earnedTokenAddress": "0x0E228ec8b88B45fB41bB818E57f1b6625d09E102",
    "earnContractAddress": "0x0E228ec8b88B45fB41bB818E57f1b6625d09E102",
    "oracle": "lps",
    "oracleId": "uniswap-cow-arb-wsteth-usdc",
    "status": "active",
    "createdAt": 1718824835,
    "platformId": "beefy",
    "assets": ["wstETH", "USDC"],
    "risks": ["IL_HIGH", "MCAP_LARGE", "CONTRACTS_VERIFIED"],
    "strategyTypeId": "compounds",
    "network": "arbitrum",
    "feeTier": "0.05",
    "zaps": [
      {
        "strategyId": "cowcentrated"
      }
    ]
  },
  {
    "id": "uniswap-cow-arb-pepe-weth",
    "name": "PEPE-WETH",
    "type": "cowcentrated",
    "token": "PEPE-WETH",
    "tokenAddress": "0x1944AC04bD9FED9a2BcDB38b70C35949c864ec35",
    "tokenDecimals": 18,
    "tokenProviderId": "uniswap",
    "depositTokenAddresses": [
      "0x25d887Ce7a35172C62FeBFD67a1856F20FaEbB00",
      "0x82aF49447D8a07e3bd95BD0d56f35241523fBab1"
    ],
    "earnedToken": "cowUniswapArbPEPE-WETH",
    "earnedTokenAddress": "0xD735eB8193B0Dcf97857611d5c59ea39064325e5",
    "earnContractAddress": "0xD735eB8193B0Dcf97857611d5c59ea39064325e5",
    "oracle": "lps",
    "oracleId": "uniswap-cow-arb-pepe-weth",
    "status": "active",
    "createdAt": 1718824835,
    "platformId": "beefy",
    "assets": ["PEPE", "WETH"],
    "risks": ["IL_HIGH", "MCAP_LARGE", "CONTRACTS_VERIFIED"],
    "strategyTypeId": "compounds",
    "network": "arbitrum",
    "feeTier": "1",
    "zaps": [
      {
        "strategyId": "cowcentrated"
      }
    ]
  },
  {
    "id": "uniswap-cow-arb-crv-weth",
    "name": "CRV-WETH",
    "type": "cowcentrated",
    "token": "CRV-WETH",
    "tokenAddress": "0xa95b0F5a65a769d82AB4F3e82842E45B8bbAf101",
    "tokenDecimals": 18,
    "tokenProviderId": "uniswap",
    "depositTokenAddresses": [
      "0x11cDb42B0EB46D95f990BeDD4695A6e3fA034978",
      "0x82aF49447D8a07e3bd95BD0d56f35241523fBab1"
    ],
    "earnedToken": "cowUniswapArbCRV-WETH",
    "earnedTokenAddress": "0xa0D5c23D8B848fD235E1E8500c4De5a8C994a3E9",
    "earnContractAddress": "0xa0D5c23D8B848fD235E1E8500c4De5a8C994a3E9",
    "oracle": "lps",
    "oracleId": "uniswap-cow-arb-crv-weth",
    "status": "active",
    "createdAt": 1718824835,
    "platformId": "beefy",
    "assets": ["CRV", "WETH"],
    "risks": ["IL_HIGH", "MCAP_LARGE", "CONTRACTS_VERIFIED"],
    "strategyTypeId": "compounds",
    "network": "arbitrum",
    "feeTier": "0.30",
    "zaps": [
      {
        "strategyId": "cowcentrated"
      }
    ]
  },
  {
    "id": "uniswap-cow-arb-weth-rpl",
    "name": "RPL-WETH",
    "type": "cowcentrated",
    "token": "RPL-WETH",
    "tokenAddress": "0x7a3e4Da2CF488C9c1f62BfA3abaA92c19C30c7C1",
    "tokenDecimals": 18,
    "tokenProviderId": "uniswap",
    "depositTokenAddresses": [
      "0x82aF49447D8a07e3bd95BD0d56f35241523fBab1",
      "0xB766039cc6DB368759C1E56B79AFfE831d0Cc507"
    ],
    "earnedToken": "cowUniswapArbWETH-RPL",
    "earnedTokenAddress": "0xa12f9ef09E3082978cAfe207Af7Ed0168BBD492c",
    "earnContractAddress": "0xa12f9ef09E3082978cAfe207Af7Ed0168BBD492c",
    "oracle": "lps",
    "oracleId": "uniswap-cow-arb-weth-rpl",
    "status": "active",
    "createdAt": 1718824835,
    "platformId": "beefy",
    "assets": ["RPL", "WETH"],
    "risks": ["IL_HIGH", "MCAP_LARGE", "CONTRACTS_VERIFIED"],
    "strategyTypeId": "compounds",
    "network": "arbitrum",
    "feeTier": "1",
    "zaps": [
      {
        "strategyId": "cowcentrated"
      }
    ]
  },
  {
    "id": "uniswap-cow-arb-wmatic-weth",
    "name": "WMATIC-WETH",
    "type": "cowcentrated",
    "token": "WMATIC-WETH",
    "tokenAddress": "0x37Af2c75A71f90e4E289a5eE56C13111bf4ddFf4",
    "tokenDecimals": 18,
    "tokenProviderId": "uniswap",
    "depositTokenAddresses": [
      "0x561877b6b3DD7651313794e5F2894B2F18bE0766",
      "0x82aF49447D8a07e3bd95BD0d56f35241523fBab1"
    ],
    "earnedToken": "cowUniswapArbWMATIC-WETH",
    "earnedTokenAddress": "0x1a78B52F48B60E96beaDDF07f0Ae95A7d81ed6b5",
    "earnContractAddress": "0x1a78B52F48B60E96beaDDF07f0Ae95A7d81ed6b5",
    "oracle": "lps",
    "oracleId": "uniswap-cow-arb-wmatic-weth",
    "status": "active",
    "createdAt": 1718824835,
    "platformId": "beefy",
    "assets": ["WMATIC", "WETH"],
    "risks": ["IL_HIGH", "MCAP_LARGE", "CONTRACTS_VERIFIED"],
    "strategyTypeId": "compounds",
    "network": "arbitrum",
    "feeTier": "0.30",
    "zaps": [
      {
        "strategyId": "cowcentrated"
      }
    ]
  },
  {
    "id": "uniswap-cow-arb-comp-weth",
    "name": "COMP-WETH",
    "type": "cowcentrated",
    "token": "COMP-WETH",
    "tokenAddress": "0xDfA19e743421C394d904f5a113121c2227d2364b",
    "tokenDecimals": 18,
    "tokenProviderId": "uniswap",
    "depositTokenAddresses": [
      "0x354A6dA3fcde098F8389cad84b0182725c6C91dE",
      "0x82aF49447D8a07e3bd95BD0d56f35241523fBab1"
    ],
    "earnedToken": "cowUniswapArbCOMP-WETH",
    "earnedTokenAddress": "0x6781813576efe953a5fb765C1f93757797C40578",
    "earnContractAddress": "0x6781813576efe953a5fb765C1f93757797C40578",
    "oracle": "lps",
    "oracleId": "uniswap-cow-arb-comp-weth",
    "status": "active",
    "createdAt": 1718789163,
    "platformId": "beefy",
    "assets": ["COMP", "WETH"],
    "risks": ["IL_HIGH", "MCAP_LARGE", "CONTRACTS_VERIFIED"],
    "strategyTypeId": "compounds",
    "network": "arbitrum",
    "feeTier": "0.30",
    "zaps": [
      {
        "strategyId": "cowcentrated"
      }
    ]
  },
  {
    "id": "uniswap-cow-arb-weth-aave",
    "name": "AAVE-WETH",
    "type": "cowcentrated",
    "token": "AAVE-WETH",
    "tokenAddress": "0xDD672b3B768A16b9BcB4eE1060d3e8221435BeAa",
    "tokenDecimals": 18,
    "tokenProviderId": "uniswap",
    "depositTokenAddresses": [
      "0x82aF49447D8a07e3bd95BD0d56f35241523fBab1",
      "0xba5DdD1f9d7F570dc94a51479a000E3BCE967196"
    ],
    "earnedToken": "cowUniswapArbWETH-AAVE",
    "earnedTokenAddress": "0xbACc926307C5EcCFC0a8661C89Aa1094d6F05B73",
    "earnContractAddress": "0xbACc926307C5EcCFC0a8661C89Aa1094d6F05B73",
    "oracle": "lps",
    "oracleId": "uniswap-cow-arb-weth-aave",
    "status": "active",
    "createdAt": 1718789163,
    "platformId": "beefy",
    "assets": ["AAVE", "WETH"],
    "risks": ["IL_HIGH", "MCAP_LARGE", "CONTRACTS_VERIFIED"],
    "strategyTypeId": "compounds",
    "network": "arbitrum",
    "feeTier": "0.30",
    "zaps": [
      {
        "strategyId": "cowcentrated"
      }
    ]
  },
  {
    "id": "uniswap-cow-arb-usdc-aave",
    "name": "AAVE-USDC",
    "type": "cowcentrated",
    "token": "AAVE-USDC",
    "tokenAddress": "0x3Db70832F48F8c01ee041671f7BB1cfaA2677584",
    "tokenDecimals": 18,
    "tokenProviderId": "uniswap",
    "depositTokenAddresses": [
      "0xaf88d065e77c8cC2239327C5EDb3A432268e5831",
      "0xba5DdD1f9d7F570dc94a51479a000E3BCE967196"
    ],
    "earnedToken": "cowUniswapArbUSDC-AAVE",
    "earnedTokenAddress": "0x69f7DB86D2D5d1a1C60336d6d27482EE3AB95C60",
    "earnContractAddress": "0x69f7DB86D2D5d1a1C60336d6d27482EE3AB95C60",
    "oracle": "lps",
    "oracleId": "uniswap-cow-arb-usdc-aave",
    "status": "active",
    "createdAt": 1718789163,
    "platformId": "beefy",
    "assets": ["AAVE", "USDC"],
    "risks": ["IL_HIGH", "MCAP_LARGE", "CONTRACTS_VERIFIED"],
    "strategyTypeId": "compounds",
    "network": "arbitrum",
    "feeTier": "0.30",
    "zaps": [
      {
        "strategyId": "cowcentrated"
      }
    ]
  },
  {
    "id": "uniswap-cow-arb-ldo-usdc",
    "name": "LDO-USDC",
    "type": "cowcentrated",
    "token": "LDO-USDC",
    "tokenAddress": "0xbc4D874430834e90a4C9BaEb3dB470CACB0dCce2",
    "tokenDecimals": 18,
    "tokenProviderId": "uniswap",
    "depositTokenAddresses": [
      "0x13Ad51ed4F1B7e9Dc168d8a00cB3f4dDD85EfA60",
      "0xaf88d065e77c8cC2239327C5EDb3A432268e5831"
    ],
    "earnedToken": "cowUniswapArbLDO-USDC",
    "earnedTokenAddress": "0xEa8a87E0C28A62770E300e6b692f2b8Bb52795C8",
    "earnContractAddress": "0xEa8a87E0C28A62770E300e6b692f2b8Bb52795C8",
    "oracle": "lps",
    "oracleId": "uniswap-cow-arb-ldo-usdc",
    "status": "active",
    "createdAt": 1718789163,
    "platformId": "beefy",
    "assets": ["LDO", "USDC"],
    "risks": ["IL_HIGH", "MCAP_LARGE", "CONTRACTS_VERIFIED"],
    "strategyTypeId": "compounds",
    "network": "arbitrum",
    "feeTier": "0.30",
    "zaps": [
      {
        "strategyId": "cowcentrated"
      }
    ]
  },
  {
    "id": "uniswap-cow-arb-uni-usdt",
    "name": "UNI-USDT",
    "type": "cowcentrated",
    "token": "UNI-USDT",
    "tokenAddress": "0xD97c8EE1C1e47f50A66E69d5aD155f882E38b0e5",
    "tokenDecimals": 18,
    "tokenProviderId": "uniswap",
    "depositTokenAddresses": [
      "0xFa7F8980b0f1E64A2062791cc3b0871572f1F7f0",
      "0xFd086bC7CD5C481DCC9C85ebE478A1C0b69FCbb9"
    ],
    "earnedToken": "cowUniswapArbUNI-USDT",
    "earnedTokenAddress": "0xA2EaE1B5b33FD14Ad54bA53fF3799678a84552a4",
    "earnContractAddress": "0xA2EaE1B5b33FD14Ad54bA53fF3799678a84552a4",
    "oracle": "lps",
    "oracleId": "uniswap-cow-arb-uni-usdt",
    "status": "active",
    "createdAt": 1718789163,
    "platformId": "beefy",
    "assets": ["UNI", "USDT"],
    "risks": ["IL_HIGH", "MCAP_LARGE", "CONTRACTS_VERIFIED"],
    "strategyTypeId": "compounds",
    "network": "arbitrum",
    "feeTier": "0.30",
    "zaps": [
      {
        "strategyId": "cowcentrated"
      }
    ]
  },
  {
    "id": "uniswap-cow-arb-usdc-uni",
    "name": "UNI-USDC",
    "type": "cowcentrated",
    "token": "UNI-USDC",
    "tokenAddress": "0x05477c22a5349ceE601500Da0489daD137fd6BfA",
    "tokenDecimals": 18,
    "tokenProviderId": "uniswap",
    "depositTokenAddresses": [
      "0xaf88d065e77c8cC2239327C5EDb3A432268e5831",
      "0xFa7F8980b0f1E64A2062791cc3b0871572f1F7f0"
    ],
    "earnedToken": "cowUniswapArbUSDC-UNI",
    "earnedTokenAddress": "0x18c2CC67AbC8A18efF7d9485ef81d1Eb2d074383",
    "earnContractAddress": "0x18c2CC67AbC8A18efF7d9485ef81d1Eb2d074383",
    "oracle": "lps",
    "oracleId": "uniswap-cow-arb-usdc-uni",
    "status": "active",
    "createdAt": 1718789163,
    "platformId": "beefy",
    "assets": ["UNI", "USDC"],
    "risks": ["IL_HIGH", "MCAP_LARGE", "CONTRACTS_VERIFIED"],
    "strategyTypeId": "compounds",
    "network": "arbitrum",
    "feeTier": "0.30",
    "zaps": [
      {
        "strategyId": "cowcentrated"
      }
    ]
  },
  {
    "id": "uniswap-cow-arb-syn-weth",
    "name": "SYN-WETH",
    "type": "cowcentrated",
    "token": "SYN-WETH",
    "tokenAddress": "0xb7c9609cC9083E135d9315C355dB4334c07E7c2C",
    "tokenDecimals": 18,
    "tokenProviderId": "uniswap",
    "depositTokenAddresses": [
      "0x080F6AEd32Fc474DD5717105Dba5ea57268F46eb",
      "0x82aF49447D8a07e3bd95BD0d56f35241523fBab1"
    ],
    "earnedToken": "cowUniswapArbSYN-WETH",
    "earnedTokenAddress": "0x1c7f0d1e9260C0AbBA9dfb6d518A947da56e93fA",
    "earnContractAddress": "0x1c7f0d1e9260C0AbBA9dfb6d518A947da56e93fA",
    "oracle": "lps",
    "oracleId": "uniswap-cow-arb-syn-weth",
    "status": "active",
    "createdAt": 1718789163,
    "platformId": "beefy",
    "assets": ["SYN", "WETH"],
    "risks": ["IL_HIGH", "MCAP_LARGE", "CONTRACTS_VERIFIED"],
    "strategyTypeId": "compounds",
    "network": "arbitrum",
    "feeTier": "1",
    "zaps": [
      {
        "strategyId": "cowcentrated"
      }
    ]
  },
  {
    "id": "uniswap-cow-arb-wbtc-link",
    "name": "WBTC-LINK",
    "type": "cowcentrated",
    "token": "WBTC-LINK",
    "tokenAddress": "0xa79fD76cA2b24631Ec3151f10c0660a30Bc946E7",
    "tokenDecimals": 18,
    "tokenProviderId": "uniswap",
    "depositTokenAddresses": [
      "0x2f2a2543B76A4166549F7aaB2e75Bef0aefC5B0f",
      "0xf97f4df75117a78c1A5a0DBb814Af92458539FB4"
    ],
    "earnedToken": "cowUniswapArbWBTC-LINK",
    "earnedTokenAddress": "0x1664914A92D0655b9fe0cf9B9aBb41eAB36354Cc",
    "earnContractAddress": "0x1664914A92D0655b9fe0cf9B9aBb41eAB36354Cc",
    "oracle": "lps",
    "oracleId": "uniswap-cow-arb-wbtc-link",
    "status": "active",
    "createdAt": 1718789163,
    "platformId": "beefy",
    "assets": ["WBTC", "LINK"],
    "risks": ["IL_HIGH", "MCAP_LARGE", "CONTRACTS_VERIFIED"],
    "strategyTypeId": "compounds",
    "network": "arbitrum",
    "feeTier": "0.3",
    "zaps": [
      {
        "strategyId": "cowcentrated"
      }
    ]
  },
  {
    "id": "uniswap-cow-arb-link-usdt",
    "name": "LINK-USDT",
    "type": "cowcentrated",
    "token": "LINK-USDT",
    "tokenAddress": "0x32A5746bA6826828716Cc1A394bC33301eBC7656",
    "tokenDecimals": 18,
    "tokenProviderId": "uniswap",
    "depositTokenAddresses": [
      "0xf97f4df75117a78c1A5a0DBb814Af92458539FB4",
      "0xFd086bC7CD5C481DCC9C85ebE478A1C0b69FCbb9"
    ],
    "earnedToken": "cowUniswapArbLINK-USDT",
    "earnedTokenAddress": "0x13CAF44396293d99F157fe85E0Fc395AcfBA2eF2",
    "earnContractAddress": "0x13CAF44396293d99F157fe85E0Fc395AcfBA2eF2",
    "oracle": "lps",
    "oracleId": "uniswap-cow-arb-link-usdt",
    "status": "active",
    "createdAt": 1718789163,
    "platformId": "beefy",
    "assets": ["LINK", "USDT"],
    "risks": ["IL_HIGH", "MCAP_LARGE", "CONTRACTS_VERIFIED"],
    "strategyTypeId": "compounds",
    "network": "arbitrum",
    "feeTier": "0.3",
    "zaps": [
      {
        "strategyId": "cowcentrated"
      }
    ]
  },
  {
    "id": "uniswap-cow-arb-weth-reth",
    "name": "rETH-WETH",
    "type": "cowcentrated",
    "token": "rETH-WETH",
    "tokenAddress": "0x09ba302A3f5ad2bF8853266e271b005A5b3716fe",
    "tokenDecimals": 18,
    "tokenProviderId": "uniswap",
    "depositTokenAddresses": [
      "0x82aF49447D8a07e3bd95BD0d56f35241523fBab1",
      "0xEC70Dcb4A1EFa46b8F2D97C310C9c4790ba5ffA8"
    ],
    "earnedToken": "cowUniswapArbrETH-WETH",
    "earnedTokenAddress": "0xB79D17BE1bd9544e0005FA0F9033f8f78CE06D4c",
    "earnContractAddress": "0xB79D17BE1bd9544e0005FA0F9033f8f78CE06D4c",
    "oracle": "lps",
    "oracleId": "uniswap-cow-arb-weth-reth",
    "status": "active",
    "createdAt": 1718709062,
    "platformId": "beefy",
    "assets": ["rETH", "WETH"],
    "risks": ["IL_NONE", "MCAP_LARGE", "CONTRACTS_VERIFIED"],
    "strategyTypeId": "compounds",
    "network": "arbitrum",
    "feeTier": "0.05",
    "zaps": [
      {
        "strategyId": "cowcentrated"
      }
    ]
  },
  {
    "id": "uniswap-cow-arb-usdv-usdc",
    "name": "USDV-USDC",
    "type": "cowcentrated",
    "token": "USDV-USDC",
    "tokenAddress": "0x536F4b1CbEDA8387A57b45A549ca6B250f7f1D90",
    "tokenDecimals": 18,
    "tokenProviderId": "uniswap",
    "depositTokenAddresses": [
      "0x323665443CEf804A3b5206103304BD4872EA4253",
      "0xaf88d065e77c8cC2239327C5EDb3A432268e5831"
    ],
    "earnedToken": "cowUniswapArbUSDV-USDC",
    "earnedTokenAddress": "0x308aD09fD1577dF61Dd638cd8c81B12072c21665",
    "earnContractAddress": "0x308aD09fD1577dF61Dd638cd8c81B12072c21665",
    "oracle": "lps",
    "oracleId": "uniswap-cow-arb-usdv-usdc",
    "status": "active",
    "createdAt": 1718709062,
    "platformId": "beefy",
    "assets": ["USDV", "USDC"],
    "risks": ["IL_NONE", "MCAP_SMALL", "CONTRACTS_VERIFIED"],
    "strategyTypeId": "compounds",
    "network": "arbitrum",
    "feeTier": "0.01",
    "zaps": [
      {
        "strategyId": "cowcentrated"
      }
    ]
  },
  {
    "id": "uniswap-cow-arb-usde-usdt",
    "name": "USDe-USDT",
    "type": "cowcentrated",
    "token": "USDe-USDT",
    "tokenAddress": "0xAF7b48ae2f4773FD44f9208ccA3Db5ae7BFa7e37",
    "tokenDecimals": 18,
    "tokenProviderId": "uniswap",
    "depositTokenAddresses": [
      "0x5d3a1Ff2b6BAb83b63cd9AD0787074081a52ef34",
      "0xFd086bC7CD5C481DCC9C85ebE478A1C0b69FCbb9"
    ],
    "earnedToken": "cowUniswapArbUSDe-USDT",
    "earnedTokenAddress": "0xAf4c8cEE65Fd6dD1864f4bb53dbD386B0D092063",
    "earnContractAddress": "0xAf4c8cEE65Fd6dD1864f4bb53dbD386B0D092063",
    "oracle": "lps",
    "oracleId": "uniswap-cow-arb-usde-usdt",
    "status": "active",
    "createdAt": 1718709062,
    "platformId": "beefy",
    "assets": ["USDe", "USDT"],
    "risks": ["IL_NONE", "MCAP_SMALL", "CONTRACTS_VERIFIED"],
    "strategyTypeId": "compounds",
    "network": "arbitrum",
    "feeTier": "0.05",
    "zaps": [
      {
        "strategyId": "cowcentrated"
      }
    ]
  },
  {
    "id": "uniswap-cow-arb-usdc-usdt",
    "name": "USDC-USDT",
    "type": "cowcentrated",
    "token": "USDC-USDT",
    "tokenAddress": "0xbE3aD6a5669Dc0B8b12FeBC03608860C31E2eef6",
    "tokenDecimals": 18,
    "tokenProviderId": "uniswap",
    "depositTokenAddresses": [
      "0xaf88d065e77c8cC2239327C5EDb3A432268e5831",
      "0xFd086bC7CD5C481DCC9C85ebE478A1C0b69FCbb9"
    ],
    "earnedToken": "cowUniswapArbUSDC-USDT",
    "earnedTokenAddress": "0xFBebeDa38450bBf12aFe5B64df9aC507380C0Cca",
    "earnContractAddress": "0xFBebeDa38450bBf12aFe5B64df9aC507380C0Cca",
    "oracle": "lps",
    "oracleId": "uniswap-cow-arb-usdc-usdt",
    "status": "active",
    "createdAt": 1718709062,
    "platformId": "beefy",
    "assets": ["USDC", "USDT"],
    "risks": ["IL_NONE", "MCAP_LARGE", "CONTRACTS_VERIFIED"],
    "strategyTypeId": "compounds",
    "network": "arbitrum",
    "feeTier": "0.01",
    "zaps": [
      {
        "strategyId": "cowcentrated"
      }
    ]
  },
  {
    "id": "uniswap-cow-arb-frax-usdt",
    "name": "FRAX-USDT",
    "type": "cowcentrated",
    "token": "FRAX-USDT",
    "tokenAddress": "0x1EbCF8831b93450eA81b0619c5e05b98751c8322",
    "tokenDecimals": 18,
    "tokenProviderId": "uniswap",
    "depositTokenAddresses": [
      "0x17FC002b466eEc40DaE837Fc4bE5c67993ddBd6F",
      "0xFd086bC7CD5C481DCC9C85ebE478A1C0b69FCbb9"
    ],
    "earnedToken": "cowUniswapArbFRAX-USDT",
    "earnedTokenAddress": "0x92058bF6685A73D96c3919a8431fC3f4E348B0af",
    "earnContractAddress": "0x92058bF6685A73D96c3919a8431fC3f4E348B0af",
    "oracle": "lps",
    "oracleId": "uniswap-cow-arb-frax-usdt",
    "status": "active",
    "createdAt": 1718709062,
    "platformId": "beefy",
    "assets": ["FRAX", "USDT"],
    "risks": ["IL_NONE", "MCAP_LARGE", "CONTRACTS_VERIFIED"],
    "strategyTypeId": "compounds",
    "network": "arbitrum",
    "feeTier": "0.05",
    "zaps": [
      {
        "strategyId": "cowcentrated"
      }
    ]
  },
  {
    "id": "ramses-aleth-frxeth",
    "name": "alETH-frxETH sLP",
    "type": "standard",
    "token": "alETH-frxETH sLP",
    "tokenAddress": "0xfB4fE921F724f3C7B610a826c827F9F6eCEf6886",
    "tokenDecimals": 18,
    "tokenProviderId": "ramses",
    "earnedToken": "mooRamsesalETH-frxETH",
    "earnedTokenAddress": "0x986aCB6886bfD1556F4AC6e7F1Bb53e6eA66890F",
    "earnContractAddress": "0x986aCB6886bfD1556F4AC6e7F1Bb53e6eA66890F",
    "oracle": "lps",
    "oracleId": "ramses-aleth-frxeth",
    "status": "active",
    "createdAt": 1718628471,
    "platformId": "ramses",
    "assets": ["alETH", "frxETH"],
    "risks": ["COMPLEXITY_LOW", "BATTLE_TESTED", "IL_NONE", "MCAP_LARGE", "CONTRACTS_VERIFIED"],
    "strategyTypeId": "lp",
    "buyTokenUrl": "https://app.ramses.exchange/swap?from=0x17573150d67d820542EFb24210371545a4868B03&to=0x178412e79c25968a32e89b11f63B33F733770c2A",
    "addLiquidityUrl": "https://app.ramses.exchange/liquidity/0xfB4fE921F724f3C7B610a826c827F9F6eCEf6886",
    "network": "arbitrum",
    "zaps": [
      {
        "strategyId": "solidly",
        "ammId": "arbitrum-ramses"
      }
    ]
  },
  {
    "id": "uniswap-cow-arb-ldo-weth",
    "name": "LDO-WETH",
    "type": "cowcentrated",
    "token": "LDO-WETH",
    "tokenAddress": "0x52F9d14Bed8Ce6536dA063aaf274Ae2747ef4853",
    "tokenDecimals": 18,
    "tokenProviderId": "uniswap",
    "depositTokenAddresses": [
      "0x13Ad51ed4F1B7e9Dc168d8a00cB3f4dDD85EfA60",
      "0x82aF49447D8a07e3bd95BD0d56f35241523fBab1"
    ],
    "earnedToken": "cowUniswapArbLDO-WETH",
    "earnedTokenAddress": "0x55f9C8b2Cc6e6537399C31E6Ae5F5791F05c2713",
    "earnContractAddress": "0x55f9C8b2Cc6e6537399C31E6Ae5F5791F05c2713",
    "oracle": "lps",
    "oracleId": "uniswap-cow-arb-ldo-weth",
    "status": "active",
    "createdAt": 1718455449,
    "platformId": "beefy",
    "assets": ["LDO", "WETH"],
    "risks": ["IL_HIGH", "MCAP_LARGE", "CONTRACTS_VERIFIED"],
    "strategyTypeId": "compounds",
    "network": "arbitrum",
    "feeTier": "0.30",
    "zaps": [
      {
        "strategyId": "cowcentrated"
      }
    ]
  },
  {
    "id": "uniswap-cow-arb-next-weth",
    "name": "NEXT-WETH",
    "type": "cowcentrated",
    "token": "NEXT-WETH",
    "tokenAddress": "0x56eBD63a756b94d3dE9cEa194896b4920b64fb01",
    "tokenDecimals": 18,
    "tokenProviderId": "uniswap",
    "depositTokenAddresses": [
      "0x58b9cB810A68a7f3e1E4f8Cb45D1B9B3c79705E8",
      "0x82aF49447D8a07e3bd95BD0d56f35241523fBab1"
    ],
    "earnedToken": "cowUniswapArbNEXT-WETH",
    "earnedTokenAddress": "0xaDA09640100dB43bAf6A8bbCE0a3d301E3CC79FA",
    "earnContractAddress": "0xaDA09640100dB43bAf6A8bbCE0a3d301E3CC79FA",
    "oracle": "lps",
    "oracleId": "uniswap-cow-arb-next-weth",
    "status": "active",
    "createdAt": 1718455449,
    "platformId": "beefy",
    "assets": ["NEXT", "WETH"],
    "risks": ["IL_HIGH", "MCAP_MICRO", "CONTRACTS_VERIFIED"],
    "strategyTypeId": "compounds",
    "network": "arbitrum",
    "feeTier": "1",
    "zaps": [
      {
        "strategyId": "cowcentrated"
      }
    ]
  },
  {
    "id": "uniswap-cow-arb-arb-usdt",
    "name": "ARB-USDT",
    "type": "cowcentrated",
    "token": "ARB-USDT",
    "tokenAddress": "0x97bca422Ec0Ee4851F2110eA743C1cd0a14835a1",
    "tokenDecimals": 18,
    "tokenProviderId": "uniswap",
    "depositTokenAddresses": [
      "0x912CE59144191C1204E64559FE8253a0e49E6548",
      "0xFd086bC7CD5C481DCC9C85ebE478A1C0b69FCbb9"
    ],
    "earnedToken": "cowUniswapArbARB-USDT",
    "earnedTokenAddress": "0x4dfEc1B15C5729570bFc9cE779Fa0BEC8dd5eC55",
    "earnContractAddress": "0x4dfEc1B15C5729570bFc9cE779Fa0BEC8dd5eC55",
    "oracle": "lps",
    "oracleId": "uniswap-cow-arb-arb-usdt",
    "status": "active",
    "createdAt": 1718372100,
    "platformId": "beefy",
    "assets": ["ARB", "USDT"],
    "risks": ["IL_HIGH", "MCAP_LARGE", "CONTRACTS_VERIFIED"],
    "strategyTypeId": "compounds",
    "network": "arbitrum",
    "feeTier": "0.30",
    "zaps": [
      {
        "strategyId": "cowcentrated"
      }
    ]
  },
  {
    "id": "uniswap-cow-arb-wsteth-usdc.e-prod",
    "name": "wstETH-USDC.e",
    "type": "cowcentrated",
    "token": "wstETH-USDC.e",
    "tokenAddress": "0xC7341e85996EeB05897d3DeC79448b6e4cCc09CF",
    "tokenDecimals": 18,
    "tokenProviderId": "uniswap",
    "depositTokenAddresses": [
      "0x5979D7b546E38E414F7E9822514be443A4800529",
      "0xFF970A61A04b1cA14834A43f5dE4533eBDDB5CC8"
    ],
    "earnedToken": "cowUniswapArbwstETH-USDC.e",
    "earnedTokenAddress": "0x5b8fBB4e74Ba6aCAA5672c6E958938A65C15F25a",
    "earnContractAddress": "0x5b8fBB4e74Ba6aCAA5672c6E958938A65C15F25a",
    "oracle": "lps",
    "oracleId": "uniswap-cow-arb-wsteth-usdc.e-prod",
    "status": "active",
    "createdAt": 1718372100,
    "platformId": "beefy",
    "assets": ["wstETH", "arbUSDCe"],
    "risks": ["IL_HIGH", "MCAP_LARGE", "CONTRACTS_VERIFIED"],
    "strategyTypeId": "compounds",
    "network": "arbitrum",
    "feeTier": "0.05",
    "zaps": [
      {
        "strategyId": "cowcentrated"
      }
    ]
  },
  {
    "id": "uniswap-cow-arb-weth-usdc.e-prod",
    "name": "WETH-USDC.e",
    "type": "cowcentrated",
    "token": "WETH-USDC.e",
    "tokenAddress": "0xC31E54c7a869B9FcBEcc14363CF510d1c41fa443",
    "tokenDecimals": 18,
    "tokenProviderId": "uniswap",
    "depositTokenAddresses": [
      "0x82aF49447D8a07e3bd95BD0d56f35241523fBab1",
      "0xFF970A61A04b1cA14834A43f5dE4533eBDDB5CC8"
    ],
    "earnedToken": "cowUniswapArbWETH-USDC.e",
    "earnedTokenAddress": "0x8bf37CA5519a4B4d61911B403f55Bf87BdCF0A3b",
    "earnContractAddress": "0x8bf37CA5519a4B4d61911B403f55Bf87BdCF0A3b",
    "oracle": "lps",
    "oracleId": "uniswap-cow-arb-weth-usdc.e-prod",
    "status": "active",
    "createdAt": 1718372100,
    "platformId": "beefy",
    "assets": ["WETH", "arbUSDCe"],
    "risks": ["IL_HIGH", "MCAP_LARGE", "CONTRACTS_VERIFIED"],
    "strategyTypeId": "compounds",
    "network": "arbitrum",
    "feeTier": "0.05",
    "zaps": [
      {
        "strategyId": "cowcentrated"
      }
    ]
  },
  {
    "id": "uniswap-cow-arb-weth-gmx",
    "name": "GMX-WETH",
    "type": "cowcentrated",
    "token": "GMX-WETH",
    "tokenAddress": "0x1aEEdD3727A6431b8F070C0aFaA81Cc74f273882",
    "tokenDecimals": 18,
    "tokenProviderId": "uniswap",
    "depositTokenAddresses": [
      "0x82aF49447D8a07e3bd95BD0d56f35241523fBab1",
      "0xfc5A1A6EB076a2C7aD06eD22C90d7E710E35ad0a"
    ],
    "earnedToken": "cowUniswapArbWETH-GMX",
    "earnedTokenAddress": "0x78Da75e22e44B0A4DBcA353a4a242eDc5FcB1553",
    "earnContractAddress": "0x78Da75e22e44B0A4DBcA353a4a242eDc5FcB1553",
    "oracle": "lps",
    "oracleId": "uniswap-cow-arb-weth-gmx",
    "status": "active",
    "createdAt": 1718372100,
    "platformId": "beefy",
    "assets": ["GMX", "WETH"],
    "risks": ["IL_HIGH", "MCAP_MEDIUM", "CONTRACTS_VERIFIED"],
    "strategyTypeId": "compounds",
    "network": "arbitrum",
    "feeTier": "0.30",
    "zaps": [
      {
        "strategyId": "cowcentrated"
      }
    ]
  },
  {
    "id": "uniswap-cow-arb-rdnt-weth",
    "name": "RDNT-WETH",
    "type": "cowcentrated",
    "token": "RDNT-WETH",
    "tokenAddress": "0x446BF9748B4eA044dd759d9B9311C70491dF8F29",
    "tokenDecimals": 18,
    "tokenProviderId": "uniswap",
    "depositTokenAddresses": [
      "0x3082CC23568eA640225c2467653dB90e9250AaA0",
      "0x82aF49447D8a07e3bd95BD0d56f35241523fBab1"
    ],
    "earnedToken": "cowUniswapArbRDNT-WETH",
    "earnedTokenAddress": "0x516d430E513eEde4B2A0Df3ca9e5436DE88eb502",
    "earnContractAddress": "0x516d430E513eEde4B2A0Df3ca9e5436DE88eb502",
    "oracle": "lps",
    "oracleId": "uniswap-cow-arb-rdnt-weth",
    "status": "active",
    "createdAt": 1718372100,
    "platformId": "beefy",
    "assets": ["RDNT", "WETH"],
    "risks": ["IL_HIGH", "MCAP_SMALL", "CONTRACTS_VERIFIED"],
    "strategyTypeId": "compounds",
    "network": "arbitrum",
    "feeTier": "0.30",
    "zaps": [
      {
        "strategyId": "cowcentrated"
      }
    ]
  },
  {
    "id": "uniswap-cow-arb-gns-weth",
    "name": "GNS-WETH",
    "type": "cowcentrated",
    "token": "GNS-WETH",
    "tokenAddress": "0xC91B7b39BBB2c733f0e7459348FD0c80259c8471",
    "tokenDecimals": 18,
    "tokenProviderId": "uniswap",
    "depositTokenAddresses": [
      "0x18c11FD286C5EC11c3b683Caa813B77f5163A122",
      "0x82aF49447D8a07e3bd95BD0d56f35241523fBab1"
    ],
    "earnedToken": "cowUniswapArbGNS-WETH",
    "earnedTokenAddress": "0x7B3D5E6d956b71F9243cED4ae86a13127e211946",
    "earnContractAddress": "0x7B3D5E6d956b71F9243cED4ae86a13127e211946",
    "oracle": "lps",
    "oracleId": "uniswap-cow-arb-gns-weth",
    "status": "active",
    "createdAt": 1718372100,
    "platformId": "beefy",
    "assets": ["GNS", "WETH"],
    "risks": ["IL_HIGH", "MCAP_SMALL", "CONTRACTS_VERIFIED"],
    "strategyTypeId": "compounds",
    "network": "arbitrum",
    "feeTier": "0.30",
    "zaps": [
      {
        "strategyId": "cowcentrated"
      }
    ]
  },
  {
    "id": "uniswap-cow-arb-weth-rsr",
    "name": "RSR-WETH",
    "type": "cowcentrated",
    "token": "RSR-WETH",
    "tokenAddress": "0xF215CeDbAe999571e4BA5d80C10b6e835F88D5eC",
    "tokenDecimals": 18,
    "tokenProviderId": "uniswap",
    "depositTokenAddresses": [
      "0x82aF49447D8a07e3bd95BD0d56f35241523fBab1",
      "0xCa5Ca9083702c56b481D1eec86F1776FDbd2e594"
    ],
    "earnedToken": "cowUniswapArbRSR-WETH",
    "earnedTokenAddress": "0xC942119Efb0Bee010F35d1cfCcCeb1230f2E172e",
    "earnContractAddress": "0xC942119Efb0Bee010F35d1cfCcCeb1230f2E172e",
    "oracle": "lps",
    "oracleId": "uniswap-cow-arb-weth-rsr",
    "status": "active",
    "createdAt": 1718291896,
    "platformId": "beefy",
    "assets": ["RSR", "WETH"],
    "risks": ["IL_HIGH", "MCAP_SMALL", "CONTRACTS_VERIFIED"],
    "strategyTypeId": "compounds",
    "network": "arbitrum",
    "feeTier": "0.30",
    "zaps": [
      {
        "strategyId": "cowcentrated"
      }
    ]
  },
  {
    "id": "uniswap-cow-arb-weth-uni",
    "name": "UNI-WETH",
    "type": "cowcentrated",
    "token": "UNI-WETH",
    "tokenAddress": "0xC24f7d8E51A64dc1238880BD00bb961D54cbeb29",
    "tokenDecimals": 18,
    "tokenProviderId": "uniswap",
    "depositTokenAddresses": [
      "0x82aF49447D8a07e3bd95BD0d56f35241523fBab1",
      "0xFa7F8980b0f1E64A2062791cc3b0871572f1F7f0"
    ],
    "earnedToken": "cowUniswapArbUNI-WETH",
    "earnedTokenAddress": "0xD08C0bAf1DfF8B887e9C57c6C2bac24F0c5328d3",
    "earnContractAddress": "0xD08C0bAf1DfF8B887e9C57c6C2bac24F0c5328d3",
    "oracle": "lps",
    "oracleId": "uniswap-cow-arb-weth-uni",
    "status": "active",
    "createdAt": 1718243445,
    "platformId": "beefy",
    "assets": ["UNI", "WETH"],
    "risks": ["IL_HIGH", "MCAP_LARGE", "CONTRACTS_VERIFIED"],
    "strategyTypeId": "compounds",
    "network": "arbitrum",
    "feeTier": "0.30",
    "zaps": [
      {
        "strategyId": "cowcentrated"
      }
    ]
  },
  {
    "id": "uniswap-cow-arb-weth-dai",
    "name": "DAI-WETH",
    "type": "cowcentrated",
    "token": "DAI-WETH",
    "tokenAddress": "0xA961F0473dA4864C5eD28e00FcC53a3AAb056c1b",
    "tokenDecimals": 18,
    "tokenProviderId": "uniswap",
    "depositTokenAddresses": [
      "0x82aF49447D8a07e3bd95BD0d56f35241523fBab1",
      "0xDA10009cBd5D07dd0CeCc66161FC93D7c9000da1"
    ],
    "earnedToken": "cowUniswapArbWETH-DAI",
    "earnedTokenAddress": "0x4706d4a0D689211f482F4594EF3cDAc6c8B9aC00",
    "earnContractAddress": "0x4706d4a0D689211f482F4594EF3cDAc6c8B9aC00",
    "oracle": "lps",
    "oracleId": "uniswap-cow-arb-weth-dai",
    "status": "active",
    "createdAt": 1718243445,
    "platformId": "beefy",
    "assets": ["DAI", "WETH"],
    "risks": ["IL_HIGH", "MCAP_LARGE", "CONTRACTS_VERIFIED"],
    "strategyTypeId": "compounds",
    "network": "arbitrum",
    "feeTier": "0.30",
    "zaps": [
      {
        "strategyId": "cowcentrated"
      }
    ]
  },
  {
    "id": "uniswap-cow-arb-weth-usdt",
    "name": "USDT-WETH",
    "type": "cowcentrated",
    "token": "USDT-WETH",
    "tokenAddress": "0x641C00A822e8b671738d32a431a4Fb6074E5c79d",
    "tokenDecimals": 18,
    "tokenProviderId": "uniswap",
    "depositTokenAddresses": [
      "0x82aF49447D8a07e3bd95BD0d56f35241523fBab1",
      "0xFd086bC7CD5C481DCC9C85ebE478A1C0b69FCbb9"
    ],
    "earnedToken": "cowUniswapArbWETH-USDT",
    "earnedTokenAddress": "0x391c62c26D308dbf5b5647899fa2ef98c20122F4",
    "earnContractAddress": "0x391c62c26D308dbf5b5647899fa2ef98c20122F4",
    "oracle": "lps",
    "oracleId": "uniswap-cow-arb-weth-usdt",
    "status": "active",
    "createdAt": 1718243445,
    "platformId": "beefy",
    "assets": ["USDT", "WETH"],
    "risks": ["IL_HIGH", "MCAP_LARGE", "CONTRACTS_VERIFIED"],
    "strategyTypeId": "compounds",
    "network": "arbitrum",
    "feeTier": "0.05",
    "zaps": [
      {
        "strategyId": "cowcentrated"
      }
    ]
  },
  {
    "id": "uniswap-cow-arb-wbtc-usdc.e",
    "name": "WBTC-USDC.e",
    "type": "cowcentrated",
    "token": "WBTC-USDC.e",
    "tokenAddress": "0xac70bD92F89e6739B3a08Db9B6081a923912f73D",
    "tokenDecimals": 18,
    "tokenProviderId": "uniswap",
    "depositTokenAddresses": [
      "0x2f2a2543B76A4166549F7aaB2e75Bef0aefC5B0f",
      "0xFF970A61A04b1cA14834A43f5dE4533eBDDB5CC8"
    ],
    "earnedToken": "cowUniswapArbWBTC-USDC.e",
    "earnedTokenAddress": "0xb6ca0d19D1b058B8a98E5cdcA844488F913303C7",
    "earnContractAddress": "0xb6ca0d19D1b058B8a98E5cdcA844488F913303C7",
    "oracle": "lps",
    "oracleId": "uniswap-cow-arb-wbtc-usdc.e",
    "status": "active",
    "createdAt": 1718243445,
    "platformId": "beefy",
    "assets": ["WBTC", "arbUSDCe"],
    "risks": ["IL_HIGH", "MCAP_LARGE", "CONTRACTS_VERIFIED"],
    "strategyTypeId": "compounds",
    "network": "arbitrum",
    "feeTier": "0.05",
    "zaps": [
      {
        "strategyId": "cowcentrated"
      }
    ]
  },
  {
    "id": "uniswap-cow-arb-wbtc-usdt",
    "name": "WBTC-USDT",
    "type": "cowcentrated",
    "token": "WBTC-USDT",
    "tokenAddress": "0x5969EFddE3cF5C0D9a88aE51E47d721096A97203",
    "tokenDecimals": 18,
    "tokenProviderId": "uniswap",
    "depositTokenAddresses": [
      "0x2f2a2543B76A4166549F7aaB2e75Bef0aefC5B0f",
      "0xFd086bC7CD5C481DCC9C85ebE478A1C0b69FCbb9"
    ],
    "earnedToken": "cowUniswapArbWBTC-USDT",
    "earnedTokenAddress": "0x89319BF331959DD5E07d03a719328fEa01f40927",
    "earnContractAddress": "0x89319BF331959DD5E07d03a719328fEa01f40927",
    "oracle": "lps",
    "oracleId": "uniswap-cow-arb-wbtc-usdt",
    "status": "active",
    "createdAt": 1718243445,
    "platformId": "beefy",
    "assets": ["WBTC", "USDT"],
    "risks": ["IL_HIGH", "MCAP_LARGE", "CONTRACTS_VERIFIED"],
    "strategyTypeId": "compounds",
    "network": "arbitrum",
    "feeTier": "0.05",
    "zaps": [
      {
        "strategyId": "cowcentrated"
      }
    ]
  },
  {
    "id": "uniswap-cow-arb-rseth-wsteth",
    "name": "rsETH-wstETH",
    "type": "cowcentrated",
    "token": "rsETH-wstETH",
    "tokenAddress": "0x5bAF59a6e6dF0EE95BCe8C43dAA05B288E340E7D",
    "tokenDecimals": 18,
    "tokenProviderId": "uniswap",
    "depositTokenAddresses": [
      "0x4186BFC76E2E237523CBC30FD220FE055156b41F",
      "0x5979D7b546E38E414F7E9822514be443A4800529"
    ],
    "earnedToken": "cowUniswapArbrsETH-wstETH",
    "earnedTokenAddress": "0x15cfBd3Db5D24360eeac802b3dde4423eb5C3C70",
    "earnContractAddress": "0x15cfBd3Db5D24360eeac802b3dde4423eb5C3C70",
    "oracle": "lps",
    "oracleId": "uniswap-cow-arb-rseth-wsteth",
    "status": "active",
    "createdAt": 1718042016,
    "platformId": "beefy",
    "assets": ["rsETH", "wstETH"],
    "risks": ["IL_NONE", "MCAP_MEDIUM", "CONTRACTS_VERIFIED"],
    "strategyTypeId": "compounds",
    "network": "arbitrum",
    "feeTier": "0.05",
    "zaps": [
      {
        "strategyId": "cowcentrated"
      }
    ]
  },
  {
    "id": "uniswap-cow-arb-ezeth-wsteth",
    "name": "ezETH-wstETH",
    "type": "cowcentrated",
    "token": "ezETH-wstETH",
    "tokenAddress": "0xF2C6091BFA490694f3E931020572f4cA9F6BE480",
    "tokenDecimals": 18,
    "tokenProviderId": "uniswap",
    "depositTokenAddresses": [
      "0x2416092f143378750bb29b79eD961ab195CcEea5",
      "0x5979D7b546E38E414F7E9822514be443A4800529"
    ],
    "earnedToken": "cowUniswapArbezETH-wstETH",
    "earnedTokenAddress": "0x83368b5e04d8A2C990ef9b5FE41509FafCfBa499",
    "earnContractAddress": "0x83368b5e04d8A2C990ef9b5FE41509FafCfBa499",
    "oracle": "lps",
    "oracleId": "uniswap-cow-arb-ezeth-wsteth",
    "status": "active",
    "createdAt": 1718042016,
    "platformId": "beefy",
    "assets": ["ezETH", "wstETH"],
    "risks": ["IL_NONE", "MCAP_MEDIUM", "CONTRACTS_VERIFIED"],
    "strategyTypeId": "compounds",
    "network": "arbitrum",
    "feeTier": "0.05",
    "earningPoints": true,
    "zaps": [
      {
        "strategyId": "cowcentrated"
      }
    ]
  },
  {
    "id": "uniswap-cow-arb-usde-wsteth",
    "name": "USDe-wstETH",
    "type": "cowcentrated",
    "token": "USDe-wstETH",
    "tokenAddress": "0x1C6A6Ee7D2e0aC0D2E3de4a69433553e0cb52777",
    "tokenDecimals": 18,
    "tokenProviderId": "uniswap",
    "depositTokenAddresses": [
      "0x5979D7b546E38E414F7E9822514be443A4800529",
      "0x5d3a1Ff2b6BAb83b63cd9AD0787074081a52ef34"
    ],
    "earnedToken": "cowUniswapArbUSDe-wstETH",
    "earnedTokenAddress": "0x3786676C03B9518fad1724B43eB28b2Baa36588f",
    "earnContractAddress": "0x3786676C03B9518fad1724B43eB28b2Baa36588f",
    "oracle": "lps",
    "oracleId": "uniswap-cow-arb-usde-wsteth",
    "status": "active",
    "createdAt": 1718042016,
    "platformId": "beefy",
    "assets": ["USDe", "wstETH"],
    "risks": ["IL_HIGH", "MCAP_MEDIUM", "CONTRACTS_VERIFIED"],
    "strategyTypeId": "compounds",
    "network": "arbitrum",
    "feeTier": "0.05",
    "zaps": [
      {
        "strategyId": "cowcentrated"
      }
    ]
  },
  {
    "id": "uniswap-cow-arb-eth+-weth",
    "name": "ETH+-WETH",
    "type": "cowcentrated",
    "token": "ETH+-WETH",
    "tokenAddress": "0xd6B4CcE96Ddf8aAb2E5750983AF9A901F17Fbc36",
    "tokenDecimals": 18,
    "tokenProviderId": "uniswap",
    "depositTokenAddresses": [
      "0x18C14C2D707b2212e17d1579789Fc06010cfca23",
      "0x82aF49447D8a07e3bd95BD0d56f35241523fBab1"
    ],
    "earnedToken": "cowUniswapArbETH+-WETH",
    "earnedTokenAddress": "0x6928b8Df875877Ba65Ff53AFF182Ec6B8dFEe90F",
    "earnContractAddress": "0x6928b8Df875877Ba65Ff53AFF182Ec6B8dFEe90F",
    "oracle": "lps",
    "oracleId": "uniswap-cow-arb-eth+-weth",
    "status": "active",
    "createdAt": 1718042016,
    "platformId": "beefy",
    "assets": ["ETH+", "WETH"],
    "risks": ["IL_NONE", "MCAP_SMALL", "CONTRACTS_VERIFIED"],
    "strategyTypeId": "compounds",
    "network": "arbitrum",
    "feeTier": "0.05",
    "zaps": [
      {
        "strategyId": "cowcentrated"
      }
    ]
  },
  {
    "id": "uniswap-cow-arb-eusd-knox",
    "name": "KNOX-eUSD",
    "type": "cowcentrated",
    "token": "KNOX-eUSD",
    "tokenAddress": "0x5D88c26Ba4067292Dac647BC849216699120AAA1",
    "tokenDecimals": 18,
    "tokenProviderId": "uniswap",
    "depositTokenAddresses": [
      "0x0BBF664D46becc28593368c97236FAa0fb397595",
      "0x12275DCB9048680c4Be40942eA4D92c74C63b844"
    ],
    "earnedToken": "cowUniswapArbKNOX-eUSD",
    "earnedTokenAddress": "0xB13872c632ac188596DEceF852c15F3d884CA9C9",
    "earnContractAddress": "0xB13872c632ac188596DEceF852c15F3d884CA9C9",
    "oracle": "lps",
    "oracleId": "uniswap-cow-arb-eusd-knox",
    "status": "active",
    "createdAt": 1718042016,
    "platformId": "beefy",
    "assets": ["KNOX", "eUSD"],
    "risks": ["IL_NONE", "MCAP_SMALL", "CONTRACTS_VERIFIED"],
    "strategyTypeId": "compounds",
    "network": "arbitrum",
    "feeTier": "0.05",
    "zaps": [
      {
        "strategyId": "cowcentrated"
      }
    ]
  },
  {
    "id": "uniswap-cow-arb-eusd-usdc",
    "name": "eUSD-USDC",
    "type": "cowcentrated",
    "token": "eUSD-USDC",
    "tokenAddress": "0xA56959b5d633Ee8e3dD9997902C09445C5d7cc40",
    "tokenDecimals": 18,
    "tokenProviderId": "uniswap",
    "depositTokenAddresses": [
      "0x12275DCB9048680c4Be40942eA4D92c74C63b844",
      "0xaf88d065e77c8cC2239327C5EDb3A432268e5831"
    ],
    "earnedToken": "cowUniswapArbeUSD-USDC",
    "earnedTokenAddress": "0xEEA4114Ab4FCb82a28c514e21d656Ca78D75b1A9",
    "earnContractAddress": "0xEEA4114Ab4FCb82a28c514e21d656Ca78D75b1A9",
    "oracle": "lps",
    "oracleId": "uniswap-cow-arb-eusd-usdc",
    "status": "active",
    "createdAt": 1718042016,
    "platformId": "beefy",
    "assets": ["eUSD", "USDC"],
    "risks": ["IL_NONE", "MCAP_SMALL", "CONTRACTS_VERIFIED"],
    "strategyTypeId": "compounds",
    "network": "arbitrum",
    "feeTier": "0.05",
    "zaps": [
      {
        "strategyId": "cowcentrated"
      }
    ]
  },
  {
    "id": "uniswap-cow-arb-arb-eth-prod",
    "name": "ARB-WETH",
    "type": "cowcentrated",
    "token": "ARB-WETH",
    "tokenAddress": "0xC6F780497A95e246EB9449f5e4770916DCd6396A",
    "tokenDecimals": 18,
    "tokenProviderId": "uniswap",
    "depositTokenAddresses": [
      "0x82aF49447D8a07e3bd95BD0d56f35241523fBab1",
      "0x912CE59144191C1204E64559FE8253a0e49E6548"
    ],
    "earnedToken": "cowUniswapArbARB-ETH",
    "earnedTokenAddress": "0xBfaDfcbeF611D958c8998ea29FAce6bb155302fd",
    "earnContractAddress": "0xBfaDfcbeF611D958c8998ea29FAce6bb155302fd",
    "oracle": "lps",
    "oracleId": "uniswap-cow-arb-arb-eth-prod",
    "status": "active",
    "createdAt": 1718042016,
    "platformId": "beefy",
    "assets": ["WETH", "ARB"],
    "risks": ["IL_HIGH", "MCAP_MEDIUM", "CONTRACTS_VERIFIED"],
    "strategyTypeId": "compounds",
    "network": "arbitrum",
    "feeTier": "0.05",
    "zaps": [
      {
        "strategyId": "cowcentrated"
      }
    ]
  },
  {
    "id": "uniswap-cow-arb-magic-weth-prod",
    "name": "MAGIC-WETH",
    "type": "cowcentrated",
    "token": "MAGIC-WETH",
    "tokenAddress": "0x59D72DDB29Da32847A4665d08ffc8464A7185FAE",
    "tokenDecimals": 18,
    "tokenProviderId": "uniswap",
    "depositTokenAddresses": [
      "0x539bdE0d7Dbd336b79148AA742883198BBF60342",
      "0x82aF49447D8a07e3bd95BD0d56f35241523fBab1"
    ],
    "earnedToken": "cowUniswapArbMAGIC-WETH",
    "earnedTokenAddress": "0x9b28956731272aD07A5d33bA6Ab6fe5e0C32707f",
    "earnContractAddress": "0x9b28956731272aD07A5d33bA6Ab6fe5e0C32707f",
    "oracle": "lps",
    "oracleId": "uniswap-cow-arb-magic-weth-prod",
    "status": "active",
    "createdAt": 1718042016,
    "platformId": "beefy",
    "assets": ["MAGIC", "WETH"],
    "risks": ["IL_HIGH", "MCAP_MEDIUM", "CONTRACTS_VERIFIED"],
    "strategyTypeId": "compounds",
    "network": "arbitrum",
    "feeTier": "0.30",
    "zaps": [
      {
        "strategyId": "cowcentrated"
      }
    ]
  },
  {
    "id": "uniswap-cow-arb-silo-weth-prod",
    "name": "SILO-WETH",
    "type": "cowcentrated",
    "token": "SILO-WETH",
    "tokenAddress": "0xd3E11119d2680c963F1CDCffeCe0c4adE823Fb58",
    "tokenDecimals": 18,
    "tokenProviderId": "uniswap",
    "depositTokenAddresses": [
      "0x0341C0C0ec423328621788d4854119B97f44E391",
      "0x82aF49447D8a07e3bd95BD0d56f35241523fBab1"
    ],
    "earnedToken": "cowUniswapArbSILO-WETH",
    "earnedTokenAddress": "0x873d47401fd390eb4cA528781B28Aff7a15c640E",
    "earnContractAddress": "0x873d47401fd390eb4cA528781B28Aff7a15c640E",
    "oracle": "lps",
    "oracleId": "uniswap-cow-arb-silo-weth-prod",
    "status": "active",
    "createdAt": 1718042016,
    "platformId": "beefy",
    "assets": ["SILO", "WETH"],
    "risks": ["IL_HIGH", "MCAP_SMALL", "CONTRACTS_VERIFIED"],
    "strategyTypeId": "compounds",
    "network": "arbitrum",
    "feeTier": "1",
    "zaps": [
      {
        "strategyId": "cowcentrated"
      }
    ]
  },
  {
    "id": "uniswap-cow-arb-weth-grt",
    "name": "GRT-WETH",
    "type": "cowcentrated",
    "token": "GRT-WETH",
    "tokenAddress": "0x74d0Ae8B8e1fCA6039707564704a25aD2ee036B0",
    "tokenDecimals": 18,
    "tokenProviderId": "uniswap",
    "depositTokenAddresses": [
      "0x82aF49447D8a07e3bd95BD0d56f35241523fBab1",
      "0x9623063377AD1B27544C965cCd7342f7EA7e88C7"
    ],
    "earnedToken": "cowUniswapArbGRT-WETH",
    "earnedTokenAddress": "0x5b65c2d8866Ee0cd0D041BEb0C6ea53A1CD058Cd",
    "earnContractAddress": "0x5b65c2d8866Ee0cd0D041BEb0C6ea53A1CD058Cd",
    "oracle": "lps",
    "oracleId": "uniswap-cow-arb-weth-grt",
    "status": "active",
    "createdAt": 1718042016,
    "platformId": "beefy",
    "assets": ["GRT", "WETH"],
    "risks": ["IL_HIGH", "MCAP_MEDIUM", "CONTRACTS_VERIFIED"],
    "strategyTypeId": "compounds",
    "network": "arbitrum",
    "feeTier": "0.30",
    "zaps": [
      {
        "strategyId": "cowcentrated"
      }
    ]
  },
  {
    "id": "uniswap-cow-arb-link-eth",
    "name": "LINK-WETH",
    "type": "cowcentrated",
    "token": "LINK-WETH",
    "tokenAddress": "0x468b88941e7Cc0B88c1869d68ab6b570bCEF62Ff",
    "tokenDecimals": 18,
    "tokenProviderId": "uniswap",
    "depositTokenAddresses": [
      "0x82aF49447D8a07e3bd95BD0d56f35241523fBab1",
      "0xf97f4df75117a78c1A5a0DBb814Af92458539FB4"
    ],
    "earnedToken": "cowUniswapArbLINK-ETH",
    "earnedTokenAddress": "0x0D1f71170d93121b48A9e8FC7400e8e6A6821500",
    "earnContractAddress": "0x0D1f71170d93121b48A9e8FC7400e8e6A6821500",
    "oracle": "lps",
    "oracleId": "uniswap-cow-arb-link-eth",
    "status": "active",
    "createdAt": 1718042016,
    "platformId": "beefy",
    "assets": ["LINK", "WETH"],
    "risks": ["IL_HIGH", "MCAP_MEDIUM", "CONTRACTS_VERIFIED"],
    "strategyTypeId": "compounds",
    "network": "arbitrum",
    "feeTier": "0.30",
    "zaps": [
      {
        "strategyId": "cowcentrated"
      }
    ]
  },
  {
    "id": "uniswap-cow-arb-pendle-eth-prod",
    "name": "PENDLE-WETH",
    "type": "cowcentrated",
    "token": "PENDLE-WETH",
    "tokenAddress": "0xdbaeB7f0DFe3a0AAFD798CCECB5b22E708f7852c",
    "tokenDecimals": 18,
    "tokenProviderId": "uniswap",
    "depositTokenAddresses": [
      "0x0c880f6761F1af8d9Aa9C466984b80DAb9a8c9e8",
      "0x82aF49447D8a07e3bd95BD0d56f35241523fBab1"
    ],
    "earnedToken": "cowUniswapArbPENDLE-ETH",
    "earnedTokenAddress": "0x275d390483ff92cbfae34f56c2dD2C30cdf092a5",
    "earnContractAddress": "0x275d390483ff92cbfae34f56c2dD2C30cdf092a5",
    "oracle": "lps",
    "oracleId": "uniswap-cow-arb-pendle-eth-prod",
    "status": "active",
    "createdAt": 1718042016,
    "platformId": "beefy",
    "assets": ["PENDLE", "WETH"],
    "risks": ["IL_HIGH", "MCAP_MEDIUM", "CONTRACTS_VERIFIED"],
    "strategyTypeId": "compounds",
    "network": "arbitrum",
    "feeTier": "0.30",
    "zaps": [
      {
        "strategyId": "cowcentrated"
      }
    ]
  },
  {
    "id": "uniswap-cow-arb-arb-usdc.e-prod",
    "name": "ARB-USDC.e",
    "type": "cowcentrated",
    "token": "ARB-USDC.e",
    "tokenAddress": "0xcDa53B1F66614552F834cEeF361A8D12a0B8DaD8",
    "tokenDecimals": 18,
    "tokenProviderId": "uniswap",
    "depositTokenAddresses": [
      "0x912CE59144191C1204E64559FE8253a0e49E6548",
      "0xFF970A61A04b1cA14834A43f5dE4533eBDDB5CC8"
    ],
    "earnedToken": "cowUniswapArbARB-USDC.e",
    "earnedTokenAddress": "0x72C378dCe9Ec6bdc49cc02003aE8C95e5996dC5E",
    "earnContractAddress": "0x72C378dCe9Ec6bdc49cc02003aE8C95e5996dC5E",
    "oracle": "lps",
    "oracleId": "uniswap-cow-arb-arb-usdc.e-prod",
    "status": "active",
    "createdAt": 1718042016,
    "platformId": "beefy",
    "assets": ["ARB", "arbUSDCe"],
    "risks": ["IL_HIGH", "MCAP_MEDIUM", "CONTRACTS_VERIFIED"],
    "strategyTypeId": "compounds",
    "network": "arbitrum",
    "feeTier": "0.05",
    "zaps": [
      {
        "strategyId": "cowcentrated"
      }
    ]
  },
  {
    "id": "uniswap-cow-arb-wbtc-eth-prod",
    "name": "WBTC-WETH",
    "type": "cowcentrated",
    "token": "WBTC-WETH",
    "tokenAddress": "0x2f5e87C9312fa29aed5c179E456625D79015299c",
    "tokenDecimals": 18,
    "tokenProviderId": "uniswap",
    "depositTokenAddresses": [
      "0x2f2a2543B76A4166549F7aaB2e75Bef0aefC5B0f",
      "0x82aF49447D8a07e3bd95BD0d56f35241523fBab1"
    ],
    "earnedToken": "cowUniswapArbWBTC-WETH",
    "earnedTokenAddress": "0x7925AAaa93f71E5b1b3769eDdd2d70DeA592D17F",
    "earnContractAddress": "0x7925AAaa93f71E5b1b3769eDdd2d70DeA592D17F",
    "oracle": "lps",
    "oracleId": "uniswap-cow-arb-wbtc-eth-prod",
    "status": "active",
    "createdAt": 1718042016,
    "platformId": "beefy",
    "assets": ["WBTC", "WETH"],
    "risks": ["IL_LOW", "MCAP_LARGE", "CONTRACTS_VERIFIED"],
    "strategyTypeId": "compounds",
    "network": "arbitrum",
    "feeTier": "0.05",
    "zaps": [
      {
        "strategyId": "cowcentrated"
      }
    ]
  },
  {
    "id": "uniswap-cow-arb-wsteth-weth",
    "name": "wstETH-WETH",
    "type": "cowcentrated",
    "token": "wstETH-WETH",
    "tokenAddress": "0x35218a1cbaC5Bbc3E57fd9Bd38219D37571b3537",
    "tokenDecimals": 18,
    "tokenProviderId": "uniswap",
    "depositTokenAddresses": [
      "0x5979D7b546E38E414F7E9822514be443A4800529",
      "0x82aF49447D8a07e3bd95BD0d56f35241523fBab1"
    ],
    "earnedToken": "cowUniswapArbwstETH-ETH",
    "earnedTokenAddress": "0x63b54B0e06028802007c5f1eaeaC03d5472B904a",
    "earnContractAddress": "0x63b54B0e06028802007c5f1eaeaC03d5472B904a",
    "oracle": "lps",
    "oracleId": "uniswap-cow-arb-wsteth-weth",
    "status": "active",
    "createdAt": 1718042016,
    "platformId": "beefy",
    "assets": ["wstETH", "WETH"],
    "risks": ["IL_NONE", "MCAP_LARGE", "CONTRACTS_VERIFIED"],
    "strategyTypeId": "compounds",
    "network": "arbitrum",
    "feeTier": "0.01",
    "zaps": [
      {
        "strategyId": "cowcentrated"
      }
    ]
  },
  {
    "id": "uniswap-cow-arb-eth-usdc-prod",
    "name": "WETH-USDC",
    "type": "cowcentrated",
    "token": "WETH-USDC",
    "tokenAddress": "0xC6962004f452bE9203591991D15f6b388e09E8D0",
    "tokenDecimals": 18,
    "tokenProviderId": "uniswap",
    "depositTokenAddresses": [
      "0x82aF49447D8a07e3bd95BD0d56f35241523fBab1",
      "0xaf88d065e77c8cC2239327C5EDb3A432268e5831"
    ],
    "earnedToken": "cowUniswapArbETH-USDC",
    "earnedTokenAddress": "0x56637eF065dc19ED71B7bD8b60DBDa9A1ba12a7e",
    "earnContractAddress": "0x56637eF065dc19ED71B7bD8b60DBDa9A1ba12a7e",
    "oracle": "lps",
    "oracleId": "uniswap-cow-arb-eth-usdc-prod",
    "status": "active",
    "createdAt": 1718042016,
    "platformId": "beefy",
    "assets": ["WETH", "USDC"],
    "risks": ["IL_HIGH", "MCAP_LARGE", "CONTRACTS_VERIFIED"],
    "strategyTypeId": "compounds",
    "network": "arbitrum",
    "feeTier": "0.05",
    "zaps": [
      {
        "strategyId": "cowcentrated"
      }
    ]
  },
  {
    "id": "curve-arb-knox-eusd",
    "name": "KNOX/eUSD",
    "token": "KNOXeUSD",
    "tokenAddress": "0x6f33daF91d2aCAe10F5CD7BbE3f31716Ed123F1D",
    "tokenDecimals": 18,
    "tokenProviderId": "curve",
    "earnedToken": "mooCurveKNOX-eUSD",
    "earnedTokenAddress": "0xB59827f13466C8D4Dd76417011E9a2e8e3dfCFdC",
    "earnContractAddress": "0xB59827f13466C8D4Dd76417011E9a2e8e3dfCFdC",
    "oracle": "lps",
    "oracleId": "curve-arb-knox-eusd",
    "status": "active",
    "createdAt": 1718018159,
    "platformId": "curve",
    "assets": ["KNOX", "eUSD"],
    "migrationIds": ["l2-convex", "l2-curve"],
    "risks": ["COMPLEXITY_LOW", "IL_NONE", "MCAP_MEDIUM", "AUDIT", "CONTRACTS_VERIFIED"],
    "strategyTypeId": "multi-lp",
    "addLiquidityUrl": "https://curve.fi/#/arbitrum/pools/factory-stable-ng-63/deposit",
    "removeLiquidityUrl": "https://curve.fi/#/arbitrum/pools/factory-stable-ng-63/withdraw",
    "network": "arbitrum",
    "zaps": [
      {
        "strategyId": "curve",
        "poolAddress": "0x6f33daF91d2aCAe10F5CD7BbE3f31716Ed123F1D",
        "methods": [
          {
            "type": "dynamic-deposit",
            "target": "0x6f33daF91d2aCAe10F5CD7BbE3f31716Ed123F1D",
            "coins": [
              "0x0BBF664D46becc28593368c97236FAa0fb397595",
              "0x12275DCB9048680c4Be40942eA4D92c74C63b844"
            ]
          }
        ]
      }
    ]
  },
  {
    "id": "equilibria-arb-rseth-26sep24-new",
    "name": "rsETH 26Sep24",
    "token": "rsETH-26Sep24",
    "tokenAddress": "0xED99fC8bdB8E9e7B8240f62f69609a125A0Fbf14",
    "tokenDecimals": 18,
    "tokenProviderId": "pendle",
    "earnedToken": "mooEqb-rsETH_26SEP24",
    "earnedTokenAddress": "0x4897679a3E506F0bedC118250369D782F6CCA03e",
    "earnContractAddress": "0x4897679a3E506F0bedC118250369D782F6CCA03e",
    "oracle": "lps",
    "oracleId": "equilibria-arb-rseth-26sep24-new",
    "status": "active",
    "createdAt": 1718016113,
    "platformId": "equilibria",
    "assets": ["rsETH"],
    "migrationIds": [],
    "risks": ["COMPLEXITY_LOW", "IL_NONE", "MCAP_MEDIUM", "AUDIT", "CONTRACTS_VERIFIED"],
    "strategyTypeId": "multi-lp",
    "addLiquidityUrl": "https://app.pendle.finance/trade/pools/0xED99fC8bdB8E9e7B8240f62f69609a125A0Fbf14/zap/in?chain=arbitrum",
    "removeLiquidityUrl": "https://app.pendle.finance/trade/pools/0xED99fC8bdB8E9e7B8240f62f69609a125A0Fbf14/zap/out?chain=arbitrum",
    "earningPoints": true,
    "network": "arbitrum"
  },
  {
    "id": "stargate-v2-arb-weth",
    "name": "WETH",
    "type": "standard",
    "token": "WETH",
    "tokenAddress": "0x82aF49447D8a07e3bd95BD0d56f35241523fBab1",
    "tokenDecimals": 18,
    "earnedToken": "mooStargateV2WETH",
    "earnedTokenAddress": "0xe6EFe71fc3442343037B72776e02daFA2ee9aF1A",
    "earnContractAddress": "0xe6EFe71fc3442343037B72776e02daFA2ee9aF1A",
    "oracle": "tokens",
    "oracleId": "WETH",
    "status": "active",
    "createdAt": 1717784039,
    "platformId": "stargate",
    "assets": ["ETH"],
    "risks": [
      "COMPLEXITY_LOW",
      "BATTLE_TESTED",
      "IL_NONE",
      "MCAP_LARGE",
      "AUDIT",
      "CONTRACTS_VERIFIED"
    ],
    "strategyTypeId": "single",
    "buyTokenUrl": "https://app.1inch.io/#/42161/unified/swap/USDC/ETH",
    "network": "arbitrum",
    "zaps": [
      {
        "strategyId": "single"
      }
    ]
  },
  {
    "id": "stargate-v2-arb-usdc",
    "name": "USDC",
    "type": "standard",
    "token": "USDC",
    "tokenAddress": "0xaf88d065e77c8cC2239327C5EDb3A432268e5831",
    "tokenDecimals": 6,
    "earnedToken": "mooStargateV2USDC",
    "earnedTokenAddress": "0x6A4C4BAEa8B96a5221DdfFE8564e21507f728331",
    "earnContractAddress": "0x6A4C4BAEa8B96a5221DdfFE8564e21507f728331",
    "oracle": "tokens",
    "oracleId": "USDC",
    "status": "active",
    "createdAt": 1717784039,
    "platformId": "stargate",
    "assets": ["USDC"],
    "risks": [
      "COMPLEXITY_LOW",
      "BATTLE_TESTED",
      "IL_NONE",
      "MCAP_LARGE",
      "AUDIT",
      "CONTRACTS_VERIFIED"
    ],
    "strategyTypeId": "single",
    "buyTokenUrl": "https://app.1inch.io/#/42161/unified/swap/ETH/USDC",
    "network": "arbitrum",
    "zaps": [
      {
        "strategyId": "single"
      }
    ]
  },
  {
    "id": "stargate-v2-arb-usdt",
    "name": "USDT",
    "type": "standard",
    "token": "USDT",
    "tokenAddress": "0xFd086bC7CD5C481DCC9C85ebE478A1C0b69FCbb9",
    "tokenDecimals": 6,
    "earnedToken": "mooStargateV2USDT",
    "earnedTokenAddress": "0x26D9b74d1B5D5AA45F8622392AFbBddEf2e1ad1F",
    "earnContractAddress": "0x26D9b74d1B5D5AA45F8622392AFbBddEf2e1ad1F",
    "oracle": "tokens",
    "oracleId": "USDT",
    "status": "active",
    "createdAt": 1717784039,
    "platformId": "stargate",
    "assets": ["USDT"],
    "risks": [
      "COMPLEXITY_LOW",
      "BATTLE_TESTED",
      "IL_NONE",
      "MCAP_LARGE",
      "AUDIT",
      "CONTRACTS_VERIFIED"
    ],
    "strategyTypeId": "single",
    "buyTokenUrl": "https://app.1inch.io/#/42161/unified/swap/ETH/USDT",
    "network": "arbitrum",
    "zaps": [
      {
        "strategyId": "single"
      }
    ]
  },
  {
    "id": "curve-arb-eusd-usdc",
    "name": "eUSD/USDC",
    "token": "eUSDUSDC",
    "tokenAddress": "0x93a416206B4ae3204cFE539edfeE6BC05a62963e",
    "tokenDecimals": 18,
    "tokenProviderId": "curve",
    "earnedToken": "mooCurveEUSD-USDC",
    "earnedTokenAddress": "0x41c0d96f9c297Eb2216792a3CD50296638684705",
    "earnContractAddress": "0x41c0d96f9c297Eb2216792a3CD50296638684705",
    "oracle": "lps",
    "oracleId": "curve-arb-eusd-usdc",
    "status": "active",
    "createdAt": 1717141169,
    "platformId": "curve",
    "assets": ["eUSD", "USDC"],
    "migrationIds": ["l2-convex", "l2-curve"],
    "risks": ["COMPLEXITY_LOW", "IL_NONE", "MCAP_MEDIUM", "AUDIT", "CONTRACTS_VERIFIED"],
    "strategyTypeId": "multi-lp",
    "addLiquidityUrl": "https://curve.fi/#/arbitrum/pools/factory-stable-ng-62/deposit",
    "removeLiquidityUrl": "https://curve.fi/#/arbitrum/pools/factory-stable-ng-62/withdraw",
    "network": "arbitrum",
    "zaps": [
      {
        "strategyId": "curve",
        "poolAddress": "0x93a416206B4ae3204cFE539edfeE6BC05a62963e",
        "methods": [
          {
            "type": "dynamic-deposit",
            "target": "0x93a416206B4ae3204cFE539edfeE6BC05a62963e",
            "coins": [
              "0x12275DCB9048680c4Be40942eA4D92c74C63b844",
              "0xaf88d065e77c8cC2239327C5EDb3A432268e5831"
            ]
          }
        ]
      }
    ]
  },
  {
    "id": "curve-arb-eusd-crvusd",
    "name": "eUSD/crvUSD",
    "token": "eUSDcrvUSD",
    "tokenAddress": "0x67D11005AF05Bb1e9fDb1CFc261C23DE3E1055a1",
    "tokenDecimals": 18,
    "tokenProviderId": "curve",
    "earnedToken": "mooCurveEUSD-crvUSD",
    "earnedTokenAddress": "0x6dB43DC0E5150586D80292C2c0888D5db43261DC",
    "earnContractAddress": "0x6dB43DC0E5150586D80292C2c0888D5db43261DC",
    "oracle": "lps",
    "oracleId": "curve-arb-eusd-crvusd",
    "status": "active",
    "createdAt": 1717141161,
    "platformId": "curve",
    "assets": ["eUSD", "crvUSD"],
    "migrationIds": ["l2-convex", "l2-curve"],
    "risks": ["COMPLEXITY_LOW", "IL_NONE", "MCAP_MEDIUM", "AUDIT", "CONTRACTS_VERIFIED"],
    "strategyTypeId": "multi-lp",
    "addLiquidityUrl": "https://curve.fi/#/arbitrum/pools/factory-stable-ng-61/deposit",
    "removeLiquidityUrl": "https://curve.fi/#/arbitrum/pools/factory-stable-ng-61/withdraw",
    "network": "arbitrum",
    "zaps": [
      {
        "strategyId": "curve",
        "poolAddress": "0x67D11005AF05Bb1e9fDb1CFc261C23DE3E1055a1",
        "methods": [
          {
            "type": "dynamic-deposit",
            "target": "0x67D11005AF05Bb1e9fDb1CFc261C23DE3E1055a1",
            "coins": [
              "0x12275DCB9048680c4Be40942eA4D92c74C63b844",
              "0x498Bf2B1e120FeD3ad3D42EA2165E9b73f99C1e5"
            ]
          }
        ]
      }
    ]
  },
  {
    "id": "curve-arb-eusd-rgusd",
    "name": "eUSD/rgUSD",
    "token": "eUSDrgUSD",
    "tokenAddress": "0xbdf44492aC1C81b1Bd9B9A8B075026d3E8A3225a",
    "tokenDecimals": 18,
    "tokenProviderId": "curve",
    "earnedToken": "mooCurveEUSD-rgUSD",
    "earnedTokenAddress": "0x5A8D2889A3135B8e0c7B3D6f55A88374804445d0",
    "earnContractAddress": "0x5A8D2889A3135B8e0c7B3D6f55A88374804445d0",
    "oracle": "lps",
    "oracleId": "curve-arb-eusd-rgusd",
    "status": "active",
    "createdAt": 1717141148,
    "platformId": "curve",
    "assets": ["eUSD", "rgUSD"],
    "migrationIds": ["l2-convex", "l2-curve"],
    "risks": ["COMPLEXITY_LOW", "IL_NONE", "MCAP_MEDIUM", "AUDIT", "CONTRACTS_VERIFIED"],
    "strategyTypeId": "multi-lp",
    "addLiquidityUrl": "https://curve.fi/#/arbitrum/pools/factory-stable-ng-55/deposit",
    "removeLiquidityUrl": "https://curve.fi/#/arbitrum/pools/factory-stable-ng-55/withdraw",
    "network": "arbitrum",
    "zaps": [
      {
        "strategyId": "curve",
        "poolAddress": "0xbdf44492aC1C81b1Bd9B9A8B075026d3E8A3225a",
        "methods": [
          {
            "type": "dynamic-deposit",
            "target": "0xbdf44492aC1C81b1Bd9B9A8B075026d3E8A3225a",
            "coins": [
              "0x12275DCB9048680c4Be40942eA4D92c74C63b844",
              "0x96a993f06951B01430523D0D5590192d650EBf3e"
            ]
          }
        ]
      }
    ]
  },
  {
    "id": "curve-arb-knox-rgusd",
    "name": "KNOX/rgUSD",
    "token": "KNOXrgUSD",
    "tokenAddress": "0x0aCacb4f6dB7708a5451B835acd39DFEbAC4EeB5",
    "tokenDecimals": 18,
    "tokenProviderId": "curve",
    "earnedToken": "mooCurveKNOX-rgUSD",
    "earnedTokenAddress": "0x8Cb60b895FBFDE711622370C7140b554AC3E62Dc",
    "earnContractAddress": "0x8Cb60b895FBFDE711622370C7140b554AC3E62Dc",
    "oracle": "lps",
    "oracleId": "curve-arb-knox-rgusd",
    "status": "active",
    "createdAt": 1717141130,
    "platformId": "curve",
    "assets": ["KNOX", "rgUSD"],
    "migrationIds": ["l2-convex", "l2-curve"],
    "risks": ["COMPLEXITY_LOW", "IL_NONE", "MCAP_MEDIUM", "AUDIT", "CONTRACTS_VERIFIED"],
    "strategyTypeId": "multi-lp",
    "addLiquidityUrl": "https://curve.fi/#/arbitrum/pools/factory-stable-ng-56/deposit",
    "removeLiquidityUrl": "https://curve.fi/#/arbitrum/pools/factory-stable-ng-56/withdraw",
    "network": "arbitrum",
    "zaps": [
      {
        "strategyId": "curve",
        "poolAddress": "0x0aCacb4f6dB7708a5451B835acd39DFEbAC4EeB5",
        "methods": [
          {
            "type": "dynamic-deposit",
            "target": "0x0aCacb4f6dB7708a5451B835acd39DFEbAC4EeB5",
            "coins": [
              "0x0BBF664D46becc28593368c97236FAa0fb397595",
              "0x96a993f06951B01430523D0D5590192d650EBf3e"
            ]
          }
        ]
      }
    ]
  },
  {
    "id": "curve-arb-rgusd-usdc",
    "name": "rgUSD/USDC",
    "token": "rgUSDUSDC",
    "tokenAddress": "0x3dcb7b53B6177a04a2AECE61d95bF577ECC02241",
    "tokenDecimals": 18,
    "tokenProviderId": "curve",
    "earnedToken": "mooCurveRgUSD-USDC",
    "earnedTokenAddress": "0x447eEeB0bD7f6E93D0C1647498F88130603A9C61",
    "earnContractAddress": "0x447eEeB0bD7f6E93D0C1647498F88130603A9C61",
    "oracle": "lps",
    "oracleId": "curve-arb-rgusd-usdc",
    "status": "active",
    "createdAt": 1717141111,
    "platformId": "curve",
    "assets": ["rgUSD", "USDC"],
    "migrationIds": ["l2-convex", "l2-curve"],
    "risks": ["COMPLEXITY_LOW", "IL_NONE", "MCAP_MEDIUM", "AUDIT", "CONTRACTS_VERIFIED"],
    "strategyTypeId": "multi-lp",
    "addLiquidityUrl": "https://curve.fi/#/arbitrum/pools/factory-stable-ng-53/deposit",
    "removeLiquidityUrl": "https://curve.fi/#/arbitrum/pools/factory-stable-ng-53/withdraw",
    "network": "arbitrum",
    "zaps": [
      {
        "strategyId": "curve",
        "poolAddress": "0x3dcb7b53B6177a04a2AECE61d95bF577ECC02241",
        "methods": [
          {
            "type": "dynamic-deposit",
            "target": "0x3dcb7b53B6177a04a2AECE61d95bF577ECC02241",
            "coins": [
              "0x96a993f06951B01430523D0D5590192d650EBf3e",
              "0xaf88d065e77c8cC2239327C5EDb3A432268e5831"
            ]
          }
        ]
      }
    ]
  },
  {
    "id": "curve-arb-eth+-eth",
    "name": "ETH+/WETH",
    "token": "ETH+WETH",
    "tokenAddress": "0x95F425c7d730Eb7673fca272c2c305f48Ed546c3",
    "tokenDecimals": 18,
    "tokenProviderId": "curve",
    "earnedToken": "mooCurveETH+-ETH",
    "earnedTokenAddress": "0x11F9DEB38e26b5025C915672CbaA202f2684d03B",
    "earnContractAddress": "0x11F9DEB38e26b5025C915672CbaA202f2684d03B",
    "oracle": "lps",
    "oracleId": "curve-arb-eth+-eth",
    "status": "active",
    "createdAt": 1717141092,
    "platformId": "curve",
    "assets": ["ETH+", "ETH"],
    "migrationIds": ["l2-convex", "l2-curve"],
    "risks": ["COMPLEXITY_LOW", "IL_NONE", "MCAP_MEDIUM", "AUDIT", "CONTRACTS_VERIFIED"],
    "strategyTypeId": "multi-lp",
    "addLiquidityUrl": "https://curve.fi/#/arbitrum/pools/factory-stable-ng-57/deposit",
    "removeLiquidityUrl": "https://curve.fi/#/arbitrum/pools/factory-stable-ng-57/withdraw",
    "network": "arbitrum",
    "zaps": [
      {
        "strategyId": "curve",
        "poolAddress": "0x95F425c7d730Eb7673fca272c2c305f48Ed546c3",
        "methods": [
          {
            "type": "dynamic-deposit",
            "target": "0x95F425c7d730Eb7673fca272c2c305f48Ed546c3",
            "coins": [
              "0x18C14C2D707b2212e17d1579789Fc06010cfca23",
              "0x82aF49447D8a07e3bd95BD0d56f35241523fBab1"
            ]
          }
        ]
      }
    ]
  },
  {
    "id": "stakedao-arb-fraxbp",
    "name": "FRAX/USDC.e",
    "token": "FRAXBP-f",
    "tokenAddress": "0xC9B8a3FDECB9D5b218d02555a8Baf332E5B740d5",
    "tokenDecimals": 18,
    "tokenProviderId": "curve",
    "earnedToken": "mooStakeDaoFRAX-USDCe",
    "earnedTokenAddress": "0x5B87581324115EfF1FCb64A39BD032B1c1556AAb",
    "earnContractAddress": "0x5B87581324115EfF1FCb64A39BD032B1c1556AAb",
    "oracle": "lps",
    "oracleId": "curve-arb-f-fraxbp",
    "status": "active",
    "createdAt": 1716969268,
    "platformId": "stakedao",
    "assets": ["FRAX", "arbUSDCe"],
    "migrationIds": ["l2-convex", "l2-curve"],
    "risks": ["COMPLEXITY_LOW", "IL_NONE", "MCAP_LARGE", "AUDIT", "CONTRACTS_VERIFIED"],
    "strategyTypeId": "multi-lp",
    "addLiquidityUrl": "https://curve.fi/#/arbitrum/pools/factory-v2-41/deposit",
    "removeLiquidityUrl": "https://curve.fi/#/arbitrum/pools/factory-v2-41/withdraw",
    "network": "arbitrum",
    "zaps": [
      {
        "strategyId": "curve",
        "poolAddress": "0xC9B8a3FDECB9D5b218d02555a8Baf332E5B740d5",
        "methods": [
          {
            "type": "fixed-deposit-int128",
            "target": "0xC9B8a3FDECB9D5b218d02555a8Baf332E5B740d5",
            "coins": [
              "0x17FC002b466eEc40DaE837Fc4bE5c67993ddBd6F",
              "0xFF970A61A04b1cA14834A43f5dE4533eBDDB5CC8"
            ]
          }
        ]
      }
    ]
  },
  {
    "id": "stakedao-arb-asdcrv",
    "name": "CRV/asdCRV/vsdCRV",
    "token": "VASDCRV",
    "tokenAddress": "0xB85246768Cfea42b0c935265Db798C9Ae457646f",
    "tokenDecimals": 18,
    "tokenProviderId": "curve",
    "earnedToken": "mooStakeDaoAsdCRV",
    "earnedTokenAddress": "0x9227d33Fb11a7e7C905809e70c017ee9DB719ba0",
    "earnContractAddress": "0x9227d33Fb11a7e7C905809e70c017ee9DB719ba0",
    "oracle": "lps",
    "oracleId": "curve-arb-asdcrv",
    "status": "active",
    "createdAt": 1716969269,
    "platformId": "stakedao",
    "assets": ["CRV", "asdCRV", "vsdCRV"],
    "migrationIds": ["l2-convex", "l2-curve"],
    "risks": ["COMPLEXITY_LOW", "IL_NONE", "MCAP_MEDIUM", "AUDIT", "CONTRACTS_VERIFIED"],
    "strategyTypeId": "multi-lp",
    "addLiquidityUrl": "https://curve.fi/#/arbitrum/pools/factory-tricrypto-20/deposit",
    "removeLiquidityUrl": "https://curve.fi/#/arbitrum/pools/factory-tricrypto-20/withdraw",
    "network": "arbitrum",
    "zaps": [
      {
        "strategyId": "curve",
        "poolAddress": "0xB85246768Cfea42b0c935265Db798C9Ae457646f",
        "methods": [
          {
            "type": "fixed-deposit-uint256",
            "target": "0xB85246768Cfea42b0c935265Db798C9Ae457646f",
            "coins": [
              "0x11cDb42B0EB46D95f990BeDD4695A6e3fA034978",
              "0x75289388d50364c3013583d97bd70cED0e183e32",
              "0x62d5a59E0d67c0381aAd53B201B4A1B8Dcd2C833"
            ]
          }
        ]
      }
    ]
  },
  {
    "id": "equilibria-arb-rseth-26sep24",
    "name": "rsETH 26Sep24",
    "token": "rsETH-26Sep24",
    "tokenAddress": "0x1d38d4204159aA5e767aFbA8f76BE22117De61E5",
    "tokenDecimals": 18,
    "tokenProviderId": "pendle",
    "earnedToken": "mooEqb-rsETH_26SEP24_old",
    "earnedTokenAddress": "0x66d89d65046D8BC75E0fb14E704e50E8C7a07219",
    "earnContractAddress": "0x66d89d65046D8BC75E0fb14E704e50E8C7a07219",
    "oracle": "lps",
    "oracleId": "equilibria-arb-rseth-26sep24",
    "status": "eol",
    "createdAt": 1716796531,
    "retireReason": "withdraw",
    "retiredAt": 1718016112,
    "platformId": "equilibria",
    "assets": ["rsETH"],
    "migrationIds": [],
    "risks": ["COMPLEXITY_LOW", "IL_NONE", "MCAP_MEDIUM", "AUDIT", "CONTRACTS_VERIFIED"],
    "strategyTypeId": "multi-lp",
    "addLiquidityUrl": "https://app.pendle.finance/trade/pools/0x1d38d4204159aa5e767afba8f76be22117de61e5/zap/in?chain=arbitrum",
    "removeLiquidityUrl": "https://app.pendle.finance/trade/pools/0x1d38d4204159aa5e767afba8f76be22117de61e5/zap/out?chain=arbitrum",
    "earningPoints": true,
    "network": "arbitrum"
  },
  {
    "id": "equilibria-arb-eeth-26sep24",
    "name": "eETH 26Sep24",
    "token": "eETH-26Sep24",
    "tokenAddress": "0xf9F9779d8fF604732EBA9AD345E6A27EF5c2a9d6",
    "tokenDecimals": 18,
    "tokenProviderId": "pendle",
    "earnedToken": "mooEqb-eETH_26SEP24",
    "earnedTokenAddress": "0x4d01a46Fc5F20cA2544204EDD376BdB619BD2D2F",
    "earnContractAddress": "0x4d01a46Fc5F20cA2544204EDD376BdB619BD2D2F",
    "oracle": "lps",
    "oracleId": "equilibria-arb-eeth-26sep24",
    "status": "active",
    "createdAt": 1716796521,
    "platformId": "equilibria",
    "assets": ["weETH"],
    "migrationIds": [],
    "risks": ["COMPLEXITY_LOW", "IL_NONE", "MCAP_MEDIUM", "AUDIT", "CONTRACTS_VERIFIED"],
    "strategyTypeId": "multi-lp",
    "addLiquidityUrl": "https://app.pendle.finance/trade/pools/0xf9F9779d8fF604732EBA9AD345E6A27EF5c2a9d6/zap/in?chain=arbitrum",
    "removeLiquidityUrl": "https://app.pendle.finance/trade/pools/0xf9F9779d8fF604732EBA9AD345E6A27EF5c2a9d6/zap/out?chain=arbitrum",
    "earningPoints": true,
    "network": "arbitrum"
  },
  {
    "id": "equilibria-arb-ezeth-26sep24",
    "name": "ezETH 26Sep24",
    "token": "ezETH-26Sep24",
    "tokenAddress": "0x35f3dB08a6e9cB4391348b0B404F493E7ae264c0",
    "tokenDecimals": 18,
    "tokenProviderId": "pendle",
    "earnedToken": "mooEqb-ezETH_26SEP24",
    "earnedTokenAddress": "0x218337d7DAe070e219c44783A64cA107dffc533e",
    "earnContractAddress": "0x218337d7DAe070e219c44783A64cA107dffc533e",
    "oracle": "lps",
    "oracleId": "equilibria-arb-ezeth-26sep24",
    "status": "active",
    "createdAt": 1716796510,
    "platformId": "equilibria",
    "assets": ["ezETH"],
    "migrationIds": [],
    "risks": ["COMPLEXITY_LOW", "IL_NONE", "MCAP_MEDIUM", "AUDIT", "CONTRACTS_VERIFIED"],
    "strategyTypeId": "multi-lp",
    "addLiquidityUrl": "https://app.pendle.finance/trade/pools/0x35f3db08a6e9cb4391348b0b404f493e7ae264c0/zap/in?chain=arbitrum",
    "removeLiquidityUrl": "https://app.pendle.finance/trade/pools/0x35f3db08a6e9cb4391348b0b404f493e7ae264c0/zap/out?chain=arbitrum",
    "earningPoints": true,
    "network": "arbitrum"
  },
  {
    "id": "equilibria-arb-seth-eeth-27jun24",
    "name": "ETH (eETHSilo) 27Jun24",
    "token": "ETH (eETHSilo) 27Jun24",
    "tokenAddress": "0x6aBE9Ac2df48490693BdB9d66Fa898fc9cD7cc36",
    "tokenDecimals": 18,
    "tokenProviderId": "pendle",
    "earnedToken": "mooEqb-sETH_eETHSilo_27JUN24",
    "earnedTokenAddress": "0xAf570c4BcC42fe7f62E969BB147a639d74d2dAD4",
    "earnContractAddress": "0xAf570c4BcC42fe7f62E969BB147a639d74d2dAD4",
    "oracle": "lps",
    "oracleId": "equilibria-arb-seth-eeth-27jun24",
    "status": "active",
    "createdAt": 1715761581,
    "platformId": "equilibria",
    "assets": ["ETH"],
    "migrationIds": [],
    "risks": ["COMPLEXITY_LOW", "IL_NONE", "MCAP_MEDIUM", "AUDIT", "CONTRACTS_VERIFIED"],
    "strategyTypeId": "multi-lp",
    "addLiquidityUrl": "https://app.pendle.finance/trade/pools/0x6abe9ac2df48490693bdb9d66fa898fc9cd7cc36/zap/in?chain=arbitrum",
    "removeLiquidityUrl": "https://app.pendle.finance/trade/pools/0x6abe9ac2df48490693bdb9d66fa898fc9cd7cc36/zap/out?chain=arbitrum",
    "network": "arbitrum"
  },
  {
    "id": "equilibria-arb-seth-ezeth-27jun24",
    "name": "ETH (ezETHSilo) 27Jun24",
    "token": "ETH (ezETHSilo) 27Jun24",
    "tokenAddress": "0xCf602767e9c82194DaF58EB67a3169d60DbAaC62",
    "tokenDecimals": 18,
    "tokenProviderId": "pendle",
    "earnedToken": "mooEqb-sETH_ezETHSilo_27JUN24",
    "earnedTokenAddress": "0xE2F1DdD8A02774827764bdeC8F84B29B50195969",
    "earnContractAddress": "0xE2F1DdD8A02774827764bdeC8F84B29B50195969",
    "oracle": "lps",
    "oracleId": "equilibria-arb-seth-ezeth-27jun24",
    "status": "active",
    "createdAt": 1715761563,
    "platformId": "equilibria",
    "assets": ["ETH"],
    "migrationIds": [],
    "risks": ["COMPLEXITY_LOW", "IL_NONE", "MCAP_MEDIUM", "AUDIT", "CONTRACTS_VERIFIED"],
    "strategyTypeId": "multi-lp",
    "addLiquidityUrl": "https://app.pendle.finance/trade/pools/0xcf602767e9c82194daf58eb67a3169d60dbaac62/zap/in?chain=arbitrum",
    "removeLiquidityUrl": "https://app.pendle.finance/trade/pools/0xcf602767e9c82194daf58eb67a3169d60dbaac62/zap/out?chain=arbitrum",
    "network": "arbitrum"
  },
  {
    "id": "uniswap-cow-arb-silo-weth",
    "name": "SILO-ETH Beta",
    "type": "cowcentrated",
    "token": "SILO-ETH",
    "tokenAddress": "0xd3E11119d2680c963F1CDCffeCe0c4adE823Fb58",
    "tokenDecimals": 18,
    "tokenProviderId": "uniswap",
    "depositTokenAddresses": [
      "0x0341C0C0ec423328621788d4854119B97f44E391",
      "0x82aF49447D8a07e3bd95BD0d56f35241523fBab1"
    ],
    "earnedToken": "cowUniswapArbitrumSILO-ETH",
    "earnedTokenAddress": "0xe3EAc56810C885067dC4C43A8049A07D9Bb127a4",
    "earnContractAddress": "0xe3EAc56810C885067dC4C43A8049A07D9Bb127a4",
    "oracle": "lps",
    "oracleId": "uniswap-cow-arb-silo-weth",
    "status": "eol",
    "createdAt": 1715253566,
    "retireReason": "beta",
    "retiredAt": 1718051223,
    "platformId": "beefy",
    "assets": ["SILO", "WETH"],
    "risks": ["IL_HIGH", "MCAP_SMALL", "CONTRACTS_VERIFIED"],
    "strategyTypeId": "compounds",
    "network": "arbitrum",
    "feeTier": "1",
    "zaps": [
      {
        "strategyId": "cowcentrated"
      }
    ]
  },
  {
    "id": "curve-arb-fethxeth",
    "name": "fETH/xETH/ETH",
    "token": "fxETH",
    "tokenAddress": "0xF7Fed8Ae0c5B78c19Aadd68b700696933B0Cefd9",
    "tokenDecimals": 18,
    "tokenProviderId": "curve",
    "earnedToken": "mooCurve_fETH-xETH-ETH",
    "earnedTokenAddress": "0x2b021308797d2C19FDe3682640f2091248F78181",
    "earnContractAddress": "0x2b021308797d2C19FDe3682640f2091248F78181",
    "oracle": "lps",
    "oracleId": "curve-arb-fethxeth",
    "status": "active",
    "createdAt": 1715154067,
    "platformId": "convex",
    "assets": ["fETH", "xETH", "ETH"],
    "migrationIds": ["l2-convex", "l2-curve"],
    "risks": ["COMPLEXITY_LOW", "IL_LOW", "MCAP_MEDIUM", "AUDIT", "CONTRACTS_VERIFIED"],
    "strategyTypeId": "multi-lp",
    "addLiquidityUrl": "https://curve.fi/#/arbitrum/pools/factory-tricrypto-2/deposit",
    "removeLiquidityUrl": "https://curve.fi/#/arbitrum/pools/factory-tricrypto-2/withdraw",
    "network": "arbitrum",
    "zaps": [
      {
        "strategyId": "curve",
        "poolAddress": "0xF7Fed8Ae0c5B78c19Aadd68b700696933B0Cefd9",
        "methods": [
          {
            "type": "fixed-deposit-uint256",
            "target": "0xF7Fed8Ae0c5B78c19Aadd68b700696933B0Cefd9",
            "coins": [
              "0xc608Dfb90A430Df79a8a1eDBC8be7f1A0Eb4E763",
              "0x55380fe7A1910dFf29A47B622057ab4139DA42C5",
              "0x82aF49447D8a07e3bd95BD0d56f35241523fBab1"
            ]
          }
        ]
      }
    ]
  },
  {
    "id": "curve-arb-usdc-usdm",
    "name": "USDC/USDM",
    "token": "usdc-usdm",
    "tokenAddress": "0x4bD135524897333bec344e50ddD85126554E58B4",
    "tokenDecimals": 18,
    "tokenProviderId": "curve",
    "earnedToken": "mooCurveUSDC-USDM",
    "earnedTokenAddress": "0x1B4dD8911cd2028Ea230f82E7BD91F1651Cb4AaB",
    "earnContractAddress": "0x1B4dD8911cd2028Ea230f82E7BD91F1651Cb4AaB",
    "oracle": "lps",
    "oracleId": "curve-arb-usdc-usdm",
    "status": "active",
    "createdAt": 1714983060,
    "platformId": "curve",
    "assets": ["USDC", "USDM"],
    "migrationIds": ["l2-convex", "l2-curve"],
    "risks": ["COMPLEXITY_LOW", "IL_NONE", "MCAP_MEDIUM", "AUDIT", "CONTRACTS_VERIFIED"],
    "strategyTypeId": "multi-lp",
    "addLiquidityUrl": "https://curve.fi/#/arbitrum/pools/factory-stable-ng-30/deposit",
    "removeLiquidityUrl": "https://curve.fi/#/arbitrum/pools/factory-stable-ng-30/withdraw",
    "network": "arbitrum",
    "zaps": [
      {
        "strategyId": "curve",
        "poolAddress": "0x4bD135524897333bec344e50ddD85126554E58B4",
        "methods": [
          {
            "type": "dynamic-deposit",
            "target": "0x4bD135524897333bec344e50ddD85126554E58B4",
            "coins": [
              "0xaf88d065e77c8cC2239327C5EDb3A432268e5831",
              "0x59D9356E565Ab3A36dD77763Fc0d87fEaf85508C"
            ]
          }
        ]
      }
    ]
  },
  {
    "id": "aura-arb-gyro-ausdc-ausdt",
    "name": "Gyroscope Aave USDC/USDT",
    "type": "standard",
    "token": "Aave USDC/USDT Arb",
    "tokenAddress": "0x125bC5a031B2Db6733bfa35d914ffa428095978B",
    "tokenDecimals": 18,
    "tokenProviderId": "balancer",
    "earnedToken": "mooAuraGyroaUSDCn/aUSDTn",
    "earnedTokenAddress": "0xb39a6c02BB32199c5C2e937a9c96Fe8F79E18763",
    "earnContractAddress": "0xb39a6c02BB32199c5C2e937a9c96Fe8F79E18763",
    "oracle": "lps",
    "oracleId": "aura-arb-gyro-ausdc-ausdt",
    "status": "active",
    "createdAt": 1714564996,
    "platformId": "aura",
    "assets": ["stataArbUSDCn", "stataArbUSDTn"],
    "risks": [
      "COMPLEXITY_LOW",
      "BATTLE_TESTED",
      "IL_NONE",
      "MCAP_LARGE",
      "AUDIT",
      "CONTRACTS_VERIFIED"
    ],
    "strategyTypeId": "lp",
    "addLiquidityUrl": "https://app.gyro.finance/pools/arbitrum/e-clp/0x125bc5a031b2db6733bfa35d914ffa428095978b/join/",
    "removeLiquidityUrl": "https://app.gyro.finance/pools/arbitrum/e-clp/0x125bc5a031b2db6733bfa35d914ffa428095978b/exit/",
    "network": "arbitrum"
  },
  {
    "id": "uniswap-cow-arb-tbtc-weth",
    "name": "tBTC-ETH Beta",
    "type": "cowcentrated",
    "token": "tBTC-ETH",
    "tokenAddress": "0xCb198a55e2a88841E855bE4EAcaad99422416b33",
    "tokenDecimals": 18,
    "tokenProviderId": "uniswap",
    "depositTokenAddresses": [
      "0x6c84a8f1c29108F47a79964b5Fe888D4f4D0dE40",
      "0x82aF49447D8a07e3bd95BD0d56f35241523fBab1"
    ],
    "earnedToken": "cowUniswapArbitrumtBTC-ETH",
    "earnedTokenAddress": "0x9aA49971f4956D7831b2CD1c9AF7ED931b5f91BC",
    "earnContractAddress": "0x9aA49971f4956D7831b2CD1c9AF7ED931b5f91BC",
    "oracle": "lps",
    "oracleId": "uniswap-cow-arb-tbtc-weth",
    "status": "eol",
    "createdAt": 1714135473,
    "retireReason": "beta",
    "retiredAt": 1718051223,
    "platformId": "beefy",
    "assets": ["tBTC", "WETH"],
    "risks": ["IL_HIGH", "MCAP_MEDIUM", "CONTRACTS_VERIFIED"],
    "strategyTypeId": "compounds",
    "network": "arbitrum",
    "feeTier": "0.05",
    "zaps": [
      {
        "strategyId": "cowcentrated"
      }
    ]
  },
  {
    "id": "uniswap-cow-arb-wsteth-usdc.e",
    "name": "wstETH-USDC.e Beta",
    "type": "cowcentrated",
    "token": "wstETH-USDC.e",
    "tokenAddress": "0xC7341e85996EeB05897d3DeC79448b6e4cCc09CF",
    "tokenDecimals": 18,
    "tokenProviderId": "uniswap",
    "depositTokenAddresses": [
      "0x5979D7b546E38E414F7E9822514be443A4800529",
      "0xFF970A61A04b1cA14834A43f5dE4533eBDDB5CC8"
    ],
    "earnedToken": "cowUniswapArbitrumwstETH-USDC.e",
    "earnedTokenAddress": "0x4C32b8d26E6ab2Ce401772514C999768f63Afb4e",
    "earnContractAddress": "0x4C32b8d26E6ab2Ce401772514C999768f63Afb4e",
    "oracle": "lps",
    "oracleId": "uniswap-cow-arb-wsteth-usdc.e",
    "status": "eol",
    "createdAt": 1714135473,
    "retireReason": "beta",
    "retiredAt": 1718051223,
    "platformId": "beefy",
    "assets": ["wstETH", "arbUSDCe"],
    "risks": ["IL_HIGH", "MCAP_LARGE", "CONTRACTS_VERIFIED"],
    "strategyTypeId": "compounds",
    "network": "arbitrum",
    "feeTier": "0.05",
    "zaps": [
      {
        "strategyId": "cowcentrated"
      }
    ]
  },
  {
    "id": "uniswap-cow-arb-eth-usdc.e",
    "name": "ETH-USDC.e Beta",
    "type": "cowcentrated",
    "token": "ETH-USDC.e",
    "tokenAddress": "0xC31E54c7a869B9FcBEcc14363CF510d1c41fa443",
    "tokenDecimals": 18,
    "tokenProviderId": "uniswap",
    "depositTokenAddresses": [
      "0x82aF49447D8a07e3bd95BD0d56f35241523fBab1",
      "0xFF970A61A04b1cA14834A43f5dE4533eBDDB5CC8"
    ],
    "earnedToken": "cowUniswapArbitrumETH-USDC.e",
    "earnedTokenAddress": "0xd9d5d3743b67FF04fE2F5c18Ddd596Cf370A8126",
    "earnContractAddress": "0xd9d5d3743b67FF04fE2F5c18Ddd596Cf370A8126",
    "oracle": "lps",
    "oracleId": "uniswap-cow-arb-eth-usdc.e",
    "status": "eol",
    "createdAt": 1714135473,
    "retireReason": "beta",
    "retiredAt": 1718051223,
    "platformId": "beefy",
    "assets": ["WETH", "arbUSDCe"],
    "risks": ["IL_HIGH", "MCAP_LARGE", "CONTRACTS_VERIFIED"],
    "strategyTypeId": "compounds",
    "network": "arbitrum",
    "feeTier": "0.05",
    "zaps": [
      {
        "strategyId": "cowcentrated"
      }
    ]
  },
  {
    "id": "aura-arb-ezeth-wsteth",
    "name": "ezETH-wstETH",
    "type": "standard",
    "token": "ezETH-wstETH Arb",
    "tokenAddress": "0xB61371Ab661B1ACec81C699854D2f911070C059E",
    "tokenDecimals": 18,
    "tokenProviderId": "balancer",
    "earnedToken": "mooAuraArbezETH-wstETH",
    "earnedTokenAddress": "0xEFAd727469e7e4e410376986AB0af8B6F9559fDc",
    "earnContractAddress": "0xEFAd727469e7e4e410376986AB0af8B6F9559fDc",
    "oracle": "lps",
    "oracleId": "aura-arb-ezeth-wsteth",
    "status": "active",
    "createdAt": 1713521423,
    "platformId": "aura",
    "assets": ["ezETH", "wstETH"],
    "risks": [
      "COMPLEXITY_LOW",
      "BATTLE_TESTED",
      "IL_NONE",
      "MCAP_LARGE",
      "AUDIT",
      "CONTRACTS_VERIFIED"
    ],
    "strategyTypeId": "lp",
    "addLiquidityUrl": "https://app.balancer.fi/#/arbitrum/pool/0xb61371ab661b1acec81c699854d2f911070c059e000000000000000000000516/add-liquidity",
    "removeLiquidityUrl": "https://app.balancer.fi/#/arbitrum/pool/0xb61371ab661b1acec81c699854d2f911070c059e000000000000000000000516/withdraw",
    "earningPoints": true,
    "network": "arbitrum"
  },
  {
    "id": "curve-lend-arb-arb-crvusd",
    "name": "crvUSD (ARB Market)",
    "token": "cvcrvUSD",
    "tokenAddress": "0x65592b1F12c07D434e95c7BF87F4f2f464e950e4",
    "tokenDecimals": 18,
    "tokenProviderId": "curve-lend",
    "earnedToken": "mooCurveLendARB-crvUSD",
    "earnedTokenAddress": "0x928e9075a880Bc40f55BcDB5dF3D8697E924b2c4",
    "earnContractAddress": "0x928e9075a880Bc40f55BcDB5dF3D8697E924b2c4",
    "oracle": "lps",
    "oracleId": "curve-lend-arb-arb-crvusd",
    "status": "active",
    "createdAt": 1713171111,
    "platformId": "curve-lend",
    "assets": ["crvUSD"],
    "migrationIds": ["l2-convex", "l2-curve"],
    "risks": ["COMPLEXITY_LOW", "IL_NONE", "MCAP_MEDIUM", "AUDIT", "CONTRACTS_VERIFIED"],
    "strategyTypeId": "single-lp",
    "addLiquidityUrl": "https://lend.curve.fi/#/arbitrum/markets/one-way-market-5/vault/deposit",
    "removeLiquidityUrl": "https://lend.curve.fi/#/arbitrum/markets/one-way-market-5/vault/withdraw",
    "network": "arbitrum"
  },
  {
    "id": "curve-lend-arb-wbtc-crvusd",
    "name": "crvUSD (WBTC Market)",
    "token": "cvcrvUSD",
    "tokenAddress": "0x60D38b12d22BF423F28082bf396ff8F28cC506B1",
    "tokenDecimals": 18,
    "tokenProviderId": "curve-lend",
    "earnedToken": "mooCurveLendWBTC-crvUSD",
    "earnedTokenAddress": "0x536CF168B627727acEeCeA4f3C2059F5AA1de456",
    "earnContractAddress": "0x536CF168B627727acEeCeA4f3C2059F5AA1de456",
    "oracle": "lps",
    "oracleId": "curve-lend-arb-wbtc-crvusd",
    "status": "active",
    "createdAt": 1713171101,
    "platformId": "curve-lend",
    "assets": ["crvUSD"],
    "migrationIds": ["l2-convex", "l2-curve"],
    "risks": ["COMPLEXITY_LOW", "IL_NONE", "MCAP_MEDIUM", "AUDIT", "CONTRACTS_VERIFIED"],
    "strategyTypeId": "single-lp",
    "addLiquidityUrl": "https://lend.curve.fi/#/arbitrum/markets/one-way-market-1/vault/deposit",
    "removeLiquidityUrl": "https://lend.curve.fi/#/arbitrum/markets/one-way-market-1/vault/withdraw",
    "network": "arbitrum"
  },
  {
    "id": "curve-lend-arb-weth-crvusd",
    "name": "crvUSD (WETH Market)",
    "token": "cvcrvUSD",
    "tokenAddress": "0x49014A8eB1585cBee6A7a9A50C3b81017BF6Cc4d",
    "tokenDecimals": 18,
    "tokenProviderId": "curve-lend",
    "earnedToken": "mooCurveLendWETH-crvUSD",
    "earnedTokenAddress": "0xb46192aA0640AB9990228d0671DB5ecf67034D27",
    "earnContractAddress": "0xb46192aA0640AB9990228d0671DB5ecf67034D27",
    "oracle": "lps",
    "oracleId": "curve-lend-arb-weth-crvusd",
    "status": "active",
    "createdAt": 1713171091,
    "platformId": "curve-lend",
    "assets": ["crvUSD"],
    "migrationIds": ["l2-convex", "l2-curve"],
    "risks": ["COMPLEXITY_LOW", "IL_NONE", "MCAP_MEDIUM", "AUDIT", "CONTRACTS_VERIFIED"],
    "strategyTypeId": "single-lp",
    "addLiquidityUrl": "https://lend.curve.fi/#/arbitrum/markets/one-way-market-0/vault/deposit",
    "removeLiquidityUrl": "https://lend.curve.fi/#/arbitrum/markets/one-way-market-0/vault/withdraw",
    "network": "arbitrum"
  },
  {
    "id": "silo-eth-ezeth",
    "name": "ETH (ezETH Market)",
    "type": "standard",
    "token": "ETH",
    "tokenAddress": "0x82aF49447D8a07e3bd95BD0d56f35241523fBab1",
    "tokenDecimals": 18,
    "earnedToken": "mooSiloArbWETH(ezETH)",
    "earnedTokenAddress": "0x6a96e55c6a8ab9380E006D7C83232d3E7a935402",
    "earnContractAddress": "0x6a96e55c6a8ab9380E006D7C83232d3E7a935402",
    "oracle": "tokens",
    "oracleId": "ETH",
    "status": "active",
    "createdAt": 1713892433,
    "platformId": "silo",
    "assets": ["ETH"],
    "risks": [
      "COMPLEXITY_LOW",
      "IL_NONE",
      "MCAP_LARGE",
      "PLATFORM_ESTABLISHED",
      "AUDIT",
      "CONTRACTS_VERIFIED"
    ],
    "strategyTypeId": "lendingNoBorrow",
    "network": "arbitrum",
    "zaps": [
      {
        "strategyId": "single"
      }
    ],
    "lendingOracle": {
      "provider": "chainlink",
      "address": "0x639Fe6ab55C921f74e7fac1ee960C0B6293ba612"
    }
  },
  {
    "id": "silo-eth-pendle-ezeth",
    "name": "ETH (PT-ezETH Market)",
    "type": "standard",
    "token": "ETH",
    "tokenAddress": "0x82aF49447D8a07e3bd95BD0d56f35241523fBab1",
    "tokenDecimals": 18,
    "earnedToken": "mooSiloArbWETH(PT-ezETH)",
    "earnedTokenAddress": "0xf15Bf589aC1F4b1Bc20c3f9A922BaA14101bC368",
    "earnContractAddress": "0xf15Bf589aC1F4b1Bc20c3f9A922BaA14101bC368",
    "oracle": "tokens",
    "oracleId": "ETH",
    "status": "active",
    "createdAt": 1713892433,
    "platformId": "silo",
    "assets": ["ETH"],
    "risks": [
      "COMPLEXITY_LOW",
      "IL_NONE",
      "MCAP_LARGE",
      "PLATFORM_ESTABLISHED",
      "AUDIT",
      "CONTRACTS_VERIFIED"
    ],
    "strategyTypeId": "lendingNoBorrow",
    "network": "arbitrum",
    "zaps": [
      {
        "strategyId": "single"
      }
    ],
    "lendingOracle": {
      "provider": "chainlink",
      "address": "0x639Fe6ab55C921f74e7fac1ee960C0B6293ba612"
    }
  },
  {
    "id": "curve-lend-arb-crv-crvusd",
    "name": "crvUSD (CRV Market)",
    "token": "cvcrvUSD",
    "tokenAddress": "0xeEaF2ccB73A01deb38Eca2947d963D64CfDe6A32",
    "tokenDecimals": 18,
    "tokenProviderId": "curve-lend",
    "earnedToken": "mooCurveLendCRV-crvUSD",
    "earnedTokenAddress": "0x0f109E26Fca9bab84cd0284811A91d780AdB9b35",
    "earnContractAddress": "0x0f109E26Fca9bab84cd0284811A91d780AdB9b35",
    "oracle": "lps",
    "oracleId": "curve-lend-arb-crv-crvusd",
    "status": "eol",
    "createdAt": 1712816575,
    "retireReason": "rewards",
    "retiredAt": 1716901675,
    "platformId": "curve-lend",
    "assets": ["crvUSD"],
    "risks": ["COMPLEXITY_LOW", "IL_NONE", "MCAP_MEDIUM", "AUDIT", "CONTRACTS_VERIFIED"],
    "strategyTypeId": "single-lp",
    "addLiquidityUrl": "https://lend.curve.fi/#/arbitrum/markets/one-way-market-4/vault/deposit",
    "removeLiquidityUrl": "https://lend.curve.fi/#/arbitrum/markets/one-way-market-4/vault/withdraw",
    "network": "arbitrum"
  },
  {
    "id": "uniswap-cow-arb-eth-usdt",
    "name": "WETH-USDT Beta",
    "type": "cowcentrated",
    "token": "WETH-USDT",
    "tokenAddress": "0x641C00A822e8b671738d32a431a4Fb6074E5c79d",
    "tokenDecimals": 18,
    "tokenProviderId": "uniswap",
    "depositTokenAddresses": [
      "0x82aF49447D8a07e3bd95BD0d56f35241523fBab1",
      "0xFd086bC7CD5C481DCC9C85ebE478A1C0b69FCbb9"
    ],
    "earnedToken": "cowUniswapArbitrumETH-USDT",
    "earnedTokenAddress": "0x791b79Ff974A7FD29551744203F99d56Df241FF1",
    "earnContractAddress": "0x791b79Ff974A7FD29551744203F99d56Df241FF1",
    "oracle": "lps",
    "oracleId": "uniswap-cow-arb-eth-usdt",
    "status": "eol",
    "createdAt": 1712768903,
    "retireReason": "beta",
    "retiredAt": 1718051223,
    "platformId": "beefy",
    "assets": ["WETH", "USDT"],
    "risks": ["IL_HIGH", "MCAP_LARGE", "CONTRACTS_VERIFIED"],
    "strategyTypeId": "compounds",
    "network": "arbitrum",
    "feeTier": "0.05",
    "zaps": [
      {
        "strategyId": "cowcentrated"
      }
    ]
  },
  {
    "id": "uniswap-cow-arb-magic-weth",
    "name": "MAGIC-WETH Beta",
    "type": "cowcentrated",
    "token": "MAGIC-WETH",
    "tokenAddress": "0x59D72DDB29Da32847A4665d08ffc8464A7185FAE",
    "tokenDecimals": 18,
    "tokenProviderId": "uniswap",
    "depositTokenAddresses": [
      "0x539bdE0d7Dbd336b79148AA742883198BBF60342",
      "0x82aF49447D8a07e3bd95BD0d56f35241523fBab1"
    ],
    "earnedToken": "cowUniswapArbitrumMAGIC-ETH",
    "earnedTokenAddress": "0xC670F18D0fEEf76CCb7c4c3Ce0226cc64c8B6356",
    "earnContractAddress": "0xC670F18D0fEEf76CCb7c4c3Ce0226cc64c8B6356",
    "oracle": "lps",
    "oracleId": "uniswap-cow-arb-magic-weth",
    "status": "eol",
    "createdAt": 1712768903,
    "retireReason": "beta",
    "retiredAt": 1718051223,
    "platformId": "beefy",
    "assets": ["MAGIC", "WETH"],
    "risks": ["IL_HIGH", "MCAP_MEDIUM", "CONTRACTS_VERIFIED"],
    "strategyTypeId": "compounds",
    "network": "arbitrum",
    "feeTier": "0.30",
    "zaps": [
      {
        "strategyId": "cowcentrated"
      }
    ]
  },
  {
    "id": "uniswap-cow-arb-arb-usdc.e",
    "name": "ARB-USDC.e Beta",
    "type": "cowcentrated",
    "token": "ARB-USDC.e",
    "tokenAddress": "0xcDa53B1F66614552F834cEeF361A8D12a0B8DaD8",
    "tokenDecimals": 18,
    "tokenProviderId": "uniswap",
    "depositTokenAddresses": [
      "0x912CE59144191C1204E64559FE8253a0e49E6548",
      "0xFF970A61A04b1cA14834A43f5dE4533eBDDB5CC8"
    ],
    "earnedToken": "cowUniswapArbitrumARB-USDC.e",
    "earnedTokenAddress": "0x809F9007172bEAAE23c08352995E60B9f4c11BB2",
    "earnContractAddress": "0x809F9007172bEAAE23c08352995E60B9f4c11BB2",
    "oracle": "lps",
    "oracleId": "uniswap-cow-arb-arb-usdc.e",
    "status": "eol",
    "createdAt": 1712768903,
    "retireReason": "beta",
    "retiredAt": 1718051223,
    "platformId": "beefy",
    "assets": ["ARB", "arbUSDCe"],
    "risks": ["IL_HIGH", "MCAP_MEDIUM", "CONTRACTS_VERIFIED"],
    "strategyTypeId": "compounds",
    "network": "arbitrum",
    "feeTier": "0.05",
    "zaps": [
      {
        "strategyId": "cowcentrated"
      }
    ]
  },
  {
    "id": "equilibria-arb-eeth-27jun24",
    "name": "eETH 27Jun24",
    "token": "eETH-27Jun24",
    "tokenAddress": "0x952083cde7aaa11AB8449057F7de23A970AA8472",
    "tokenDecimals": 18,
    "tokenProviderId": "pendle",
    "earnedToken": "mooEqb-eETH_27JUN24",
    "earnedTokenAddress": "0xDDf00Bb25A13e3ECd35a343B9165448cDd2228B6",
    "earnContractAddress": "0xDDf00Bb25A13e3ECd35a343B9165448cDd2228B6",
    "oracle": "lps",
    "oracleId": "equilibria-arb-eeth-27jun24",
    "status": "active",
    "createdAt": 1712650491,
    "platformId": "equilibria",
    "assets": ["weETH"],
    "risks": ["COMPLEXITY_LOW", "IL_NONE", "MCAP_MEDIUM", "AUDIT", "CONTRACTS_VERIFIED"],
    "strategyTypeId": "multi-lp",
    "addLiquidityUrl": "https://app.pendle.finance/trade/pools/0x952083cde7aaa11ab8449057f7de23a970aa8472/zap/in?chain=arbitrum",
    "removeLiquidityUrl": "https://app.pendle.finance/trade/pools/0x952083cde7aaa11ab8449057f7de23a970aa8472/zap/out?chain=arbitrum",
    "earningPoints": true,
    "network": "arbitrum"
  },
  {
    "id": "equilibria-arb-rseth-27jun24",
    "name": "rsETH 27Jun24",
    "token": "rsETH-27Jun24",
    "tokenAddress": "0x6Ae79089b2CF4be441480801bb741A531d94312b",
    "tokenDecimals": 18,
    "tokenProviderId": "pendle",
    "earnedToken": "mooEqb-rsETH_27JUN24",
    "earnedTokenAddress": "0x59D0C3f25cB3bD86E03D827C773892d247452227",
    "earnContractAddress": "0x59D0C3f25cB3bD86E03D827C773892d247452227",
    "oracle": "lps",
    "oracleId": "equilibria-arb-rseth-27jun24",
    "status": "active",
    "createdAt": 1712650335,
    "platformId": "equilibria",
    "assets": ["rsETH"],
    "risks": ["COMPLEXITY_LOW", "IL_NONE", "MCAP_MEDIUM", "AUDIT", "CONTRACTS_VERIFIED"],
    "strategyTypeId": "multi-lp",
    "addLiquidityUrl": "https://app.pendle.finance/trade/pools/0x6ae79089b2cf4be441480801bb741a531d94312b/zap/in?chain=arbitrum",
    "removeLiquidityUrl": "https://app.pendle.finance/trade/pools/0x6ae79089b2cf4be441480801bb741a531d94312b/zap/out?chain=arbitrum",
    "earningPoints": true,
    "network": "arbitrum"
  },
  {
    "id": "uniswap-cow-arb-wbtc-eth",
    "name": "WBTC-WETH Beta",
    "type": "cowcentrated",
    "token": "WBTC-WETH",
    "tokenAddress": "0x2f5e87C9312fa29aed5c179E456625D79015299c",
    "tokenDecimals": 18,
    "tokenProviderId": "uniswap",
    "depositTokenAddresses": [
      "0x2f2a2543B76A4166549F7aaB2e75Bef0aefC5B0f",
      "0x82aF49447D8a07e3bd95BD0d56f35241523fBab1"
    ],
    "earnedToken": "cowUniswapArbitrumWBTC-ETH",
    "earnedTokenAddress": "0x8d8E012D80e2a7B3b4de2a050C0CF923a0064a8E",
    "earnContractAddress": "0x8d8E012D80e2a7B3b4de2a050C0CF923a0064a8E",
    "oracle": "lps",
    "oracleId": "uniswap-cow-arb-wbtc-eth",
    "status": "eol",
    "createdAt": 1712599158,
    "retireReason": "beta",
    "retiredAt": 1718051223,
    "platformId": "beefy",
    "assets": ["WBTC", "WETH"],
    "risks": ["IL_LOW", "MCAP_LARGE", "CONTRACTS_VERIFIED"],
    "strategyTypeId": "compounds",
    "network": "arbitrum",
    "feeTier": "0.05",
    "zaps": [
      {
        "strategyId": "cowcentrated"
      }
    ]
  },
  {
    "id": "uniswap-cow-arb-eth-usdc",
    "name": "WETH-USDC Beta",
    "type": "cowcentrated",
    "token": "WETH-USDC",
    "tokenAddress": "0xC6962004f452bE9203591991D15f6b388e09E8D0",
    "tokenDecimals": 18,
    "tokenProviderId": "uniswap",
    "depositTokenAddresses": [
      "0x82aF49447D8a07e3bd95BD0d56f35241523fBab1",
      "0xaf88d065e77c8cC2239327C5EDb3A432268e5831"
    ],
    "earnedToken": "cowUniswapArbitrumETH-USDC",
    "earnedTokenAddress": "0xeDd08A6FF7aEEe1E4DCCC103198af06B2316d8B8",
    "earnContractAddress": "0xeDd08A6FF7aEEe1E4DCCC103198af06B2316d8B8",
    "oracle": "lps",
    "oracleId": "uniswap-cow-arb-eth-usdc",
    "status": "eol",
    "createdAt": 1712599158,
    "retireReason": "beta",
    "retiredAt": 1718051223,
    "platformId": "beefy",
    "assets": ["WETH", "USDC"],
    "risks": ["IL_HIGH", "MCAP_LARGE", "CONTRACTS_VERIFIED"],
    "strategyTypeId": "compounds",
    "network": "arbitrum",
    "feeTier": "0.05",
    "zaps": [
      {
        "strategyId": "cowcentrated"
      }
    ]
  },
  {
    "id": "uniswap-cow-arb-pendle-eth",
    "name": "PENDLE-WETH Beta",
    "type": "cowcentrated",
    "token": "PENDLE-WETH",
    "tokenAddress": "0xdbaeB7f0DFe3a0AAFD798CCECB5b22E708f7852c",
    "tokenDecimals": 18,
    "tokenProviderId": "uniswap",
    "depositTokenAddresses": [
      "0x0c880f6761F1af8d9Aa9C466984b80DAb9a8c9e8",
      "0x82aF49447D8a07e3bd95BD0d56f35241523fBab1"
    ],
    "earnedToken": "cowUniswapArbitrumPENDLE-ETH",
    "earnedTokenAddress": "0x2a2e016F9c30c7dA5a41b21c19e9619ff78ab673",
    "earnContractAddress": "0x2a2e016F9c30c7dA5a41b21c19e9619ff78ab673",
    "oracle": "lps",
    "oracleId": "uniswap-cow-arb-pendle-eth",
    "status": "eol",
    "createdAt": 1712599158,
    "retireReason": "beta",
    "retiredAt": 1718051223,
    "platformId": "beefy",
    "assets": ["PENDLE", "WETH"],
    "risks": ["IL_HIGH", "MCAP_MEDIUM", "CONTRACTS_VERIFIED"],
    "strategyTypeId": "compounds",
    "network": "arbitrum",
    "feeTier": "0.30",
    "zaps": [
      {
        "strategyId": "cowcentrated"
      }
    ]
  },
  {
    "id": "uniswap-cow-arb-arb-eth-t3",
    "name": "ARB-WETH Beta",
    "type": "cowcentrated",
    "token": "ARB-WETH",
    "tokenAddress": "0xC6F780497A95e246EB9449f5e4770916DCd6396A",
    "tokenDecimals": 18,
    "tokenProviderId": "uniswap",
    "depositTokenAddresses": [
      "0x82aF49447D8a07e3bd95BD0d56f35241523fBab1",
      "0x912CE59144191C1204E64559FE8253a0e49E6548"
    ],
    "earnedToken": "cowUniswapArbitrumARB-ETH",
    "earnedTokenAddress": "0xD3d8d178AAeCDE5ba307c8806cB04346BB91E307",
    "earnContractAddress": "0xD3d8d178AAeCDE5ba307c8806cB04346BB91E307",
    "oracle": "lps",
    "oracleId": "uniswap-cow-arb-arb-eth-t3",
    "status": "eol",
    "createdAt": 1712599158,
    "retireReason": "beta",
    "retiredAt": 1718051223,
    "platformId": "beefy",
    "assets": ["WETH", "ARB"],
    "risks": ["IL_HIGH", "MCAP_MEDIUM", "CONTRACTS_VERIFIED"],
    "strategyTypeId": "compounds",
    "network": "arbitrum",
    "feeTier": "0.05",
    "zaps": [
      {
        "strategyId": "cowcentrated"
      }
    ]
  },
  {
    "id": "equilibria-arb-ezeth-27jun24",
    "name": "ezETH 27Jun24",
    "token": "ezETH-27Jun24",
    "tokenAddress": "0x5E03C94Fc5Fb2E21882000A96Df0b63d2c4312e2",
    "tokenDecimals": 18,
    "tokenProviderId": "pendle",
    "earnedToken": "mooEqb-ezETH_27JUN24",
    "earnedTokenAddress": "0xdccb85017a996faF5242648B46940E80DE0A36a5",
    "earnContractAddress": "0xdccb85017a996faF5242648B46940E80DE0A36a5",
    "oracle": "lps",
    "oracleId": "equilibria-arb-ezeth-27jun24",
    "status": "active",
    "createdAt": 1712061115,
    "platformId": "equilibria",
    "assets": ["ezETH"],
    "risks": ["COMPLEXITY_LOW", "IL_NONE", "MCAP_MEDIUM", "AUDIT", "CONTRACTS_VERIFIED"],
    "strategyTypeId": "multi-lp",
    "addLiquidityUrl": "https://app.pendle.finance/trade/pools/0x5e03c94fc5fb2e21882000a96df0b63d2c4312e2/zap/in?chain=arbitrum",
    "removeLiquidityUrl": "https://app.pendle.finance/trade/pools/0x5e03c94fc5fb2e21882000a96df0b63d2c4312e2/zap/out?chain=arbitrum",
    "earningPoints": true,
    "network": "arbitrum"
  },
  {
    "id": "aavev3-arb-usdc",
    "name": "USDC",
    "type": "standard",
    "token": "USDC",
    "tokenAddress": "0xaf88d065e77c8cC2239327C5EDb3A432268e5831",
    "tokenDecimals": 6,
    "earnedToken": "mooAaveUSDC",
    "earnedTokenAddress": "0x61d93cd5CcBa9072E1E58A812fbC760820075a0b",
    "earnContractAddress": "0x61d93cd5CcBa9072E1E58A812fbC760820075a0b",
    "oracle": "tokens",
    "oracleId": "USDC",
    "status": "active",
    "createdAt": 1711537690,
    "platformId": "aave",
    "assets": ["USDC"],
    "risks": [
      "COMPLEXITY_LOW",
      "BATTLE_TESTED",
      "IL_NONE",
      "MCAP_LARGE",
      "AUDIT",
      "CONTRACTS_VERIFIED"
    ],
    "strategyTypeId": "lendingNoBorrow",
    "buyTokenUrl": "https://app.1inch.io/#/42161/advanced/swap/ETH/USDC",
    "network": "arbitrum",
    "zaps": [
      {
        "strategyId": "single"
      }
    ],
    "lendingOracle": {
      "provider": "chainlink",
      "address": "0xDe25a88F87FEd9F8999fAbF6729dCB121893623C"
    }
  },
  {
    "id": "curve-arb-usd+usdt+",
    "name": "USD+/USDT+",
    "token": "USD++",
    "tokenAddress": "0x1446999B0b0E4f7aDA6Ee73f2Ae12a2cfdc5D9E7",
    "tokenDecimals": 18,
    "tokenProviderId": "curve",
    "earnedToken": "mooCurveUSD+USDT+",
    "earnedTokenAddress": "0x42189E9E398fD830CFcca2FC1B2c84823d72C658",
    "earnContractAddress": "0x42189E9E398fD830CFcca2FC1B2c84823d72C658",
    "oracle": "lps",
    "oracleId": "curve-arb-usd+usdt+",
    "status": "active",
    "createdAt": 1711106050,
    "platformId": "curve",
    "assets": ["USD+", "USDT+"],
    "risks": ["COMPLEXITY_LOW", "IL_NONE", "MCAP_MEDIUM", "AUDIT", "CONTRACTS_VERIFIED"],
    "strategyTypeId": "multi-lp",
    "addLiquidityUrl": "https://curve.fi/#/arbitrum/pools/factory-stable-ng-15/deposit",
    "removeLiquidityUrl": "https://curve.fi/#/arbitrum/pools/factory-stable-ng-15/withdraw",
    "network": "arbitrum",
    "zaps": [
      {
        "strategyId": "curve",
        "poolAddress": "0x1446999B0b0E4f7aDA6Ee73f2Ae12a2cfdc5D9E7",
        "methods": [
          {
            "type": "dynamic-deposit",
            "target": "0x1446999B0b0E4f7aDA6Ee73f2Ae12a2cfdc5D9E7",
            "coins": [
              "0xe80772Eaf6e2E18B651F160Bc9158b2A5caFCA65",
              "0xb1084db8D3C05CEbd5FA9335dF95EE4b8a0edc30"
            ]
          }
        ]
      }
    ]
  },
  {
    "id": "silo-usdce-arb",
    "name": "USDC.e (ARB Market)",
    "type": "standard",
    "token": "USDC.e",
    "tokenAddress": "0xFF970A61A04b1cA14834A43f5dE4533eBDDB5CC8",
    "tokenDecimals": 6,
    "earnedToken": "mooSiloUSDCe(ARB)",
    "earnedTokenAddress": "0x37CaF9ede3f8157163B17b46C794a7053401B296",
    "earnContractAddress": "0x37CaF9ede3f8157163B17b46C794a7053401B296",
    "oracle": "tokens",
    "oracleId": "arbUSDCe",
    "status": "active",
    "createdAt": 1711066984,
    "platformId": "silo",
    "assets": ["arbUSDCe"],
    "risks": [
      "COMPLEXITY_LOW",
      "IL_NONE",
      "MCAP_LARGE",
      "PLATFORM_ESTABLISHED",
      "AUDIT",
      "CONTRACTS_VERIFIED"
    ],
    "strategyTypeId": "lendingNoBorrow",
    "network": "arbitrum",
    "zaps": [
      {
        "strategyId": "single"
      }
    ],
    "lendingOracle": {
      "provider": "chainlink",
      "address": "0x50834F3163758fcC1Df9973b6e91f0F0F0434aD3"
    }
  },
  {
    "id": "silo-usdce-wbtc",
    "name": "USDC.e (WBTC Market)",
    "type": "standard",
    "token": "USDC.e",
    "tokenAddress": "0xFF970A61A04b1cA14834A43f5dE4533eBDDB5CC8",
    "tokenDecimals": 6,
    "earnedToken": "mooSiloUSDCe(WBTC)",
    "earnedTokenAddress": "0x78e2860110060af749d2971d2136B2E0d32483bf",
    "earnContractAddress": "0x78e2860110060af749d2971d2136B2E0d32483bf",
    "oracle": "tokens",
    "oracleId": "arbUSDCe",
    "status": "active",
    "createdAt": 1711066984,
    "platformId": "silo",
    "assets": ["arbUSDCe"],
    "risks": [
      "COMPLEXITY_LOW",
      "IL_NONE",
      "MCAP_LARGE",
      "PLATFORM_ESTABLISHED",
      "AUDIT",
      "CONTRACTS_VERIFIED"
    ],
    "strategyTypeId": "lendingNoBorrow",
    "network": "arbitrum",
    "zaps": [
      {
        "strategyId": "single"
      }
    ],
    "lendingOracle": {
      "provider": "chainlink",
      "address": "0x50834F3163758fcC1Df9973b6e91f0F0F0434aD3"
    }
  },
  {
    "id": "equilibria-arb-gdai-26sep24",
    "name": "gDAI 26Sep24",
    "token": "gDAI-26Sep24",
    "tokenAddress": "0x99Ed4F0Ab6524d26B31D0aEa087eBe20D5949e0f",
    "tokenDecimals": 18,
    "tokenProviderId": "pendle",
    "earnedToken": "mooEqb-gDAI_26Sep24",
    "earnedTokenAddress": "0xC77Ec608FcA5e3749ba27620dF04471acD427856",
    "earnContractAddress": "0xC77Ec608FcA5e3749ba27620dF04471acD427856",
    "oracle": "lps",
    "oracleId": "equilibria-arb-gdai-26sep24",
    "status": "active",
    "createdAt": 1711012694,
    "platformId": "equilibria",
    "assets": ["gDAI"],
    "risks": ["COMPLEXITY_LOW", "IL_NONE", "MCAP_MEDIUM", "AUDIT", "CONTRACTS_VERIFIED"],
    "strategyTypeId": "pendle",
    "addLiquidityUrl": "https://app.pendle.finance/trade/pools/0x99ed4f0ab6524d26b31d0aea087ebe20d5949e0f/zap/in?chain=arbitrum",
    "removeLiquidityUrl": "https://app.pendle.finance/trade/pools/0x99ed4f0ab6524d26b31d0aea087ebe20d5949e0f/zap/out?chain=arbitrum",
    "network": "arbitrum"
  },
  {
    "id": "equilibria-arb-glp-26sep24",
    "name": "GLP 26Sep24",
    "token": "GLP-26Sep24",
    "tokenAddress": "0x551c423c441db0B691b5630F04d2080Caee25963",
    "tokenDecimals": 18,
    "tokenProviderId": "pendle",
    "earnedToken": "mooEqb-GLP_26Sep24",
    "earnedTokenAddress": "0x01Fc10B714FEb072E0A55eB64B42C711e681058D",
    "earnContractAddress": "0x01Fc10B714FEb072E0A55eB64B42C711e681058D",
    "oracle": "lps",
    "oracleId": "equilibria-arb-glp-26sep24",
    "status": "active",
    "createdAt": 1711008323,
    "platformId": "equilibria",
    "assets": ["GLP"],
    "risks": ["COMPLEXITY_LOW", "IL_LOW", "MCAP_MEDIUM", "AUDIT", "CONTRACTS_VERIFIED"],
    "strategyTypeId": "pendle",
    "addLiquidityUrl": "https://app.pendle.finance/trade/pools/0x551c423c441db0b691b5630f04d2080caee25963/zap/in?chain=arbitrum",
    "removeLiquidityUrl": "https://app.pendle.finance/trade/pools/0x551c423c441db0b691b5630f04d2080caee25963/zap/out?chain=arbitrum",
    "network": "arbitrum"
  },
  {
    "id": "curve-arb-asdcrv",
    "name": "CRV/asdCRV/vsdCRV",
    "token": "VASDCRV",
    "tokenAddress": "0xB85246768Cfea42b0c935265Db798C9Ae457646f",
    "tokenDecimals": 18,
    "tokenProviderId": "curve",
    "earnedToken": "mooCurveAsdCRV",
    "earnedTokenAddress": "0xe6215a99A5811B8EB63A81D7D49ca2e810C130bD",
    "earnContractAddress": "0xe6215a99A5811B8EB63A81D7D49ca2e810C130bD",
    "oracle": "lps",
    "oracleId": "curve-arb-asdcrv",
    "status": "active",
    "createdAt": 1710831437,
    "platformId": "curve",
    "assets": ["CRV", "asdCRV", "vsdCRV"],
    "risks": ["COMPLEXITY_LOW", "IL_NONE", "MCAP_MEDIUM", "AUDIT", "CONTRACTS_VERIFIED"],
    "strategyTypeId": "multi-lp",
    "addLiquidityUrl": "https://curve.fi/#/arbitrum/pools/factory-tricrypto-20/deposit",
    "removeLiquidityUrl": "https://curve.fi/#/arbitrum/pools/factory-tricrypto-20/withdraw",
    "network": "arbitrum",
    "zaps": [
      {
        "strategyId": "curve",
        "poolAddress": "0xB85246768Cfea42b0c935265Db798C9Ae457646f",
        "methods": [
          {
            "type": "fixed-deposit-uint256",
            "target": "0xB85246768Cfea42b0c935265Db798C9Ae457646f",
            "coins": [
              "0x11cDb42B0EB46D95f990BeDD4695A6e3fA034978",
              "0x75289388d50364c3013583d97bd70cED0e183e32",
              "0x62d5a59E0d67c0381aAd53B201B4A1B8Dcd2C833"
            ]
          }
        ]
      }
    ]
  },
  {
    "id": "gmx-arb-op-usdc",
    "name": "OP-USDC GM",
    "type": "standard",
    "token": "OP-USDC GM",
    "tokenAddress": "0x4fDd333FF9cA409df583f306B6F5a7fFdE790739",
    "tokenDecimals": 18,
    "tokenProviderId": "gmx",
    "earnedToken": "mooGmxOP-USDC",
    "earnedTokenAddress": "0x7b607E4F0a4B4a356273c80DdD842336E34192A5",
    "earnContractAddress": "0x7b607E4F0a4B4a356273c80DdD842336E34192A5",
    "oracle": "lps",
    "oracleId": "gmx-arb-op-usdc",
    "status": "active",
    "createdAt": 1710772701,
    "platformId": "gmx",
    "assets": ["OP", "USDC"],
    "risks": [
      "COMPLEXITY_LOW",
      "BATTLE_TESTED",
      "IL_LOW",
      "MCAP_LARGE",
      "AUDIT",
      "CONTRACTS_VERIFIED"
    ],
    "strategyTypeId": "gmx-gm",
    "addLiquidityUrl": "https://app.gmx.io/#/pools?ref=beefy",
    "removeLiquidityUrl": "https://app.gmx.io/#/pools?ref=beefy",
    "network": "arbitrum"
  },
  {
    "id": "gmx-arb-near-usdc",
    "name": "NEAR-USDC GM",
    "type": "standard",
    "token": "NEAR-USDC GM",
    "tokenAddress": "0x63Dc80EE90F26363B3FCD609007CC9e14c8991BE",
    "tokenDecimals": 18,
    "tokenProviderId": "gmx",
    "earnedToken": "mooGmxNEAR-USDC",
    "earnedTokenAddress": "0x5Cb952d0f1C4eC6B06f39c39d7082433575C7C56",
    "earnContractAddress": "0x5Cb952d0f1C4eC6B06f39c39d7082433575C7C56",
    "oracle": "lps",
    "oracleId": "gmx-arb-near-usdc",
    "status": "active",
    "createdAt": 1710772701,
    "platformId": "gmx",
    "assets": ["NEAR", "USDC"],
    "risks": [
      "COMPLEXITY_LOW",
      "BATTLE_TESTED",
      "IL_LOW",
      "MCAP_LARGE",
      "AUDIT",
      "CONTRACTS_VERIFIED"
    ],
    "strategyTypeId": "gmx-gm",
    "addLiquidityUrl": "https://app.gmx.io/#/pools?ref=beefy",
    "removeLiquidityUrl": "https://app.gmx.io/#/pools?ref=beefy",
    "network": "arbitrum"
  },
  {
    "id": "gmx-arb-atom-usdc",
    "name": "ATOM-USDC GM",
    "type": "standard",
    "token": "ATOM-USDC GM",
    "tokenAddress": "0x248C35760068cE009a13076D573ed3497A47bCD4",
    "tokenDecimals": 18,
    "tokenProviderId": "gmx",
    "earnedToken": "mooGmxATOM-USDC",
    "earnedTokenAddress": "0x526A631910dACE04A33D10A09Ab7185A5C27d54e",
    "earnContractAddress": "0x526A631910dACE04A33D10A09Ab7185A5C27d54e",
    "oracle": "lps",
    "oracleId": "gmx-arb-atom-usdc",
    "status": "active",
    "createdAt": 1710772701,
    "platformId": "gmx",
    "assets": ["ATOM", "USDC"],
    "risks": [
      "COMPLEXITY_LOW",
      "BATTLE_TESTED",
      "IL_LOW",
      "MCAP_LARGE",
      "AUDIT",
      "CONTRACTS_VERIFIED"
    ],
    "strategyTypeId": "gmx-gm",
    "addLiquidityUrl": "https://app.gmx.io/#/pools?ref=beefy",
    "removeLiquidityUrl": "https://app.gmx.io/#/pools?ref=beefy",
    "network": "arbitrum"
  },
  {
    "id": "gmx-arb-bnb-usdc",
    "name": "BNB-USDC GM",
    "type": "standard",
    "token": "BNB-USDC GM",
    "tokenAddress": "0x2d340912Aa47e33c90Efb078e69E70EFe2B34b9B",
    "tokenDecimals": 18,
    "tokenProviderId": "gmx",
    "earnedToken": "mooGmxBNB-USDC",
    "earnedTokenAddress": "0x6510f2CAd573BcDc4E0eC2b749fCaea8812fD797",
    "earnContractAddress": "0x6510f2CAd573BcDc4E0eC2b749fCaea8812fD797",
    "oracle": "lps",
    "oracleId": "gmx-arb-bnb-usdc",
    "status": "active",
    "createdAt": 1710772701,
    "platformId": "gmx",
    "assets": ["BNB", "USDC"],
    "risks": [
      "COMPLEXITY_LOW",
      "BATTLE_TESTED",
      "IL_LOW",
      "MCAP_LARGE",
      "AUDIT",
      "CONTRACTS_VERIFIED"
    ],
    "strategyTypeId": "gmx-gm",
    "addLiquidityUrl": "https://app.gmx.io/#/pools?ref=beefy",
    "removeLiquidityUrl": "https://app.gmx.io/#/pools?ref=beefy",
    "network": "arbitrum"
  },
  {
    "id": "gmx-arb-aave-usdc",
    "name": "AAVE-USDC GM",
    "type": "standard",
    "token": "AAVE-USDC GM",
    "tokenAddress": "0x1CbBa6346F110c8A5ea739ef2d1eb182990e4EB2",
    "tokenDecimals": 18,
    "tokenProviderId": "gmx",
    "earnedToken": "mooGmxAAVE-USDC",
    "earnedTokenAddress": "0x03131d544D1A7C9c2656D390038B97e1f6a82BC5",
    "earnContractAddress": "0x03131d544D1A7C9c2656D390038B97e1f6a82BC5",
    "oracle": "lps",
    "oracleId": "gmx-arb-aave-usdc",
    "status": "active",
    "createdAt": 1710772701,
    "platformId": "gmx",
    "assets": ["AAVE", "USDC"],
    "risks": [
      "COMPLEXITY_LOW",
      "BATTLE_TESTED",
      "IL_LOW",
      "MCAP_LARGE",
      "AUDIT",
      "CONTRACTS_VERIFIED"
    ],
    "strategyTypeId": "gmx-gm",
    "addLiquidityUrl": "https://app.gmx.io/#/pools?ref=beefy",
    "removeLiquidityUrl": "https://app.gmx.io/#/pools?ref=beefy",
    "network": "arbitrum"
  },
  {
    "id": "equilibria-arb-ausdc-jun24",
    "name": "USDC 27Jun24",
    "token": "aUSDC-27Jun24",
    "tokenAddress": "0xBa4A858d664Ddb052158168DB04AFA3cFF5CFCC8",
    "tokenDecimals": 18,
    "tokenProviderId": "pendle",
    "earnedToken": "mooEqb-aUSDC_27JUN24",
    "earnedTokenAddress": "0x4C8f7Cb643D410df5762bab54729bBb6A897883C",
    "earnContractAddress": "0x4C8f7Cb643D410df5762bab54729bBb6A897883C",
    "oracle": "lps",
    "oracleId": "equilibria-arb-ausdc-jun24",
    "status": "active",
    "createdAt": 1710748967,
    "platformId": "equilibria",
    "assets": ["USDC"],
    "risks": ["COMPLEXITY_LOW", "IL_NONE", "MCAP_MEDIUM", "AUDIT", "CONTRACTS_VERIFIED"],
    "strategyTypeId": "pendle",
    "addLiquidityUrl": "https://app.pendle.finance/trade/pools/0xba4a858d664ddb052158168db04afa3cff5cfcc8/zap/in?chain=arbitrum",
    "removeLiquidityUrl": "https://app.pendle.finance/trade/pools/0xba4a858d664ddb052158168db04afa3cff5cfcc8/zap/out?chain=arbitrum",
    "network": "arbitrum"
  },
  {
    "id": "aura-arb-cbeth-wsteth-reth-v2",
    "name": "cbETH/wstETH/rETH V2",
    "type": "standard",
    "token": "cbETH/wstETH/rETH V2 Arb",
    "tokenAddress": "0x2d6CeD12420a9AF5a83765a8c48Be2aFcD1A8FEb",
    "tokenDecimals": 18,
    "tokenProviderId": "balancer",
    "earnedToken": "mooAuraArbcbETH/wstETH/rETHV2",
    "earnedTokenAddress": "0x415B62278E684E9BB878e1DFfa9e191BB3B82bb1",
    "earnContractAddress": "0x415B62278E684E9BB878e1DFfa9e191BB3B82bb1",
    "oracle": "lps",
    "oracleId": "aura-arb-cbeth-wsteth-reth-v2",
    "status": "active",
    "createdAt": 1710438542,
    "platformId": "aura",
    "assets": ["cbETH", "wstETH", "rETH"],
    "risks": [
      "COMPLEXITY_LOW",
      "BATTLE_TESTED",
      "IL_NONE",
      "MCAP_LARGE",
      "AUDIT",
      "CONTRACTS_VERIFIED"
    ],
    "strategyTypeId": "multi-lp",
    "addLiquidityUrl": "https://app.balancer.fi/#/arbitrum/pool/0x2d6ced12420a9af5a83765a8c48be2afcd1a8feb000000000000000000000500/add-liquidity",
    "removeLiquidityUrl": "https://app.balancer.fi/#/arbitrum/pool/0x2d6ced12420a9af5a83765a8c48be2afcd1a8feb000000000000000000000500/withdraw",
    "network": "arbitrum"
  },
  {
    "id": "aura-arb-wsteth-sfrxeth",
    "name": "wstETH-sfrxETH",
    "type": "standard",
    "token": "wstETH-sfrxETH Arb",
    "tokenAddress": "0xc2598280bFeA1Fe18dFcaBD21C7165c40c6859d3",
    "tokenDecimals": 18,
    "tokenProviderId": "balancer",
    "earnedToken": "mooAuraArbwstETH-sfrxETH",
    "earnedTokenAddress": "0xC0F3f8B58E6b60619F9109f94c3E0ca2188DA726",
    "earnContractAddress": "0xC0F3f8B58E6b60619F9109f94c3E0ca2188DA726",
    "oracle": "lps",
    "oracleId": "aura-arb-wsteth-sfrxeth",
    "status": "active",
    "createdAt": 1710438542,
    "platformId": "aura",
    "assets": ["wstETH", "sfrxETH"],
    "risks": [
      "COMPLEXITY_LOW",
      "BATTLE_TESTED",
      "IL_NONE",
      "MCAP_LARGE",
      "AUDIT",
      "CONTRACTS_VERIFIED"
    ],
    "strategyTypeId": "lp",
    "addLiquidityUrl": "https://app.balancer.fi/#/arbitrum/pool/0xc2598280bfea1fe18dfcabd21c7165c40c6859d30000000000000000000004f3/add-liquidity",
    "removeLiquidityUrl": "https://app.balancer.fi/#/arbitrum/pool/0xc2598280bfea1fe18dfcabd21c7165c40c6859d30000000000000000000004f3/withdraw",
    "network": "arbitrum"
  },
  {
    "id": "equilibria-arb-eeth-seth",
    "name": "ETH 25Apr24",
    "token": "sETH-25Apr24",
    "tokenAddress": "0x99e9028e274FEAFA2E1D8787E1eE6DE39C6F7724",
    "tokenDecimals": 18,
    "tokenProviderId": "pendle",
    "earnedToken": "mooEqb-sETH_25APR24",
    "earnedTokenAddress": "0x2D48323e76D1cdcdC9F57FB20480871268f08705",
    "earnContractAddress": "0x2D48323e76D1cdcdC9F57FB20480871268f08705",
    "oracle": "lps",
    "oracleId": "equilibria-arb-eeth-seth",
    "status": "eol",
    "createdAt": 1710143480,
    "retireReason": "rewards",
    "retiredAt": 1714130472,
    "platformId": "equilibria",
    "assets": ["ETH"],
    "risks": ["COMPLEXITY_LOW", "IL_NONE", "MCAP_MEDIUM", "AUDIT", "CONTRACTS_VERIFIED"],
    "strategyTypeId": "pendle",
    "addLiquidityUrl": "https://app.pendle.finance/trade/pools/0x99e9028e274feafa2e1d8787e1ee6de39c6f7724/zap/in?chain=arbitrum",
    "removeLiquidityUrl": "https://app.pendle.finance/trade/pools/0x99e9028e274feafa2e1d8787e1ee6de39c6f7724/zap/out?chain=arbitrum",
    "network": "arbitrum"
  },
  {
    "id": "silo-eth-pendle-weeth",
    "name": "ETH (PT-weETH Market)",
    "type": "standard",
    "token": "ETH",
    "tokenAddress": "0x82aF49447D8a07e3bd95BD0d56f35241523fBab1",
    "tokenDecimals": 18,
    "earnedToken": "mooSiloWETH(PT-weETH)",
    "earnedTokenAddress": "0x70f9daff47ddFB3A8E776450fba0F0301022aF57",
    "earnContractAddress": "0x70f9daff47ddFB3A8E776450fba0F0301022aF57",
    "oracle": "tokens",
    "oracleId": "ETH",
    "status": "eol",
    "createdAt": 1709726583,
    "retireReason": "rewards",
    "retiredAt": 1713202188,
    "platformId": "silo",
    "assets": ["ETH"],
    "risks": [
      "COMPLEXITY_LOW",
      "IL_NONE",
      "MCAP_LARGE",
      "PLATFORM_ESTABLISHED",
      "AUDIT",
      "CONTRACTS_VERIFIED"
    ],
    "strategyTypeId": "lendingNoBorrow",
    "network": "arbitrum",
    "zaps": [
      {
        "strategyId": "single"
      }
    ],
    "lendingOracle": {
      "provider": "chainlink",
      "address": "0x639Fe6ab55C921f74e7fac1ee960C0B6293ba612"
    }
  },
  {
    "id": "aura-arb-weth-reth-v2",
    "name": "rETH-ETH V2",
    "type": "standard",
    "token": "rETH-ETH V2 Arb",
    "tokenAddress": "0xd0EC47c54cA5e20aaAe4616c25C825c7f48D4069",
    "tokenDecimals": 18,
    "tokenProviderId": "balancer",
    "earnedToken": "mooAuraArbrETH-ETHV2",
    "earnedTokenAddress": "0x81FdC9a8a233519D00f8eDFa0f8bFB7618dBf26b",
    "earnContractAddress": "0x81FdC9a8a233519D00f8eDFa0f8bFB7618dBf26b",
    "oracle": "lps",
    "oracleId": "aura-arb-weth-reth-v2",
    "status": "active",
    "createdAt": 1709368857,
    "platformId": "aura",
    "assets": ["rETH", "ETH"],
    "risks": [
      "COMPLEXITY_LOW",
      "BATTLE_TESTED",
      "IL_NONE",
      "MCAP_LARGE",
      "AUDIT",
      "CONTRACTS_VERIFIED"
    ],
    "strategyTypeId": "lp",
    "addLiquidityUrl": "https://app.balancer.fi/#/arbitrum/pool/0xd0ec47c54ca5e20aaae4616c25c825c7f48d40690000000000000000000004ef/add-liquidity",
    "removeLiquidityUrl": "https://app.balancer.fi/#/arbitrum/pool/0xd0ec47c54ca5e20aaae4616c25c825c7f48d40690000000000000000000004ef/withdraw",
    "network": "arbitrum"
  },
  {
    "id": "equilibria-arb-seth",
    "name": "ETH 26Dec24",
    "token": "sETH-26Dec24",
    "tokenAddress": "0xACcd9A7cb5518326BeD715f90bD32CDf2fEc2D14",
    "tokenDecimals": 18,
    "tokenProviderId": "pendle",
    "earnedToken": "mooEqb-sETH_26DEC24",
    "earnedTokenAddress": "0x9fb46F03853d0F068E91e67751fce367023Efd83",
    "earnContractAddress": "0x9fb46F03853d0F068E91e67751fce367023Efd83",
    "oracle": "lps",
    "oracleId": "equilibria-arb-seth",
    "status": "active",
    "createdAt": 1708929193,
    "platformId": "equilibria",
    "assets": ["ETH"],
    "risks": ["COMPLEXITY_LOW", "IL_NONE", "MCAP_MEDIUM", "AUDIT", "CONTRACTS_VERIFIED"],
    "strategyTypeId": "pendle",
    "addLiquidityUrl": "https://app.pendle.finance/trade/pools/0xaccd9a7cb5518326bed715f90bd32cdf2fec2d14/zap/in?chain=arbitrum",
    "removeLiquidityUrl": "https://app.pendle.finance/trade/pools/0xaccd9a7cb5518326bed715f90bd32cdf2fec2d14/zap/out?chain=arbitrum",
    "network": "arbitrum"
  },
  {
    "id": "equilibria-arb-rseth",
    "name": "rsETH 25Apr24",
    "token": "rsETH-25Apr24",
    "tokenAddress": "0x6F02C88650837C8dfe89F66723c4743E9cF833cd",
    "tokenDecimals": 18,
    "tokenProviderId": "pendle",
    "earnedToken": "mooEqb-rsETH_25APR24",
    "earnedTokenAddress": "0x7975d9EcCe584aDcE00efd16520853Dad66a7775",
    "earnContractAddress": "0x7975d9EcCe584aDcE00efd16520853Dad66a7775",
    "oracle": "lps",
    "oracleId": "equilibria-arb-rseth",
    "status": "eol",
    "createdAt": 1708929068,
    "retireReason": "rewards",
    "retiredAt": 1714130472,
    "platformId": "equilibria",
    "assets": ["rsETH"],
    "risks": ["COMPLEXITY_LOW", "IL_NONE", "MCAP_MEDIUM", "AUDIT", "CONTRACTS_VERIFIED"],
    "strategyTypeId": "pendle",
    "addLiquidityUrl": "https://app.pendle.finance/trade/pools/0x6f02c88650837c8dfe89f66723c4743e9cf833cd/zap/in?chain=arbitrum",
    "removeLiquidityUrl": "https://app.pendle.finance/trade/pools/0x6f02c88650837c8dfe89f66723c4743e9cf833cd/zap/out?chain=arbitrum",
    "earningPoints": true,
    "network": "arbitrum"
  },
  {
    "id": "equilibria-arb-eeth",
    "name": "eETH 25Apr24",
    "token": "PENDLE-eETH",
    "tokenAddress": "0xE11f9786B06438456b044B3E21712228ADcAA0D1",
    "tokenDecimals": 18,
    "tokenProviderId": "pendle",
    "earnedToken": "mooEqb-eETH_25APR24",
    "earnedTokenAddress": "0x245d1c493342464ba568BCfb058C1069dFdc07B5",
    "earnContractAddress": "0x245d1c493342464ba568BCfb058C1069dFdc07B5",
    "oracle": "lps",
    "oracleId": "equilibria-arb-eeth",
    "status": "eol",
    "createdAt": 1707723612,
    "retireReason": "rewards",
    "retiredAt": 1714130472,
    "platformId": "equilibria",
    "assets": ["weETH"],
    "risks": ["COMPLEXITY_LOW", "IL_NONE", "MCAP_MEDIUM", "AUDIT", "CONTRACTS_VERIFIED"],
    "strategyTypeId": "pendle",
    "addLiquidityUrl": "https://app.pendle.finance/trade/pools/0xe11f9786b06438456b044b3e21712228adcaa0d1/zap/in?chain=arbitrum",
    "removeLiquidityUrl": "https://app.pendle.finance/trade/pools/0xe11f9786b06438456b044b3e21712228adcaa0d1/zap/out?chain=arbitrum",
    "earningPoints": true,
    "network": "arbitrum"
  },
  {
    "id": "equilibria-arb-gdai",
    "name": "gDAI 28Mar24",
    "token": "PENDLE-gDAI",
    "tokenAddress": "0xa0192f6567f8f5DC38C53323235FD08b318D2dcA",
    "tokenDecimals": 18,
    "tokenProviderId": "pendle",
    "earnedToken": "mooEqb-gDAI_28MAR2024",
    "earnedTokenAddress": "0xF1c10699ddf41C48f9841A00FBf450A7A4f8448e",
    "earnContractAddress": "0xF1c10699ddf41C48f9841A00FBf450A7A4f8448e",
    "oracle": "lps",
    "oracleId": "equilibria-arb-gdai",
    "status": "eol",
    "createdAt": 1705399647,
    "retireReason": "rewards",
    "retiredAt": 1711990050,
    "platformId": "equilibria",
    "assets": ["gDAI"],
    "risks": ["COMPLEXITY_LOW", "IL_NONE", "MCAP_MEDIUM", "AUDIT", "CONTRACTS_VERIFIED"],
    "strategyTypeId": "pendle",
    "addLiquidityUrl": "https://app.pendle.finance/trade/pools/0xa0192f6567f8f5dc38c53323235fd08b318d2dca/zap/in?chain=arbitrum",
    "removeLiquidityUrl": "https://app.pendle.finance/trade/pools/0xa0192f6567f8f5dc38c53323235fd08b318d2dca/zap/in?chain=arbitrum",
    "network": "arbitrum"
  },
  {
    "id": "equilibria-arb-wsteth",
    "name": "wstETH 28Mar24",
    "token": "PENDLE-wstETH",
    "tokenAddress": "0x58F50De493B6bE3585558F95F208dE489C296E24",
    "tokenDecimals": 18,
    "tokenProviderId": "pendle",
    "earnedToken": "mooEqb-wstETH_28MAR2024",
    "earnedTokenAddress": "0xfE3A548a0Cb896a9E98D76ac1A76058Fa5e6CCC4",
    "earnContractAddress": "0xfE3A548a0Cb896a9E98D76ac1A76058Fa5e6CCC4",
    "oracle": "lps",
    "oracleId": "equilibria-arb-wsteth",
    "status": "eol",
    "createdAt": 1705399633,
    "retireReason": "rewards",
    "retiredAt": 1711990050,
    "platformId": "equilibria",
    "assets": ["wstETH"],
    "risks": ["COMPLEXITY_LOW", "IL_NONE", "MCAP_MEDIUM", "AUDIT", "CONTRACTS_VERIFIED"],
    "strategyTypeId": "pendle",
    "addLiquidityUrl": "https://app.pendle.finance/trade/pools/0x58f50de493b6be3585558f95f208de489c296e24/zap/in?chain=arbitrum",
    "removeLiquidityUrl": "https://app.pendle.finance/trade/pools/0x58f50de493b6be3585558f95f208de489c296e24/zap/in?chain=arbitrum",
    "network": "arbitrum"
  },
  {
    "id": "equilibria-arb-reth",
    "name": "rETH 26Jun25",
    "token": "PENDLE-rETH",
    "tokenAddress": "0x14FbC760eFaF36781cB0eb3Cb255aD976117B9Bd",
    "tokenDecimals": 18,
    "tokenProviderId": "pendle",
    "earnedToken": "mooEqb-rETH_26JUN25",
    "earnedTokenAddress": "0x6F9750c64a3c79c13A25878BF8834dcF4A3EA916",
    "earnContractAddress": "0x6F9750c64a3c79c13A25878BF8834dcF4A3EA916",
    "oracle": "lps",
    "oracleId": "equilibria-arb-reth",
    "status": "active",
    "createdAt": 1705399620,
    "platformId": "equilibria",
    "assets": ["rETH"],
    "risks": ["COMPLEXITY_LOW", "IL_NONE", "MCAP_MEDIUM", "AUDIT", "CONTRACTS_VERIFIED"],
    "strategyTypeId": "pendle",
    "addLiquidityUrl": "https://app.pendle.finance/trade/pools/0x14fbc760efaf36781cb0eb3cb255ad976117b9bd/zap/in?chain=arbitrum",
    "removeLiquidityUrl": "https://app.pendle.finance/trade/pools/0x14fbc760efaf36781cb0eb3cb255ad976117b9bd/zap/in?chain=arbitrum",
    "network": "arbitrum"
  },
  {
    "id": "curve-arb-tricrvarb",
    "name": "crvUSD/ARB/CRV",
    "token": "crvUSDARBCRV",
    "tokenAddress": "0x845C8bc94610807fCbaB5dd2bc7aC9DAbaFf3c55",
    "tokenDecimals": 18,
    "tokenProviderId": "curve",
    "earnedToken": "mooCurveTriCRV-ARB",
    "earnedTokenAddress": "0xE47CCbD0F9E80ed02EF68f35eA5074b7165c68ED",
    "earnContractAddress": "0xE47CCbD0F9E80ed02EF68f35eA5074b7165c68ED",
    "oracle": "lps",
    "oracleId": "curve-arb-tricrvarb",
    "status": "active",
    "createdAt": 1705304770,
    "platformId": "curve",
    "assets": ["crvUSD", "ARB", "CRV"],
    "migrationIds": ["l2-convex", "l2-curve"],
    "risks": ["COMPLEXITY_LOW", "IL_LOW", "MCAP_MEDIUM", "AUDIT", "CONTRACTS_VERIFIED"],
    "strategyTypeId": "multi-lp",
    "buyTokenUrl": "https://curve.fi/#/arbitrum/pools/factory-tricrypto-14/swap",
    "addLiquidityUrl": "https://curve.fi/#/arbitrum/pools/factory-tricrypto-14/deposit",
    "removeLiquidityUrl": "https://curve.fi/#/arbitrum/pools/factory-tricrypto-14/withdraw",
    "network": "arbitrum",
    "zaps": [
      {
        "strategyId": "curve",
        "poolAddress": "0x845C8bc94610807fCbaB5dd2bc7aC9DAbaFf3c55",
        "methods": [
          {
            "type": "fixed-deposit-uint256",
            "target": "0x845C8bc94610807fCbaB5dd2bc7aC9DAbaFf3c55",
            "coins": [
              "0x498Bf2B1e120FeD3ad3D42EA2165E9b73f99C1e5",
              "0x912CE59144191C1204E64559FE8253a0e49E6548",
              "0x11cDb42B0EB46D95f990BeDD4695A6e3fA034978"
            ]
          }
        ]
      }
    ]
  },
  {
    "id": "aura-arb-wsteth-sfrxeth-reth",
    "name": "wstETH/sfrxETH/rETH",
    "type": "standard",
    "token": "wstETH/sfrxETH/rETH Arb",
    "tokenAddress": "0x0c8972437a38b389ec83d1E666b69b8a4fcf8bfd",
    "tokenDecimals": 18,
    "tokenProviderId": "balancer",
    "earnedToken": "mooAuraArbwstETH/sfrxETH/rETH",
    "earnedTokenAddress": "0xA9052A4Dc90070349b0e22dAE8eEdf8bba74d435",
    "earnContractAddress": "0xA9052A4Dc90070349b0e22dAE8eEdf8bba74d435",
    "oracle": "lps",
    "oracleId": "aura-arb-wsteth-sfrxeth-reth",
    "status": "eol",
    "createdAt": 1704975503,
    "retireReason": "rewards",
    "retiredAt": 1714130472,
    "platformId": "aura",
    "assets": ["wstETH", "sfrxETH", "rETH"],
    "risks": [
      "COMPLEXITY_LOW",
      "BATTLE_TESTED",
      "IL_NONE",
      "MCAP_LARGE",
      "AUDIT",
      "CONTRACTS_VERIFIED"
    ],
    "strategyTypeId": "multi-lp",
    "addLiquidityUrl": "https://app.balancer.fi/#/arbitrum/pool/0x0c8972437a38b389ec83d1e666b69b8a4fcf8bfd00000000000000000000049e/add-liquidity",
    "removeLiquidityUrl": "https://app.balancer.fi/#/arbitrum/pool/0x0c8972437a38b389ec83d1e666b69b8a4fcf8bfd00000000000000000000049e/withdraw",
    "network": "arbitrum"
  },
  {
    "id": "joe-auto-joe-weth",
    "name": "JOE-ETH APT",
    "type": "standard",
    "token": "JOE-ETH APT",
    "tokenAddress": "0x29240AFF8c592640A20cbfe0Db563a6FFEb12B01",
    "tokenDecimals": 24,
    "tokenProviderId": "traderjoe",
    "earnedToken": "mooJoeAutoPoolJOE-ETH",
    "earnedTokenAddress": "0xb6a39d633fC24374E8ddB8cD2A7ee2e04f6541D6",
    "earnContractAddress": "0xb6a39d633fC24374E8ddB8cD2A7ee2e04f6541D6",
    "oracle": "lps",
    "oracleId": "joe-auto-joe-weth",
    "status": "eol",
    "createdAt": 1704846853,
    "retireReason": "rewards",
    "retiredAt": 1711478442,
    "platformId": "traderjoe",
    "assets": ["JOE", "ETH"],
    "risks": [
      "COMPLEXITY_LOW",
      "BATTLE_TESTED",
      "IL_HIGH",
      "MCAP_MEDIUM",
      "PLATFORM_ESTABLISHED",
      "AUDIT",
      "CONTRACTS_VERIFIED"
    ],
    "strategyTypeId": "managed-conc-lp",
    "addLiquidityUrl": "https://traderjoexyz.com/arbitrum/vault/0x29240aff8c592640a20cbfe0db563a6ffeb12b01",
    "removeLiquidityUrl": "https://traderjoexyz.com/arbitrum/vault/0x29240aff8c592640a20cbfe0db563a6ffeb12b01",
    "network": "arbitrum"
  },
  {
    "id": "curve-arb-crvusd-mim",
    "name": "crvUSD/MIM",
    "token": "MIMcrvUSD",
    "tokenAddress": "0x4070C044ABc8d9d22447DFE4B032405970878d06",
    "tokenDecimals": 18,
    "tokenProviderId": "curve",
    "earnedToken": "mooCurveCrvUSD-MIM",
    "earnedTokenAddress": "0x5abaA1fe55c8c3fC55F3f7C814Bc19e423022764",
    "earnContractAddress": "0x5abaA1fe55c8c3fC55F3f7C814Bc19e423022764",
    "oracle": "lps",
    "oracleId": "curve-arb-crvusd-mim",
    "status": "eol",
    "createdAt": 1704700421,
    "retireReason": "rewards",
    "retiredAt": 1718118985,
    "platformId": "curve",
    "assets": ["crvUSD", "MIM"],
    "migrationIds": ["l2-convex", "l2-curve"],
    "risks": ["COMPLEXITY_LOW", "IL_NONE", "MCAP_MEDIUM", "AUDIT", "CONTRACTS_VERIFIED"],
    "strategyTypeId": "multi-lp",
    "buyTokenUrl": "https://curve.fi/#/arbitrum/pools/factory-stable-ng-11/swap",
    "addLiquidityUrl": "https://curve.fi/#/arbitrum/pools/factory-stable-ng-11/deposit",
    "removeLiquidityUrl": "https://curve.fi/#/arbitrum/pools/factory-stable-ng-11/withdraw",
    "network": "arbitrum",
    "zaps": [
      {
        "strategyId": "curve",
        "poolAddress": "0x4070C044ABc8d9d22447DFE4B032405970878d06",
        "methods": [
          {
            "type": "dynamic-deposit",
            "target": "0x4070C044ABc8d9d22447DFE4B032405970878d06",
            "coins": [
              "0x498Bf2B1e120FeD3ad3D42EA2165E9b73f99C1e5",
              "0xFEa7a6a0B346362BF88A9e4A88416B77a57D6c2A"
            ]
          }
        ]
      }
    ]
  },
  {
    "id": "curve-arb-crvusd-usdt",
    "name": "crvUSD/USDT",
    "token": "crvUSDT",
    "tokenAddress": "0x73aF1150F265419Ef8a5DB41908B700C32D49135",
    "tokenDecimals": 18,
    "tokenProviderId": "curve",
    "earnedToken": "mooCurveCrvUSD-USDT",
    "earnedTokenAddress": "0x25071C7Cf437F756a4AF9260aDCe5a639e143F93",
    "earnContractAddress": "0x25071C7Cf437F756a4AF9260aDCe5a639e143F93",
    "oracle": "lps",
    "oracleId": "curve-arb-crvusd-usdt",
    "status": "active",
    "createdAt": 1704700414,
    "platformId": "curve",
    "assets": ["crvUSD", "USDT"],
    "migrationIds": ["l2-convex", "l2-curve"],
    "risks": ["COMPLEXITY_LOW", "IL_NONE", "MCAP_MEDIUM", "AUDIT", "CONTRACTS_VERIFIED"],
    "strategyTypeId": "multi-lp",
    "buyTokenUrl": "https://curve.fi/#/arbitrum/pools/factory-stable-ng-0/swap",
    "addLiquidityUrl": "https://curve.fi/#/arbitrum/pools/factory-stable-ng-0/deposit",
    "removeLiquidityUrl": "https://curve.fi/#/arbitrum/pools/factory-stable-ng-0/withdraw",
    "network": "arbitrum",
    "zaps": [
      {
        "strategyId": "curve",
        "poolAddress": "0x73aF1150F265419Ef8a5DB41908B700C32D49135",
        "methods": [
          {
            "type": "dynamic-deposit",
            "target": "0x73aF1150F265419Ef8a5DB41908B700C32D49135",
            "coins": [
              "0x498Bf2B1e120FeD3ad3D42EA2165E9b73f99C1e5",
              "0xFd086bC7CD5C481DCC9C85ebE478A1C0b69FCbb9"
            ]
          }
        ]
      }
    ]
  },
  {
    "id": "curve-arb-crvusd-usdc",
    "name": "crvUSD/USDC",
    "token": "crvUSDC",
    "tokenAddress": "0xec090cf6DD891D2d014beA6edAda6e05E025D93d",
    "tokenDecimals": 18,
    "tokenProviderId": "curve",
    "earnedToken": "mooCurveCrvUSD-USDC",
    "earnedTokenAddress": "0x174897AD878c614D7Bc563Eaf23A4a0D75D58d2C",
    "earnContractAddress": "0x174897AD878c614D7Bc563Eaf23A4a0D75D58d2C",
    "oracle": "lps",
    "oracleId": "curve-arb-crvusd-usdc",
    "status": "active",
    "createdAt": 1704700406,
    "platformId": "curve",
    "assets": ["crvUSD", "USDC"],
    "migrationIds": ["l2-convex", "l2-curve"],
    "risks": ["COMPLEXITY_LOW", "IL_NONE", "MCAP_MEDIUM", "AUDIT", "CONTRACTS_VERIFIED"],
    "strategyTypeId": "multi-lp",
    "buyTokenUrl": "https://curve.fi/#/arbitrum/pools/factory-stable-ng-2/swap",
    "addLiquidityUrl": "https://curve.fi/#/arbitrum/pools/factory-stable-ng-2/deposit",
    "removeLiquidityUrl": "https://curve.fi/#/arbitrum/pools/factory-stable-ng-2/withdraw",
    "network": "arbitrum",
    "zaps": [
      {
        "strategyId": "curve",
        "poolAddress": "0xec090cf6DD891D2d014beA6edAda6e05E025D93d",
        "methods": [
          {
            "type": "dynamic-deposit",
            "target": "0xec090cf6DD891D2d014beA6edAda6e05E025D93d",
            "coins": [
              "0x498Bf2B1e120FeD3ad3D42EA2165E9b73f99C1e5",
              "0xaf88d065e77c8cC2239327C5EDb3A432268e5831"
            ]
          }
        ]
      }
    ]
  },
  {
    "id": "curve-arb-crvusd-usdc.e",
    "name": "crvUSD/USDC.e",
    "token": "crvUSDC.e",
    "tokenAddress": "0x3aDf984c937FA6846E5a24E0A68521Bdaf767cE1",
    "tokenDecimals": 18,
    "tokenProviderId": "curve",
    "earnedToken": "mooCurveCrvUSD-USDC.e",
    "earnedTokenAddress": "0x36295709Ebb6df19f6D78127F8D2e5580AE7336f",
    "earnContractAddress": "0x36295709Ebb6df19f6D78127F8D2e5580AE7336f",
    "oracle": "lps",
    "oracleId": "curve-arb-crvusd-usdc.e",
    "status": "active",
    "createdAt": 1704700394,
    "platformId": "curve",
    "assets": ["crvUSD", "arbUSDCe"],
    "migrationIds": ["l2-convex", "l2-curve"],
    "risks": ["COMPLEXITY_LOW", "IL_NONE", "MCAP_MEDIUM", "AUDIT", "CONTRACTS_VERIFIED"],
    "strategyTypeId": "multi-lp",
    "buyTokenUrl": "https://curve.fi/#/arbitrum/pools/factory-stable-ng-1/swap",
    "addLiquidityUrl": "https://curve.fi/#/arbitrum/pools/factory-stable-ng-1/deposit",
    "removeLiquidityUrl": "https://curve.fi/#/arbitrum/pools/factory-stable-ng-1/withdraw",
    "network": "arbitrum",
    "zaps": [
      {
        "strategyId": "curve",
        "poolAddress": "0x3aDf984c937FA6846E5a24E0A68521Bdaf767cE1",
        "methods": [
          {
            "type": "dynamic-deposit",
            "target": "0x3aDf984c937FA6846E5a24E0A68521Bdaf767cE1",
            "coins": [
              "0x498Bf2B1e120FeD3ad3D42EA2165E9b73f99C1e5",
              "0xFF970A61A04b1cA14834A43f5dE4533eBDDB5CC8"
            ]
          }
        ]
      }
    ]
  },
  {
    "id": "curve-arb-crvusd-frax",
    "name": "crvUSD/FRAX",
    "token": "crvUSDFRAX",
    "tokenAddress": "0x2FE7AE43591E534C256A1594D326e5779E302Ff4",
    "tokenDecimals": 18,
    "tokenProviderId": "curve",
    "earnedToken": "mooCurveCrvUSD-FRAX",
    "earnedTokenAddress": "0x3D92c6cb19Bfec3A385AA327a6B73f5c99505a38",
    "earnContractAddress": "0x3D92c6cb19Bfec3A385AA327a6B73f5c99505a38",
    "oracle": "lps",
    "oracleId": "curve-arb-crvusd-frax",
    "status": "active",
    "createdAt": 1704700240,
    "platformId": "curve",
    "assets": ["crvUSD", "FRAX"],
    "migrationIds": ["l2-convex", "l2-curve"],
    "risks": ["COMPLEXITY_LOW", "IL_NONE", "MCAP_MEDIUM", "AUDIT", "CONTRACTS_VERIFIED"],
    "strategyTypeId": "multi-lp",
    "buyTokenUrl": "https://curve.fi/#/arbitrum/pools/factory-stable-ng-7/swap",
    "addLiquidityUrl": "https://curve.fi/#/arbitrum/pools/factory-stable-ng-7/deposit",
    "removeLiquidityUrl": "https://curve.fi/#/arbitrum/pools/factory-stable-ng-7/withdraw",
    "network": "arbitrum",
    "zaps": [
      {
        "strategyId": "curve",
        "poolAddress": "0x2FE7AE43591E534C256A1594D326e5779E302Ff4",
        "methods": [
          {
            "type": "dynamic-deposit",
            "target": "0x2FE7AE43591E534C256A1594D326e5779E302Ff4",
            "coins": [
              "0x498Bf2B1e120FeD3ad3D42EA2165E9b73f99C1e5",
              "0x17FC002b466eEc40DaE837Fc4bE5c67993ddBd6F"
            ]
          }
        ]
      }
    ]
  },
  {
    "id": "curve-arb-tricrypto-crvusd",
    "name": "crvUSD/WBTC/ETH",
    "token": "3c-crvUSD",
    "tokenAddress": "0x82670f35306253222F8a165869B28c64739ac62e",
    "tokenDecimals": 18,
    "tokenProviderId": "curve",
    "earnedToken": "mooCurveTriCryptoCrvUSD",
    "earnedTokenAddress": "0xbbbe7D77d1E78c908cFaee3f9789909FA8DdB0e0",
    "earnContractAddress": "0xbbbe7D77d1E78c908cFaee3f9789909FA8DdB0e0",
    "oracle": "lps",
    "oracleId": "curve-arb-tricrypto-crvusd",
    "status": "active",
    "createdAt": 1704700152,
    "platformId": "curve",
    "assets": ["crvUSD", "WBTC", "ETH"],
    "migrationIds": ["l2-convex", "l2-curve"],
    "risks": ["COMPLEXITY_LOW", "IL_LOW", "MCAP_MEDIUM", "AUDIT", "CONTRACTS_VERIFIED"],
    "strategyTypeId": "multi-lp",
    "buyTokenUrl": "https://curve.fi/#/arbitrum/pools/factory-tricrypto-9/swap",
    "addLiquidityUrl": "https://curve.fi/#/arbitrum/pools/factory-tricrypto-9/deposit",
    "removeLiquidityUrl": "https://curve.fi/#/arbitrum/pools/factory-tricrypto-9/withdraw",
    "network": "arbitrum",
    "zaps": [
      {
        "strategyId": "curve",
        "poolAddress": "0x82670f35306253222F8a165869B28c64739ac62e",
        "methods": [
          {
            "type": "fixed-deposit-uint256",
            "target": "0x82670f35306253222F8a165869B28c64739ac62e",
            "coins": [
              "0x498Bf2B1e120FeD3ad3D42EA2165E9b73f99C1e5",
              "0x2f2a2543B76A4166549F7aaB2e75Bef0aefC5B0f",
              "0x82aF49447D8a07e3bd95BD0d56f35241523fBab1"
            ]
          }
        ]
      }
    ]
  },
  {
    "id": "curve-arb-usd+fraxbp",
    "name": "USD+/FRAX/USDC.e",
    "token": "USD+FRAX3CRV-f",
    "tokenAddress": "0xb34a7d1444a707349Bc7b981B7F2E1f20F81F013",
    "tokenDecimals": 18,
    "tokenProviderId": "curve",
    "earnedToken": "mooCurveUSD+FRAXBP",
    "earnedTokenAddress": "0xF2d3C18a13E0860de55B7201411D790473DF3caB",
    "earnContractAddress": "0xF2d3C18a13E0860de55B7201411D790473DF3caB",
    "oracle": "lps",
    "oracleId": "curve-arb-usd+fraxbp",
    "status": "active",
    "createdAt": 1704699793,
    "updatedAt": 1711106050,
    "platformId": "curve",
    "assets": ["USD+", "FRAX", "arbUSDCe"],
    "migrationIds": ["l2-convex", "l2-curve"],
    "risks": ["COMPLEXITY_LOW", "IL_NONE", "MCAP_MEDIUM", "AUDIT", "CONTRACTS_VERIFIED"],
    "strategyTypeId": "multi-lp",
    "buyTokenUrl": "https://curve.fi/#/arbitrum/pools/factory-v2-117/swap",
    "addLiquidityUrl": "https://curve.fi/#/arbitrum/pools/factory-v2-117/deposit",
    "removeLiquidityUrl": "https://curve.fi/#/arbitrum/pools/factory-v2-117/withdraw",
    "network": "arbitrum",
    "zaps": [
      {
        "strategyId": "curve",
        "poolAddress": "0xb34a7d1444a707349Bc7b981B7F2E1f20F81F013",
        "methods": [
          {
            "type": "fixed-deposit-int128",
            "target": "0xb34a7d1444a707349Bc7b981B7F2E1f20F81F013",
            "coins": [
              "0xe80772Eaf6e2E18B651F160Bc9158b2A5caFCA65",
              "0xC9B8a3FDECB9D5b218d02555a8Baf332E5B740d5"
            ]
          },
          {
            "type": "pool-fixed-deposit",
            "target": "0x58ac91f5be7dc0c35b24b96b19bac55fbb8e705e",
            "coins": [
              "0xe80772Eaf6e2E18B651F160Bc9158b2A5caFCA65",
              "0x17FC002b466eEc40DaE837Fc4bE5c67993ddBd6F",
              "0xFF970A61A04b1cA14834A43f5dE4533eBDDB5CC8"
            ]
          }
        ]
      }
    ]
  },
  {
    "id": "equilibria-arb-aave-usdc",
    "name": "USDC LPT 27Jun24 via Aave",
    "token": "PENDLE-aUSDC",
    "tokenAddress": "0x8621c587059357d6C669f72dA3Bfe1398fc0D0B5",
    "tokenDecimals": 18,
    "tokenProviderId": "pendle",
    "earnedToken": "mooEqb-aUSDC_27JUN24-old",
    "earnedTokenAddress": "0xc24E6428d1175E3A4b0a48fB46506006E99cb4e3",
    "earnContractAddress": "0xc24E6428d1175E3A4b0a48fB46506006E99cb4e3",
    "oracle": "lps",
    "oracleId": "equilibria-arb-aave-usdc",
    "status": "eol",
    "createdAt": 1704264363,
    "retireReason": "withdraw",
    "retiredAt": 1710406018,
    "platformId": "equilibria",
    "assets": ["USDC"],
    "risks": ["COMPLEXITY_LOW", "IL_NONE", "MCAP_LARGE", "AUDIT", "CONTRACTS_VERIFIED"],
    "strategyTypeId": "pendle",
    "addLiquidityUrl": "https://app.pendle.finance/trade/pools/0x8621c587059357d6C669f72dA3Bfe1398fc0D0B5/zap/in?chain=arbitrum",
    "removeLiquidityUrl": "https://app.pendle.finance/trade/pools/0x8621c587059357d6C669f72dA3Bfe1398fc0D0B5/zap/out?chain=arbitrum",
    "network": "arbitrum"
  },
  {
    "id": "balancer-wsteth-4pool",
    "name": "wstETH-4POOL",
    "type": "standard",
    "token": "wstETH-4POOL",
    "tokenAddress": "0xA1a8bf131571A2139FEB79401aA4A2E9482Df627",
    "tokenDecimals": 18,
    "tokenProviderId": "balancer",
    "earnedToken": "mooBalancerwstETH-4POOL",
    "earnedTokenAddress": "0x5Fa80dC16a305e4e98043c7342FB3721c9822d75",
    "earnContractAddress": "0x5Fa80dC16a305e4e98043c7342FB3721c9822d75",
    "oracle": "lps",
    "oracleId": "balancer-wsteth-4pool",
    "status": "eol",
    "createdAt": 1704029755,
    "retireReason": "tvl",
    "retiredAt": 1708974810,
    "platformId": "balancer",
    "assets": ["wstETH", "bpt4POOL"],
    "risks": ["COMPLEXITY_LOW", "IL_LOW", "MCAP_LARGE", "AUDIT", "CONTRACTS_VERIFIED"],
    "strategyTypeId": "lp",
    "addLiquidityUrl": "https://app.balancer.fi/#/arbitrum/pool/0xa1a8bf131571a2139feb79401aa4a2e9482df6270002000000000000000004b4/add-liquidity",
    "removeLiquidityUrl": "https://app.balancer.fi/#/arbitrum/pool/0xa1a8bf131571a2139feb79401aa4a2e9482df6270002000000000000000004b4/withdraw",
    "network": "arbitrum"
  },
  {
    "id": "balancer-sfrax-4pool",
    "name": "sFRAX-4POOL",
    "type": "standard",
    "token": "sFRAX-4POOL",
    "tokenAddress": "0x2CE4457aCac29dA4736aE6f5Cd9F583a6b335c27",
    "tokenDecimals": 18,
    "tokenProviderId": "balancer",
    "earnedToken": "mooBalancersFRAX-4POOL",
    "earnedTokenAddress": "0x503ebD3E15A19C43F76A27263466be0C7fB4b401",
    "earnContractAddress": "0x503ebD3E15A19C43F76A27263466be0C7fB4b401",
    "oracle": "lps",
    "oracleId": "balancer-sfrax-4pool",
    "status": "active",
    "createdAt": 1704029755,
    "platformId": "aura",
    "assets": ["sFRAX", "bpt4POOL"],
    "risks": ["COMPLEXITY_LOW", "IL_NONE", "MCAP_LARGE", "AUDIT", "CONTRACTS_VERIFIED"],
    "strategyTypeId": "lp",
    "addLiquidityUrl": "https://app.balancer.fi/#/arbitrum/pool/0x2ce4457acac29da4736ae6f5cd9f583a6b335c270000000000000000000004dc/add-liquidity",
    "removeLiquidityUrl": "https://app.balancer.fi/#/arbitrum/pool/0x2ce4457acac29da4736ae6f5cd9f583a6b335c270000000000000000000004dc/withdraw",
    "network": "arbitrum"
  },
  {
    "id": "uniswap-gamma-gns-usdc-narrow",
    "name": "GNS-USDC Narrow LP",
    "type": "standard",
    "token": "GNS-USDC Narrow LP",
    "tokenAddress": "0x9F460bd8355676523D3f0031395f26c64B209FEf",
    "tokenDecimals": 18,
    "tokenProviderId": "uniswap",
    "earnedToken": "mooUniswapGammaGNS-USDCNarrow",
    "earnedTokenAddress": "0x34a07aF211a12645586f77ddaA2981e85E534Db5",
    "earnContractAddress": "0x34a07aF211a12645586f77ddaA2981e85E534Db5",
    "oracle": "lps",
    "oracleId": "uniswap-gamma-gns-usdc-narrow",
    "status": "eol",
    "createdAt": 1703942842,
    "retireReason": "rewards",
    "retiredAt": 1708113204,
    "platformId": "gamma",
    "assets": ["GNS", "USDC"],
    "risks": ["COMPLEXITY_LOW", "IL_LOW", "MCAP_SMALL", "AUDIT", "CONTRACTS_VERIFIED"],
    "strategyTypeId": "managed-conc-lp",
    "addLiquidityUrl": "https://app.gamma.xyz/vault/uni/arbitrum/details/gns-usdc-500-narrow",
    "removeLiquidityUrl": "https://app.gamma.xyz/vault/uni/arbitrum/details/gns-usdc-500-narrow",
    "network": "arbitrum",
    "zaps": [
      {
        "strategyId": "gamma",
        "ammId": "arbitrum-gamma-uniswap-v3",
        "tokenHolder": "0x8A8fDe5D57725f070bFc55cd022B924e1c36C8a0"
      }
    ]
  },
  {
    "id": "equilibria-arb-glp",
    "name": "GLP LPT 28Mar24 via GMX",
    "token": "PENDLE-GLP",
    "tokenAddress": "0x7D49E5Adc0EAAD9C027857767638613253eF125f",
    "tokenDecimals": 18,
    "tokenProviderId": "pendle",
    "earnedToken": "mooEqbGLP_28MAR24",
    "earnedTokenAddress": "0x0FB132Fa7118eBa49A1b6C3DD50e9E88896A09BB",
    "earnContractAddress": "0x0FB132Fa7118eBa49A1b6C3DD50e9E88896A09BB",
    "oracle": "lps",
    "oracleId": "equilibria-arb-glp",
    "status": "eol",
    "createdAt": 1703079168,
    "retireReason": "rewards",
    "retiredAt": 1711990050,
    "platformId": "equilibria",
    "assets": ["GLP"],
    "risks": ["COMPLEXITY_LOW", "IL_LOW", "MCAP_MEDIUM", "AUDIT", "CONTRACTS_VERIFIED"],
    "strategyTypeId": "pendle",
    "addLiquidityUrl": "https://app.pendle.finance/trade/pools/0x7d49e5adc0eaad9c027857767638613253ef125f/zap/in?chain=arbitrum",
    "removeLiquidityUrl": "https://app.pendle.finance/trade/pools/0x7d49e5adc0eaad9c027857767638613253ef125f/zap/out?chain=arbitrum",
    "network": "arbitrum"
  },
  {
    "id": "aura-arb-ovn-wusd+",
    "name": "OVN-wUSD+",
    "type": "standard",
    "token": "OVN-wUSD+",
    "tokenAddress": "0x85Ec6ae01624aE0d2a04D0Ffaad3A25884C7d0f3",
    "tokenDecimals": 18,
    "tokenProviderId": "balancer",
    "earnedToken": "mooAuraArbOVN-wUSD+",
    "earnedTokenAddress": "0x43f92A2b1567Dc99db4ac6d6421E8B705e742BB1",
    "earnContractAddress": "0x43f92A2b1567Dc99db4ac6d6421E8B705e742BB1",
    "oracle": "lps",
    "oracleId": "aura-arb-ovn-wusd+",
    "status": "eol",
    "createdAt": 1702153240,
    "retireReason": "rewards",
    "retiredAt": 1709372936,
    "platformId": "aura",
    "assets": ["OVN", "arbwUSD+"],
    "risks": ["COMPLEXITY_LOW", "IL_HIGH", "MCAP_MEDIUM", "AUDIT", "CONTRACTS_VERIFIED"],
    "strategyTypeId": "lp",
    "addLiquidityUrl": "https://app.balancer.fi/#/arbitrum/pool/0x85ec6ae01624ae0d2a04d0ffaad3a25884c7d0f30002000000000000000004b6/add-liquidity",
    "removeLiquidityUrl": "https://app.balancer.fi/#/arbitrum/pool/0x85ec6ae01624ae0d2a04d0ffaad3a25884c7d0f30002000000000000000004b6/withdraw",
    "network": "arbitrum"
  },
  {
    "id": "silo-eth-wsteth",
    "name": "ETH (wstETH Market)",
    "type": "standard",
    "token": "ETH",
    "tokenDecimals": 18,
    "earnedToken": "mooSiloETH",
    "earnedTokenAddress": "0x6443ac40DcD204739b8127F1aaec53071bBca7DF",
    "earnContractAddress": "0x6443ac40DcD204739b8127F1aaec53071bBca7DF",
    "oracle": "tokens",
    "oracleId": "ETH",
    "status": "eol",
    "createdAt": 1701264310,
    "retireReason": "rewards",
    "retiredAt": 1711722932,
    "platformId": "silo",
    "assets": ["ETH"],
    "risks": [
      "COMPLEXITY_LOW",
      "IL_NONE",
      "MCAP_LARGE",
      "PLATFORM_ESTABLISHED",
      "AUDIT",
      "CONTRACTS_VERIFIED"
    ],
    "strategyTypeId": "lendingNoBorrow",
    "network": "arbitrum",
    "zaps": [
      {
        "strategyId": "single"
      }
    ],
    "lendingOracle": {
      "provider": "chainlink",
      "address": "0x639Fe6ab55C921f74e7fac1ee960C0B6293ba612"
    }
  },
  {
    "id": "silo-usdc-wsteth",
    "name": "USDC.e (wstETH Market)",
    "type": "standard",
    "token": "USDC.e",
    "tokenAddress": "0xFF970A61A04b1cA14834A43f5dE4533eBDDB5CC8",
    "tokenDecimals": 6,
    "earnedToken": "mooSiloUSDC.e",
    "earnedTokenAddress": "0x0da5EF5F02B8156a9a191d080369E420243C4501",
    "earnContractAddress": "0x0da5EF5F02B8156a9a191d080369E420243C4501",
    "oracle": "tokens",
    "oracleId": "arbUSDCe",
    "status": "active",
    "createdAt": 1701264310,
    "platformId": "silo",
    "assets": ["arbUSDCe"],
    "risks": [
      "COMPLEXITY_LOW",
      "IL_NONE",
      "MCAP_LARGE",
      "PLATFORM_ESTABLISHED",
      "AUDIT",
      "CONTRACTS_VERIFIED"
    ],
    "strategyTypeId": "lendingNoBorrow",
    "buyTokenUrl": "https://swap.defillama.com/?chain=arbitrum&from=0x0000000000000000000000000000000000000000&to=0xff970a61a04b1ca14834a43f5de4533ebddb5cc8",
    "network": "arbitrum",
    "zaps": [
      {
        "strategyId": "single"
      }
    ],
    "lendingOracle": {
      "provider": "chainlink",
      "address": "0x50834F3163758fcC1Df9973b6e91f0F0F0434aD3"
    }
  },
  {
    "id": "silo-wbtc",
    "name": "WBTC",
    "type": "standard",
    "token": "WBTC",
    "tokenAddress": "0x2f2a2543B76A4166549F7aaB2e75Bef0aefC5B0f",
    "tokenDecimals": 8,
    "earnedToken": "mooSiloWBTC",
    "earnedTokenAddress": "0x7F8e1980f545F839422094EF9A0C1F38B3d2F60C",
    "earnContractAddress": "0x7F8e1980f545F839422094EF9A0C1F38B3d2F60C",
    "oracle": "tokens",
    "oracleId": "WBTC",
    "status": "eol",
    "createdAt": 1701264310,
    "retireReason": "rewards",
    "retiredAt": 1711722932,
    "platformId": "silo",
    "assets": ["WBTC"],
    "risks": [
      "COMPLEXITY_LOW",
      "IL_NONE",
      "MCAP_LARGE",
      "PLATFORM_ESTABLISHED",
      "AUDIT",
      "CONTRACTS_VERIFIED"
    ],
    "strategyTypeId": "lendingNoBorrow",
    "buyTokenUrl": "https://swap.defillama.com/?chain=arbitrum&from=0x0000000000000000000000000000000000000000&to=0x2f2a2543b76a4166549f7aab2e75bef0aefc5b0f",
    "network": "arbitrum",
    "zaps": [
      {
        "strategyId": "single"
      }
    ],
    "lendingOracle": {
      "provider": "chainlink",
      "address": "0xd0C7101eACbB49F3deCcCc166d238410D6D46d57"
    }
  },
  {
    "id": "silo-arb",
    "name": "ARB",
    "type": "standard",
    "token": "ARB",
    "tokenAddress": "0x912CE59144191C1204E64559FE8253a0e49E6548",
    "tokenDecimals": 18,
    "earnedToken": "mooSiloARB",
    "earnedTokenAddress": "0x0cF50B7F39e6C6dcEE7D917Ad39C56D1aa52C871",
    "earnContractAddress": "0x0cF50B7F39e6C6dcEE7D917Ad39C56D1aa52C871",
    "oracle": "tokens",
    "oracleId": "ARB",
    "status": "eol",
    "createdAt": 1701264310,
    "retireReason": "rewards",
    "retiredAt": 1711722932,
    "platformId": "silo",
    "assets": ["ARB"],
    "risks": [
      "COMPLEXITY_LOW",
      "IL_NONE",
      "MCAP_LARGE",
      "PLATFORM_ESTABLISHED",
      "AUDIT",
      "CONTRACTS_VERIFIED"
    ],
    "strategyTypeId": "lendingNoBorrow",
    "buyTokenUrl": "https://swap.defillama.com/?chain=arbitrum&from=0x0000000000000000000000000000000000000000&to=0x912ce59144191c1204e64559fe8253a0e49e6548",
    "network": "arbitrum",
    "zaps": [
      {
        "strategyId": "single"
      }
    ],
    "lendingOracle": {
      "provider": "chainlink",
      "address": "0xb2A824043730FE05F3DA2efaFa1CBbe83fa548D6"
    }
  },
  {
    "id": "silo-wsteth",
    "name": "wstETH",
    "type": "standard",
    "token": "wstETH",
    "tokenAddress": "0x5979D7b546E38E414F7E9822514be443A4800529",
    "tokenDecimals": 18,
    "earnedToken": "mooSilowstETH",
    "earnedTokenAddress": "0x1479D74919F957771EDcB7e0C0A7ED6AA365bd33",
    "earnContractAddress": "0x1479D74919F957771EDcB7e0C0A7ED6AA365bd33",
    "oracle": "tokens",
    "oracleId": "wstETH",
    "status": "eol",
    "createdAt": 1701264310,
    "retireReason": "rewards",
    "retiredAt": 1711722932,
    "platformId": "silo",
    "assets": ["wstETH"],
    "risks": [
      "COMPLEXITY_LOW",
      "IL_NONE",
      "MCAP_LARGE",
      "PLATFORM_ESTABLISHED",
      "AUDIT",
      "CONTRACTS_VERIFIED"
    ],
    "strategyTypeId": "lendingNoBorrow",
    "buyTokenUrl": "https://swap.defillama.com/?chain=arbitrum&from=0x0000000000000000000000000000000000000000&to=0x5979d7b546e38e414f7e9822514be443a4800529",
    "network": "arbitrum",
    "zaps": [
      {
        "strategyId": "single"
      }
    ],
    "lendingOracle": {
      "provider": "chainlink",
      "address": "0xf1268Fd0F285fCDcA2bC130E1B44229079487DD1"
    }
  },
  {
    "id": "silo-reth",
    "name": "rETH",
    "type": "standard",
    "token": "rETH",
    "tokenAddress": "0xEC70Dcb4A1EFa46b8F2D97C310C9c4790ba5ffA8",
    "tokenDecimals": 18,
    "earnedToken": "mooSilorETH",
    "earnedTokenAddress": "0xcA39178E035869DE8C8848594319357222118ae6",
    "earnContractAddress": "0xcA39178E035869DE8C8848594319357222118ae6",
    "oracle": "tokens",
    "oracleId": "rETH",
    "status": "eol",
    "createdAt": 1701264310,
    "retireReason": "rewards",
    "retiredAt": 1711722932,
    "platformId": "silo",
    "assets": ["rETH"],
    "risks": [
      "COMPLEXITY_LOW",
      "IL_NONE",
      "MCAP_LARGE",
      "PLATFORM_ESTABLISHED",
      "AUDIT",
      "CONTRACTS_VERIFIED"
    ],
    "strategyTypeId": "lendingNoBorrow",
    "buyTokenUrl": "https://swap.defillama.com/?chain=arbitrum&from=0x0000000000000000000000000000000000000000&to=0xec70dcb4a1efa46b8f2d97c310c9c4790ba5ffa8",
    "network": "arbitrum",
    "zaps": [
      {
        "strategyId": "single"
      }
    ],
    "lendingOracle": {
      "provider": "chainlink",
      "address": "0xD6aB2298946840262FcC278fF31516D39fF611eF"
    }
  },
  {
    "id": "pancake-gamma-arb-weth",
    "name": "ARB-ETH LP",
    "type": "standard",
    "token": "ARB-ETH pgLP",
    "tokenAddress": "0xdaB1dA56965B1aaaBE38774E8B74C3Ade8fc439E",
    "tokenDecimals": 18,
    "tokenProviderId": "pancakeswap",
    "earnedToken": "mooPancakeGammaARB-ETH",
    "earnedTokenAddress": "0xcFc20A8Db1b3a075bA0880ec91842403c85056c3",
    "earnContractAddress": "0xcFc20A8Db1b3a075bA0880ec91842403c85056c3",
    "oracle": "lps",
    "oracleId": "pancake-gamma-arb-weth",
    "status": "eol",
    "createdAt": 1701130264,
    "retireReason": "rewards",
    "retiredAt": 1711478442,
    "platformId": "gamma",
    "assets": ["ARB", "ETH"],
    "risks": ["COMPLEXITY_LOW", "IL_LOW", "MCAP_LARGE", "AUDIT", "CONTRACTS_VERIFIED"],
    "strategyTypeId": "managed-conc-lp",
    "addLiquidityUrl": "https://app.gamma.xyz/vault/cake/arbitrum/details/weth-arb-500-narrow",
    "removeLiquidityUrl": "https://app.gamma.xyz/vault/cake/arbitrum/details/weth-arb-500-narrow",
    "network": "arbitrum",
    "zaps": [
      {
        "strategyId": "gamma",
        "ammId": "arbitrum-gamma-pancakeswap-v3",
        "tokenHolder": "0xC23b44e766435AaA712AaEBc299686385c428B9F"
      }
    ]
  },
  {
    "id": "gmx-arb-wbtc-usdc",
    "name": "WBTC-USDC GM",
    "type": "standard",
    "token": "WBTC-USDC GM",
    "tokenAddress": "0x47c031236e19d024b42f8AE6780E44A573170703",
    "tokenDecimals": 18,
    "tokenProviderId": "gmx",
    "earnedToken": "mooGmxWBTCb-USDC",
    "earnedTokenAddress": "0xBE62C3b16789901066F882D94EF356f9C6aac414",
    "earnContractAddress": "0xBE62C3b16789901066F882D94EF356f9C6aac414",
    "oracle": "lps",
    "oracleId": "gmx-arb-wbtc-usdc",
    "status": "active",
    "createdAt": 1700568258,
    "platformId": "gmx",
    "assets": ["WBTC", "USDC"],
    "risks": [
      "COMPLEXITY_LOW",
      "BATTLE_TESTED",
      "IL_LOW",
      "MCAP_LARGE",
      "AUDIT",
      "CONTRACTS_VERIFIED"
    ],
    "strategyTypeId": "gmx-gm",
    "addLiquidityUrl": "https://app.gmx.io/#/pools?ref=beefy",
    "removeLiquidityUrl": "https://app.gmx.io/#/pools?ref=beefy",
    "network": "arbitrum"
  },
  {
    "id": "gmx-arb-weth-usdc",
    "name": "WETH-USDC GM",
    "type": "standard",
    "token": "WETH-USDC GM",
    "tokenAddress": "0x70d95587d40A2caf56bd97485aB3Eec10Bee6336",
    "tokenDecimals": 18,
    "tokenProviderId": "gmx",
    "earnedToken": "mooGmxWETH-USDC",
    "earnedTokenAddress": "0xfb1Ea0ec3F727Cb62E0c8884d0Ae9aBAb32986ED",
    "earnContractAddress": "0xfb1Ea0ec3F727Cb62E0c8884d0Ae9aBAb32986ED",
    "oracle": "lps",
    "oracleId": "gmx-arb-weth-usdc",
    "status": "active",
    "createdAt": 1700568258,
    "platformId": "gmx",
    "assets": ["WETH", "USDC"],
    "risks": [
      "COMPLEXITY_LOW",
      "BATTLE_TESTED",
      "IL_LOW",
      "MCAP_LARGE",
      "AUDIT",
      "CONTRACTS_VERIFIED"
    ],
    "strategyTypeId": "gmx-gm",
    "addLiquidityUrl": "https://app.gmx.io/#/pools?ref=beefy",
    "removeLiquidityUrl": "https://app.gmx.io/#/pools?ref=beefy",
    "network": "arbitrum"
  },
  {
    "id": "gmx-arb-arb-usdc",
    "name": "ARB-USDC GM",
    "type": "standard",
    "token": "ARB-USDC GM",
    "tokenAddress": "0xC25cEf6061Cf5dE5eb761b50E4743c1F5D7E5407",
    "tokenDecimals": 18,
    "tokenProviderId": "gmx",
    "earnedToken": "mooGmxARB-USDC",
    "earnedTokenAddress": "0x56849a2632B29593fEF937aEAF397abE1368d2C9",
    "earnContractAddress": "0x56849a2632B29593fEF937aEAF397abE1368d2C9",
    "oracle": "lps",
    "oracleId": "gmx-arb-arb-usdc",
    "status": "active",
    "createdAt": 1700568258,
    "platformId": "gmx",
    "assets": ["ARB", "USDC"],
    "risks": [
      "COMPLEXITY_LOW",
      "BATTLE_TESTED",
      "IL_LOW",
      "MCAP_LARGE",
      "AUDIT",
      "CONTRACTS_VERIFIED"
    ],
    "strategyTypeId": "gmx-gm",
    "addLiquidityUrl": "https://app.gmx.io/#/pools?ref=beefy",
    "removeLiquidityUrl": "https://app.gmx.io/#/pools?ref=beefy",
    "network": "arbitrum"
  },
  {
    "id": "gmx-arb-link-usdc",
    "name": "LINK-USDC GM",
    "type": "standard",
    "token": "LINK-USDC GM",
    "tokenAddress": "0x7f1fa204bb700853D36994DA19F830b6Ad18455C",
    "tokenDecimals": 18,
    "tokenProviderId": "gmx",
    "earnedToken": "mooGmxLINK-USDC",
    "earnedTokenAddress": "0xf3C483077c0202c2bc004E139B2e78e6e0f72593",
    "earnContractAddress": "0xf3C483077c0202c2bc004E139B2e78e6e0f72593",
    "oracle": "lps",
    "oracleId": "gmx-arb-link-usdc",
    "status": "active",
    "createdAt": 1700568258,
    "platformId": "gmx",
    "assets": ["LINK", "USDC"],
    "risks": [
      "COMPLEXITY_LOW",
      "BATTLE_TESTED",
      "IL_LOW",
      "MCAP_LARGE",
      "AUDIT",
      "CONTRACTS_VERIFIED"
    ],
    "strategyTypeId": "gmx-gm",
    "addLiquidityUrl": "https://app.gmx.io/#/pools?ref=beefy",
    "removeLiquidityUrl": "https://app.gmx.io/#/pools?ref=beefy",
    "network": "arbitrum"
  },
  {
    "id": "gmx-arb-sol-usdc",
    "name": "SOL-USDC GM",
    "type": "standard",
    "token": "SOL-USDC GM",
    "tokenAddress": "0x09400D9DB990D5ed3f35D7be61DfAEB900Af03C9",
    "tokenDecimals": 18,
    "tokenProviderId": "gmx",
    "earnedToken": "mooGmxSOL-USDC",
    "earnedTokenAddress": "0x2fb0f56e3127818F1d36CB02D38bEE21Eeb0dC78",
    "earnContractAddress": "0x2fb0f56e3127818F1d36CB02D38bEE21Eeb0dC78",
    "oracle": "lps",
    "oracleId": "gmx-arb-sol-usdc",
    "status": "active",
    "createdAt": 1700568258,
    "platformId": "gmx",
    "assets": ["SOL", "USDC"],
    "risks": [
      "COMPLEXITY_LOW",
      "BATTLE_TESTED",
      "IL_LOW",
      "MCAP_LARGE",
      "AUDIT",
      "CONTRACTS_VERIFIED"
    ],
    "strategyTypeId": "gmx-gm",
    "addLiquidityUrl": "https://app.gmx.io/#/pools?ref=beefy",
    "removeLiquidityUrl": "https://app.gmx.io/#/pools?ref=beefy",
    "network": "arbitrum"
  },
  {
    "id": "gmx-arb-usdc-usdce",
    "name": "USDC-USDC.e GM",
    "type": "standard",
    "token": "USDC-USDC.e GM",
    "tokenAddress": "0x9C2433dFD71096C435Be9465220BB2B189375eA7",
    "tokenDecimals": 18,
    "tokenProviderId": "gmx",
    "earnedToken": "mooGmxUSDC-USDCe",
    "earnedTokenAddress": "0xAc8EE83FF7093dEaA4F62fDddD19242E1Fa14C32",
    "earnContractAddress": "0xAc8EE83FF7093dEaA4F62fDddD19242E1Fa14C32",
    "oracle": "lps",
    "oracleId": "gmx-arb-usdc-usdce",
    "status": "active",
    "createdAt": 1700568258,
    "platformId": "gmx",
    "assets": ["USDC", "arbUSDCe"],
    "risks": [
      "COMPLEXITY_LOW",
      "BATTLE_TESTED",
      "IL_LOW",
      "MCAP_LARGE",
      "AUDIT",
      "CONTRACTS_VERIFIED"
    ],
    "strategyTypeId": "gmx-gm",
    "addLiquidityUrl": "https://app.gmx.io/#/pools?ref=beefy",
    "removeLiquidityUrl": "https://app.gmx.io/#/pools?ref=beefy",
    "network": "arbitrum"
  },
  {
    "id": "gmx-arb-usdc-usdt",
    "name": "USDC-USDT GM",
    "type": "standard",
    "token": "USDC-USDT GM",
    "tokenAddress": "0xB686BcB112660343E6d15BDb65297e110C8311c4",
    "tokenDecimals": 18,
    "tokenProviderId": "gmx",
    "earnedToken": "mooGmxUSDC-USDT",
    "earnedTokenAddress": "0xF5Ad4526f40B358D96E3d3460E9e38616046ceA7",
    "earnContractAddress": "0xF5Ad4526f40B358D96E3d3460E9e38616046ceA7",
    "oracle": "lps",
    "oracleId": "gmx-arb-usdc-usdt",
    "status": "active",
    "createdAt": 1700568258,
    "platformId": "gmx",
    "assets": ["USDC", "USDT"],
    "risks": [
      "COMPLEXITY_LOW",
      "BATTLE_TESTED",
      "IL_LOW",
      "MCAP_LARGE",
      "AUDIT",
      "CONTRACTS_VERIFIED"
    ],
    "strategyTypeId": "gmx-gm",
    "addLiquidityUrl": "https://app.gmx.io/#/pools?ref=beefy",
    "removeLiquidityUrl": "https://app.gmx.io/#/pools?ref=beefy",
    "network": "arbitrum"
  },
  {
    "id": "gmx-arb-usdc-dai",
    "name": "USDC-DAI GM",
    "type": "standard",
    "token": "USDC-DAI GM",
    "tokenAddress": "0xe2fEDb9e6139a182B98e7C2688ccFa3e9A53c665",
    "tokenDecimals": 18,
    "tokenProviderId": "gmx",
    "earnedToken": "mooGmxUSDC-DAI",
    "earnedTokenAddress": "0x7dE133d98151658baAE3d1Ad94B883C452c87e79",
    "earnContractAddress": "0x7dE133d98151658baAE3d1Ad94B883C452c87e79",
    "oracle": "lps",
    "oracleId": "gmx-arb-usdc-dai",
    "status": "active",
    "createdAt": 1700568258,
    "platformId": "gmx",
    "assets": ["USDC", "DAI"],
    "risks": [
      "COMPLEXITY_LOW",
      "BATTLE_TESTED",
      "IL_LOW",
      "MCAP_LARGE",
      "AUDIT",
      "CONTRACTS_VERIFIED"
    ],
    "strategyTypeId": "gmx-gm",
    "addLiquidityUrl": "https://app.gmx.io/#/pools?ref=beefy",
    "removeLiquidityUrl": "https://app.gmx.io/#/pools?ref=beefy",
    "network": "arbitrum"
  },
  {
    "id": "gmx-arb-ltc-usdc",
    "name": "LTC-USDC GM",
    "type": "standard",
    "token": "LTC-USDC GM",
    "tokenAddress": "0xD9535bB5f58A1a75032416F2dFe7880C30575a41",
    "tokenDecimals": 18,
    "tokenProviderId": "gmx",
    "earnedToken": "mooGmxLTC-USDC",
    "earnedTokenAddress": "0x6aEE64C2B41A05F55b883BB85473e8aeF7E98510",
    "earnContractAddress": "0x6aEE64C2B41A05F55b883BB85473e8aeF7E98510",
    "oracle": "lps",
    "oracleId": "gmx-arb-ltc-usdc",
    "status": "active",
    "createdAt": 1700568258,
    "platformId": "gmx",
    "assets": ["LTC", "USDC"],
    "risks": [
      "COMPLEXITY_LOW",
      "BATTLE_TESTED",
      "IL_LOW",
      "MCAP_LARGE",
      "AUDIT",
      "CONTRACTS_VERIFIED"
    ],
    "strategyTypeId": "gmx-gm",
    "addLiquidityUrl": "https://app.gmx.io/#/pools?ref=beefy",
    "removeLiquidityUrl": "https://app.gmx.io/#/pools?ref=beefy",
    "network": "arbitrum"
  },
  {
    "id": "gmx-arb-xrp-usdc",
    "name": "XRP-USDC GM",
    "type": "standard",
    "token": "XRP-USDC GM",
    "tokenAddress": "0x0CCB4fAa6f1F1B30911619f1184082aB4E25813c",
    "tokenDecimals": 18,
    "tokenProviderId": "gmx",
    "earnedToken": "mooGmxXRP-USDC",
    "earnedTokenAddress": "0xCBE8989dA57e1061f18825406d961714A03E36a6",
    "earnContractAddress": "0xCBE8989dA57e1061f18825406d961714A03E36a6",
    "oracle": "lps",
    "oracleId": "gmx-arb-xrp-usdc",
    "status": "active",
    "createdAt": 1700568258,
    "platformId": "gmx",
    "assets": ["XRP", "USDC"],
    "risks": [
      "COMPLEXITY_LOW",
      "BATTLE_TESTED",
      "IL_LOW",
      "MCAP_LARGE",
      "AUDIT",
      "CONTRACTS_VERIFIED"
    ],
    "strategyTypeId": "gmx-gm",
    "addLiquidityUrl": "https://app.gmx.io/#/pools?ref=beefy",
    "removeLiquidityUrl": "https://app.gmx.io/#/pools?ref=beefy",
    "network": "arbitrum"
  },
  {
    "id": "gmx-arb-doge-usdc",
    "name": "DOGE-USDC GM",
    "type": "standard",
    "token": "DOGE-USDC GM",
    "tokenAddress": "0x6853EA96FF216fAb11D2d930CE3C508556A4bdc4",
    "tokenDecimals": 18,
    "tokenProviderId": "gmx",
    "earnedToken": "mooGmxDOGE-USDC",
    "earnedTokenAddress": "0xC41afF01E4167ffCA5160Ab0173086183F773dfD",
    "earnContractAddress": "0xC41afF01E4167ffCA5160Ab0173086183F773dfD",
    "oracle": "lps",
    "oracleId": "gmx-arb-doge-usdc",
    "status": "active",
    "createdAt": 1700568258,
    "platformId": "gmx",
    "assets": ["DOGE", "USDC"],
    "risks": [
      "COMPLEXITY_LOW",
      "BATTLE_TESTED",
      "IL_LOW",
      "MCAP_LARGE",
      "AUDIT",
      "CONTRACTS_VERIFIED"
    ],
    "strategyTypeId": "gmx-gm",
    "addLiquidityUrl": "https://app.gmx.io/#/pools?ref=beefy",
    "removeLiquidityUrl": "https://app.gmx.io/#/pools?ref=beefy",
    "network": "arbitrum"
  },
  {
    "id": "gmx-arb-uni-usdc",
    "name": "UNI-USDC GM",
    "type": "standard",
    "token": "UNI-USDC GM",
    "tokenAddress": "0xc7Abb2C5f3BF3CEB389dF0Eecd6120D451170B50",
    "tokenDecimals": 18,
    "tokenProviderId": "gmx",
    "earnedToken": "mooGmxUNI-USDC",
    "earnedTokenAddress": "0x6699395FA0a7a3a345D790BD83AB564301B3f302",
    "earnContractAddress": "0x6699395FA0a7a3a345D790BD83AB564301B3f302",
    "oracle": "lps",
    "oracleId": "gmx-arb-uni-usdc",
    "status": "active",
    "createdAt": 1700568258,
    "platformId": "gmx",
    "assets": ["UNI", "USDC"],
    "risks": [
      "COMPLEXITY_LOW",
      "BATTLE_TESTED",
      "IL_LOW",
      "MCAP_LARGE",
      "AUDIT",
      "CONTRACTS_VERIFIED"
    ],
    "strategyTypeId": "gmx-gm",
    "addLiquidityUrl": "https://app.gmx.io/#/pools?ref=beefy",
    "removeLiquidityUrl": "https://app.gmx.io/#/pools?ref=beefy",
    "network": "arbitrum"
  },
  {
    "id": "uniswap-gamma-arb-usdc.e",
    "name": "ARB-USDC.e LP",
    "type": "standard",
    "token": "ARB-USDC.e uLP",
    "tokenAddress": "0x5F4cED6237BBB278b693a2b46d3ef1f45ba27ea9",
    "tokenDecimals": 18,
    "tokenProviderId": "uniswap",
    "earnedToken": "mooUniswapGammaARB-USDC.e",
    "earnedTokenAddress": "0xf6D58e0CC337556b14aE0eC4170eDDE4577A1D44",
    "earnContractAddress": "0xf6D58e0CC337556b14aE0eC4170eDDE4577A1D44",
    "oracle": "lps",
    "oracleId": "uniswap-gamma-arb-usdc.e",
    "status": "eol",
    "createdAt": 1700065262,
    "retireReason": "rewards",
    "retiredAt": 1711478442,
    "platformId": "gamma",
    "assets": ["ARB", "arbUSDCe"],
    "risks": ["COMPLEXITY_LOW", "IL_HIGH", "MCAP_LARGE", "AUDIT", "CONTRACTS_VERIFIED"],
    "strategyTypeId": "managed-conc-lp",
    "addLiquidityUrl": "https://app.gamma.xyz/vault/uni/arbitrum/details/arb-usdc.e-500-narrow",
    "removeLiquidityUrl": "https://app.gamma.xyz/vault/uni/arbitrum/details/arb-usdc.e-500-narrow",
    "network": "arbitrum",
    "zaps": [
      {
        "strategyId": "gamma",
        "ammId": "arbitrum-gamma-uniswap-v3",
        "tokenHolder": "0x8A8fDe5D57725f070bFc55cd022B924e1c36C8a0"
      }
    ]
  },
  {
    "id": "uniswap-gamma-arb-usdt",
    "name": "ARB-USDT LP",
    "type": "standard",
    "token": "ARB-USDT uLP",
    "tokenAddress": "0x95375694685E39997828Ed5B17f30f0A3eD90537",
    "tokenDecimals": 18,
    "tokenProviderId": "uniswap",
    "earnedToken": "mooUniswapGammaARB-USDT",
    "earnedTokenAddress": "0x1512FD4D1Bcc7959eEFD1672116d9E41CdcBc688",
    "earnContractAddress": "0x1512FD4D1Bcc7959eEFD1672116d9E41CdcBc688",
    "oracle": "lps",
    "oracleId": "uniswap-gamma-arb-usdt",
    "status": "eol",
    "createdAt": 1700065262,
    "retireReason": "rewards",
    "retiredAt": 1711478442,
    "platformId": "gamma",
    "assets": ["ARB", "USDT"],
    "risks": ["COMPLEXITY_LOW", "IL_HIGH", "MCAP_LARGE", "AUDIT", "CONTRACTS_VERIFIED"],
    "strategyTypeId": "managed-conc-lp",
    "addLiquidityUrl": "https://app.gamma.xyz/vault/uni/arbitrum/details/arb-usdt-500-narrow",
    "removeLiquidityUrl": "https://app.gamma.xyz/vault/uni/arbitrum/details/arb-usdt-500-narrow",
    "network": "arbitrum",
    "zaps": [
      {
        "strategyId": "gamma",
        "ammId": "arbitrum-gamma-uniswap-v3",
        "tokenHolder": "0x8A8fDe5D57725f070bFc55cd022B924e1c36C8a0"
      }
    ]
  },
  {
    "id": "uniswap-gamma-gns-weth",
    "name": "GNS-ETH Narrow LP",
    "type": "standard",
    "token": "GNS-ETH uLP",
    "tokenAddress": "0xF66DA0f517c6f5431c77f4d0525EbC4b3bb40578",
    "tokenDecimals": 18,
    "tokenProviderId": "uniswap",
    "earnedToken": "mooUniswapGammaGNS-ETH",
    "earnedTokenAddress": "0x5a58b846DC39a57c33b0bf521fe74cf3A10B669B",
    "earnContractAddress": "0x5a58b846DC39a57c33b0bf521fe74cf3A10B669B",
    "oracle": "lps",
    "oracleId": "uniswap-gamma-gns-weth",
    "status": "eol",
    "createdAt": 1700065262,
    "retireReason": "rewards",
    "retiredAt": 1710882786,
    "platformId": "gamma",
    "assets": ["GNS", "ETH"],
    "risks": ["COMPLEXITY_LOW", "IL_LOW", "MCAP_SMALL", "AUDIT", "CONTRACTS_VERIFIED"],
    "strategyTypeId": "managed-conc-lp",
    "addLiquidityUrl": "https://app.gamma.xyz/vault/uni/arbitrum/details/gns-weth-3000-narrow",
    "removeLiquidityUrl": "https://app.gamma.xyz/vault/uni/arbitrum/details/gns-weth-3000-narrow",
    "network": "arbitrum",
    "zaps": [
      {
        "strategyId": "gamma",
        "ammId": "arbitrum-gamma-uniswap-v3",
        "tokenHolder": "0x8A8fDe5D57725f070bFc55cd022B924e1c36C8a0"
      }
    ]
  },
  {
    "id": "uniswap-gamma-rdnt-weth",
    "name": "RDNT-ETH LP",
    "type": "standard",
    "token": "RDNT-ETH uLP",
    "tokenAddress": "0x2BCBDD577616357464CFe307Bc67F9e820A66e80",
    "tokenDecimals": 18,
    "tokenProviderId": "uniswap",
    "earnedToken": "mooUniswapGammaRDNT-ETH",
    "earnedTokenAddress": "0xE978105cC52EF19F1540351B3B7792CB8bFeAD78",
    "earnContractAddress": "0xE978105cC52EF19F1540351B3B7792CB8bFeAD78",
    "oracle": "lps",
    "oracleId": "uniswap-gamma-rdnt-weth",
    "status": "eol",
    "createdAt": 1700065262,
    "retireReason": "rewards",
    "retiredAt": 1711478442,
    "platformId": "gamma",
    "assets": ["RDNT", "ETH"],
    "risks": ["COMPLEXITY_LOW", "IL_LOW", "MCAP_SMALL", "AUDIT", "CONTRACTS_VERIFIED"],
    "strategyTypeId": "managed-conc-lp",
    "addLiquidityUrl": "https://app.gamma.xyz/vault/uni/arbitrum/details/rdnt-weth-3000-narrow",
    "removeLiquidityUrl": "https://app.gamma.xyz/vault/uni/arbitrum/details/rdnt-weth-3000-narrow",
    "network": "arbitrum",
    "zaps": [
      {
        "strategyId": "gamma",
        "ammId": "arbitrum-gamma-uniswap-v3",
        "tokenHolder": "0x8A8fDe5D57725f070bFc55cd022B924e1c36C8a0"
      }
    ]
  },
  {
    "id": "uniswap-gamma-weth-link",
    "name": "LINK-ETH LP",
    "type": "standard",
    "token": "LINK-ETH uLP",
    "tokenAddress": "0xfA392dbefd2d5ec891eF5aEB87397A89843a8260",
    "tokenDecimals": 18,
    "tokenProviderId": "uniswap",
    "earnedToken": "mooUniswapGammaLINK-ETH",
    "earnedTokenAddress": "0xbFd18CBC1030DB694C6cEE3DD00d38E58FfE0102",
    "earnContractAddress": "0xbFd18CBC1030DB694C6cEE3DD00d38E58FfE0102",
    "oracle": "lps",
    "oracleId": "uniswap-gamma-weth-link",
    "status": "eol",
    "createdAt": 1700065262,
    "retireReason": "rewards",
    "retiredAt": 1711478442,
    "platformId": "gamma",
    "assets": ["LINK", "ETH"],
    "risks": ["COMPLEXITY_LOW", "IL_LOW", "MCAP_LARGE", "AUDIT", "CONTRACTS_VERIFIED"],
    "strategyTypeId": "managed-conc-lp",
    "addLiquidityUrl": "https://app.gamma.xyz/vault/uni/arbitrum/details/weth-link-3000-narrow",
    "removeLiquidityUrl": "https://app.gamma.xyz/vault/uni/arbitrum/details/weth-link-3000-narrow",
    "network": "arbitrum",
    "zaps": [
      {
        "strategyId": "gamma",
        "ammId": "arbitrum-gamma-uniswap-v3",
        "tokenHolder": "0x8A8fDe5D57725f070bFc55cd022B924e1c36C8a0"
      }
    ]
  },
  {
    "id": "uniswap-gamma-usdc-link",
    "name": "LINK-USDC LP",
    "type": "standard",
    "token": "LINK-USDC uLP",
    "tokenAddress": "0xf8b645c32F660f5c997ED250f264cA4a0E7A5967",
    "tokenDecimals": 18,
    "tokenProviderId": "uniswap",
    "earnedToken": "mooUniswapGammaLINK-USDC",
    "earnedTokenAddress": "0x748070c4ada122262598206D4c59A1d837Aa8F25",
    "earnContractAddress": "0x748070c4ada122262598206D4c59A1d837Aa8F25",
    "oracle": "lps",
    "oracleId": "uniswap-gamma-usdc-link",
    "status": "eol",
    "createdAt": 1700065262,
    "retireReason": "rewards",
    "retiredAt": 1711478442,
    "platformId": "gamma",
    "assets": ["LINK", "USDC"],
    "risks": ["COMPLEXITY_LOW", "IL_HIGH", "MCAP_LARGE", "AUDIT", "CONTRACTS_VERIFIED"],
    "strategyTypeId": "managed-conc-lp",
    "addLiquidityUrl": "https://app.gamma.xyz/vault/uni/arbitrum/details/usdc-link-500-narrow",
    "removeLiquidityUrl": "https://app.gamma.xyz/vault/uni/arbitrum/details/usdc-link-500-narrow",
    "network": "arbitrum",
    "zaps": [
      {
        "strategyId": "gamma",
        "ammId": "arbitrum-gamma-uniswap-v3",
        "tokenHolder": "0x8A8fDe5D57725f070bFc55cd022B924e1c36C8a0"
      }
    ]
  },
  {
    "id": "joe-auto-wbtc-weth",
    "name": "WBTC-ETH APT",
    "type": "standard",
    "token": "WBTC-ETH APT",
    "tokenAddress": "0xea9f1AB0ccdb6BaF36ce8567D65f354f2945F0DA",
    "tokenDecimals": 24,
    "tokenProviderId": "traderjoe",
    "earnedToken": "mooJoeAutoPoolWBTC-ETH",
    "earnedTokenAddress": "0x9790e09d26F73Ee888dFC387b4D9AaB79e88F280",
    "earnContractAddress": "0x9790e09d26F73Ee888dFC387b4D9AaB79e88F280",
    "oracle": "lps",
    "oracleId": "joe-auto-wbtc-weth",
    "status": "eol",
    "createdAt": 1699756642,
    "retireReason": "rewards",
    "retiredAt": 1711990050,
    "platformId": "traderjoe",
    "assets": ["WBTC", "ETH"],
    "risks": [
      "COMPLEXITY_LOW",
      "BATTLE_TESTED",
      "IL_LOW",
      "MCAP_LARGE",
      "PLATFORM_ESTABLISHED",
      "AUDIT",
      "CONTRACTS_VERIFIED"
    ],
    "strategyTypeId": "managed-conc-lp",
    "addLiquidityUrl": "https://traderjoexyz.com/arbitrum/vault/0xea9f1AB0ccdb6BaF36ce8567D65f354f2945F0DA",
    "removeLiquidityUrl": "https://traderjoexyz.com/arbitrum/vault/0xea9f1AB0ccdb6BaF36ce8567D65f354f2945F0DA",
    "network": "arbitrum"
  },
  {
    "id": "joe-auto-arb-weth",
    "name": "ARB-ETH APT",
    "type": "standard",
    "token": "ARB-ETH APT",
    "tokenAddress": "0xa37eF01065E0328b50A85256E159b9aaed196e05",
    "tokenDecimals": 24,
    "tokenProviderId": "traderjoe",
    "earnedToken": "mooJoeAutoPoolARB-ETH",
    "earnedTokenAddress": "0x1e9B8542617757c71B045444b19104Ad75560Ec1",
    "earnContractAddress": "0x1e9B8542617757c71B045444b19104Ad75560Ec1",
    "oracle": "lps",
    "oracleId": "joe-auto-arb-weth",
    "status": "active",
    "createdAt": 1699756642,
    "platformId": "traderjoe",
    "assets": ["ARB", "ETH"],
    "risks": [
      "COMPLEXITY_LOW",
      "BATTLE_TESTED",
      "IL_HIGH",
      "MCAP_LARGE",
      "PLATFORM_ESTABLISHED",
      "AUDIT",
      "CONTRACTS_VERIFIED"
    ],
    "strategyTypeId": "managed-conc-lp",
    "addLiquidityUrl": "https://traderjoexyz.com/arbitrum/vault/0xa37eF01065E0328b50A85256E159b9aaed196e05",
    "removeLiquidityUrl": "https://traderjoexyz.com/arbitrum/vault/0xa37eF01065E0328b50A85256E159b9aaed196e05",
    "network": "arbitrum"
  },
  {
    "id": "joe-auto-weth-usdc",
    "name": "ETH-USDC APT",
    "type": "standard",
    "token": "ETH-USDC APT",
    "tokenAddress": "0x5FB31318E9A82EfCaA2cfEFBaCF63e85f4dFF2F1",
    "tokenDecimals": 12,
    "tokenProviderId": "traderjoe",
    "earnedToken": "mooJoeAutoPoolWETH-USDC",
    "earnedTokenAddress": "0xc452eedb65fb95BB1C3aB0dC0f9363E77f636189",
    "earnContractAddress": "0xc452eedb65fb95BB1C3aB0dC0f9363E77f636189",
    "oracle": "lps",
    "oracleId": "joe-auto-weth-usdc",
    "status": "active",
    "createdAt": 1699756642,
    "updatedAt": 1715616312,
    "platformId": "traderjoe",
    "assets": ["WETH", "USDC"],
    "risks": [
      "COMPLEXITY_LOW",
      "BATTLE_TESTED",
      "IL_LOW",
      "MCAP_LARGE",
      "PLATFORM_ESTABLISHED",
      "AUDIT",
      "CONTRACTS_VERIFIED"
    ],
    "strategyTypeId": "managed-conc-lp",
    "addLiquidityUrl": "https://traderjoexyz.com/arbitrum/vault/0x5fb31318e9a82efcaa2cfefbacf63e85f4dff2f1",
    "removeLiquidityUrl": "https://traderjoexyz.com/arbitrum/vault/0x5fb31318e9a82efcaa2cfefbacf63e85f4dff2f1",
    "network": "arbitrum"
  },
  {
    "id": "curve-arb-tbtc",
    "name": "tBTC/WBTC",
    "type": "standard",
    "token": "2BTC-f",
    "tokenAddress": "0x755D6688AD74661Add2FB29212ef9153D40fcA46",
    "tokenDecimals": 18,
    "tokenProviderId": "curve",
    "earnedToken": "mooConvexTBTC",
    "earnedTokenAddress": "0x728C4f7C2ff43e6c069CDA03e3c5BD48436DE40C",
    "earnContractAddress": "0x728C4f7C2ff43e6c069CDA03e3c5BD48436DE40C",
    "oracle": "lps",
    "oracleId": "curve-arb-tbtc",
    "status": "active",
    "createdAt": 1699263666,
    "platformId": "convex",
    "assets": ["tBTC", "WBTC"],
    "migrationIds": ["l2-convex", "l2-curve"],
    "risks": ["COMPLEXITY_LOW", "IL_NONE", "MCAP_MEDIUM", "AUDIT", "CONTRACTS_VERIFIED"],
    "strategyTypeId": "multi-lp",
    "buyTokenUrl": "https://curve.fi/#/arbitrum/pools/factory-v2-98/swap",
    "addLiquidityUrl": "https://curve.fi/#/arbitrum/pools/factory-v2-98/deposit",
    "removeLiquidityUrl": "https://curve.fi/#/arbitrum/pools/factory-v2-98/withdraw",
    "network": "arbitrum",
    "zaps": [
      {
        "strategyId": "curve",
        "poolAddress": "0x755D6688AD74661Add2FB29212ef9153D40fcA46",
        "methods": [
          {
            "type": "fixed-deposit-int128",
            "target": "0x755D6688AD74661Add2FB29212ef9153D40fcA46",
            "coins": [
              "0x2f2a2543B76A4166549F7aaB2e75Bef0aefC5B0f",
              "0x6c84a8f1c29108F47a79964b5Fe888D4f4D0dE40"
            ]
          }
        ]
      }
    ]
  },
  {
    "id": "compound-arbitrum-usdc",
    "name": "USDC",
    "type": "standard",
    "token": "USDC",
    "tokenAddress": "0xaf88d065e77c8cC2239327C5EDb3A432268e5831",
    "tokenDecimals": 6,
    "earnedToken": "mooCompoundArbUSDC",
    "earnedTokenAddress": "0xb9A27ba529634017b12e3cbbbFFb6dB7908a8C8B",
    "earnContractAddress": "0xb9A27ba529634017b12e3cbbbFFb6dB7908a8C8B",
    "oracle": "tokens",
    "oracleId": "USDC",
    "status": "active",
    "createdAt": 1698772242,
    "platformId": "compound",
    "assets": ["USDC"],
    "risks": [
      "COMPLEXITY_LOW",
      "BATTLE_TESTED",
      "IL_NONE",
      "MCAP_LARGE",
      "PLATFORM_ESTABLISHED",
      "AUDIT",
      "CONTRACTS_VERIFIED"
    ],
    "strategyTypeId": "lendingNoBorrow",
    "buyTokenUrl": "https://swap.defillama.com/?chain=arbitrum&from=0x0000000000000000000000000000000000000000&to=0xaf88d065e77c8cc2239327c5edb3a432268e5831",
    "network": "arbitrum",
    "zaps": [
      {
        "strategyId": "single"
      }
    ],
    "lendingOracle": {
      "provider": "chainlink",
      "address": "0x50834F3163758fcC1Df9973b6e91f0F0F0434aD3"
    }
  },
  {
    "id": "sushi-gamma-magic-weth-narrow",
    "name": "MAGIC-ETH LP",
    "type": "standard",
    "token": "MAGIC-ETH sgLP",
    "tokenAddress": "0x79bB33f681bd70eb1bbe640000b130Bcb6d126d0",
    "tokenDecimals": 18,
    "tokenProviderId": "sushi",
    "earnedToken": "mooSushiGammaMAGIC-ETH",
    "earnedTokenAddress": "0x749F539045e932e49B4e7D68A9d7d46e420F72a2",
    "earnContractAddress": "0x749F539045e932e49B4e7D68A9d7d46e420F72a2",
    "oracle": "lps",
    "oracleId": "sushi-gamma-magic-weth-narrow",
    "status": "eol",
    "createdAt": 1698588010,
    "retireReason": "rewards",
    "retiredAt": 1708113204,
    "platformId": "gamma",
    "assets": ["MAGIC", "ETH"],
    "risks": ["COMPLEXITY_LOW", "IL_HIGH", "MCAP_MEDIUM", "AUDIT", "CONTRACTS_VERIFIED"],
    "strategyTypeId": "managed-conc-lp",
    "addLiquidityUrl": "https://app.gamma.xyz/vault/sushi/arbitrum/details/magic-weth-3000-narrow",
    "removeLiquidityUrl": "https://app.gamma.xyz/vault/sushi/arbitrum/details/magic-weth-3000-narrow",
    "network": "arbitrum",
    "zaps": [
      {
        "strategyId": "gamma",
        "ammId": "arbitrum-gamma-sushi"
      }
    ]
  },
  {
    "id": "sushi-gamma-weth-arb-narrow",
    "name": "ARB-ETH LP",
    "type": "standard",
    "token": "ARB-ETH sgLP",
    "tokenAddress": "0x2FD6FD1E3f1fE24cC1422D22e62884A4528d1A24",
    "tokenDecimals": 18,
    "tokenProviderId": "sushi",
    "earnedToken": "mooSushiGammaARB-ETH",
    "earnedTokenAddress": "0x5f8e55ad78387FF6397c803Ae85D6e2bEB700563",
    "earnContractAddress": "0x5f8e55ad78387FF6397c803Ae85D6e2bEB700563",
    "oracle": "lps",
    "oracleId": "sushi-gamma-weth-arb-narrow",
    "status": "eol",
    "createdAt": 1698588010,
    "retireReason": "rewards",
    "retiredAt": 1711478442,
    "platformId": "gamma",
    "assets": ["ARB", "ETH"],
    "risks": ["COMPLEXITY_LOW", "IL_HIGH", "MCAP_MEDIUM", "AUDIT", "CONTRACTS_VERIFIED"],
    "strategyTypeId": "managed-conc-lp",
    "addLiquidityUrl": "https://app.gamma.xyz/vault/sushi/arbitrum/details/weth-arb-3000-narrow",
    "removeLiquidityUrl": "https://app.gamma.xyz/vault/sushi/arbitrum/details/weth-arb-3000-narrow",
    "network": "arbitrum",
    "zaps": [
      {
        "strategyId": "gamma",
        "ammId": "arbitrum-gamma-sushi"
      }
    ]
  },
  {
    "id": "sushi-gamma-weth-sushi-narrow",
    "name": "SUSHI-ETH LP",
    "type": "standard",
    "token": "SUSHI-ETH sgLP",
    "tokenAddress": "0xc7BB5F253f4a8E5E69F9B0B26CC475D2FD581479",
    "tokenDecimals": 18,
    "tokenProviderId": "sushi",
    "earnedToken": "mooSushiGammaSUSHI-ETH",
    "earnedTokenAddress": "0x1D0D0d58Fa46D7EB6db6836E662CD234565c7dBD",
    "earnContractAddress": "0x1D0D0d58Fa46D7EB6db6836E662CD234565c7dBD",
    "oracle": "lps",
    "oracleId": "sushi-gamma-weth-sushi-narrow",
    "status": "eol",
    "createdAt": 1698588010,
    "retireReason": "rewards",
    "retiredAt": 1706885963,
    "platformId": "gamma",
    "assets": ["SUSHI", "ETH"],
    "risks": ["COMPLEXITY_LOW", "IL_HIGH", "MCAP_MEDIUM", "AUDIT", "CONTRACTS_VERIFIED"],
    "strategyTypeId": "managed-conc-lp",
    "addLiquidityUrl": "https://app.gamma.xyz/vault/sushi/arbitrum/details/weth-sushi-3000-narrow",
    "removeLiquidityUrl": "https://app.gamma.xyz/vault/sushi/arbitrum/details/weth-sushi-3000-narrow",
    "network": "arbitrum",
    "zaps": [
      {
        "strategyId": "gamma",
        "ammId": "arbitrum-gamma-sushi"
      }
    ]
  },
  {
    "id": "sushi-gamma-weth-usdc-narrow",
    "name": "USDC.e-ETH LP",
    "type": "standard",
    "token": "USDC.e-ETH sgLP",
    "tokenAddress": "0x61c4daa8F7009cC39b3E7A9b8bd722413C29E676",
    "tokenDecimals": 18,
    "tokenProviderId": "sushi",
    "earnedToken": "mooSushiGammaUSDC-ETH",
    "earnedTokenAddress": "0x31342307bdCF1528Be1F4E7D675Ce418C500A4d8",
    "earnContractAddress": "0x31342307bdCF1528Be1F4E7D675Ce418C500A4d8",
    "oracle": "lps",
    "oracleId": "sushi-gamma-weth-usdc-narrow",
    "status": "eol",
    "createdAt": 1698588010,
    "retireReason": "rewards",
    "retiredAt": 1708113204,
    "platformId": "gamma",
    "assets": ["arbUSDCe", "ETH"],
    "risks": ["COMPLEXITY_LOW", "IL_HIGH", "MCAP_LARGE", "AUDIT", "CONTRACTS_VERIFIED"],
    "strategyTypeId": "managed-conc-lp",
    "addLiquidityUrl": "https://app.gamma.xyz/vault/sushi/arbitrum/details/weth-usdc.e-500-narrow",
    "removeLiquidityUrl": "https://app.gamma.xyz/vault/sushi/arbitrum/details/weth-usdc.e-500-narrow",
    "network": "arbitrum",
    "zaps": [
      {
        "strategyId": "gamma",
        "ammId": "arbitrum-gamma-sushi"
      }
    ]
  },
  {
    "id": "uniswap-gamma-usdc-dai",
    "name": "USDC-DAI LP",
    "type": "standard",
    "token": "USDC-DAI uLP",
    "tokenAddress": "0x904135ac233e53fc1c1A5B061D34496b362489c3",
    "tokenDecimals": 18,
    "tokenProviderId": "uniswap",
    "earnedToken": "mooUniswapGammaUSDC-DAI",
    "earnedTokenAddress": "0x613607386257338239E4D60ac6a8ecB3528C0fe9",
    "earnContractAddress": "0x613607386257338239E4D60ac6a8ecB3528C0fe9",
    "oracle": "lps",
    "oracleId": "uniswap-gamma-usdc-dai",
    "status": "eol",
    "createdAt": 1698588009,
    "retireReason": "rewards",
    "retiredAt": 1711478442,
    "platformId": "gamma",
    "assets": ["USDC", "DAI"],
    "risks": ["COMPLEXITY_LOW", "IL_NONE", "MCAP_LARGE", "AUDIT", "CONTRACTS_VERIFIED"],
    "strategyTypeId": "managed-conc-lp",
    "addLiquidityUrl": "https://app.gamma.xyz/vault/uni/arbitrum/details/usdc-dai-100-stable",
    "removeLiquidityUrl": "https://app.gamma.xyz/vault/uni/arbitrum/details/usdc-dai-100-stable",
    "network": "arbitrum",
    "zaps": [
      {
        "strategyId": "gamma",
        "ammId": "arbitrum-gamma-uniswap-v3"
      }
    ]
  },
  {
    "id": "uniswap-gamma-wsteth-weth",
    "name": "wstETH-ETH LP",
    "type": "standard",
    "token": "wstETH-ETH uLP",
    "tokenAddress": "0x998C07827578C83949a6b755Dd3416fDFD98a75E",
    "tokenDecimals": 18,
    "tokenProviderId": "uniswap",
    "earnedToken": "mooUniswapGammawstETH-ETH",
    "earnedTokenAddress": "0x7e45487eA905471aa9067507121199B586Fa8A57",
    "earnContractAddress": "0x7e45487eA905471aa9067507121199B586Fa8A57",
    "oracle": "lps",
    "oracleId": "uniswap-gamma-wsteth-weth",
    "status": "eol",
    "createdAt": 1695150879,
    "retireReason": "tvl",
    "retiredAt": 1709759896,
    "platformId": "gamma",
    "assets": ["wstETH", "ETH"],
    "risks": ["COMPLEXITY_LOW", "IL_NONE", "MCAP_LARGE", "AUDIT", "CONTRACTS_VERIFIED"],
    "strategyTypeId": "managed-conc-lp",
    "addLiquidityUrl": "https://app.gamma.xyz/vault/uni/arbitrum/details/wsteth-weth-100-pegged-price",
    "removeLiquidityUrl": "https://app.gamma.xyz/vault/uni/arbitrum/details/wsteth-weth-100-pegged-price",
    "network": "arbitrum",
    "zaps": [
      {
        "strategyId": "gamma",
        "ammId": "arbitrum-gamma-uniswap-v3"
      }
    ]
  },
  {
    "id": "uniswap-gamma-usdc-usdt",
    "name": "USDC-USDT LP",
    "type": "standard",
    "token": "USDC-USDT uLP",
    "tokenAddress": "0x91Ed9458359d0C7Bc03cFE21a58C905fD64402b3",
    "tokenDecimals": 18,
    "tokenProviderId": "uniswap",
    "earnedToken": "mooUniswapGammaUSDC-USDT",
    "earnedTokenAddress": "0x080967D85deb6d2Fe2899322B845EaD3218801aA",
    "earnContractAddress": "0x080967D85deb6d2Fe2899322B845EaD3218801aA",
    "oracle": "lps",
    "oracleId": "uniswap-gamma-usdc-usdt",
    "status": "eol",
    "createdAt": 1695150879,
    "retireReason": "rewards",
    "retiredAt": 1696060775,
    "platformId": "gamma",
    "assets": ["USDC", "USDT"],
    "risks": ["COMPLEXITY_LOW", "IL_NONE", "MCAP_LARGE", "AUDIT", "CONTRACTS_VERIFIED"],
    "strategyTypeId": "managed-conc-lp",
    "addLiquidityUrl": "https://app.gamma.xyz/vault/uni/arbitrum/details/usdc-usdt-100-stable",
    "removeLiquidityUrl": "https://app.gamma.xyz/vault/uni/arbitrum/details/usdc-usdt-100-stable",
    "network": "arbitrum",
    "zaps": [
      {
        "strategyId": "gamma",
        "ammId": "arbitrum-gamma-uniswap-v3"
      }
    ]
  },
  {
    "id": "uniswap-gamma-btc.b-weth",
    "name": "BTC.b-ETH LP",
    "type": "standard",
    "token": "BTC.b-ETH uLP",
    "tokenAddress": "0x3344A88855E8242DED86aF2F874c8928F6Ad7BbA",
    "tokenDecimals": 18,
    "tokenProviderId": "uniswap",
    "earnedToken": "mooUniswapGammaBTCb-ETH",
    "earnedTokenAddress": "0x9cfa9d0123EbEd83c2811dF77dAf8D36Fa48E8aC",
    "earnContractAddress": "0x9cfa9d0123EbEd83c2811dF77dAf8D36Fa48E8aC",
    "oracle": "lps",
    "oracleId": "uniswap-gamma-btc.b-weth",
    "status": "eol",
    "createdAt": 1695150879,
    "retireReason": "rewards",
    "retiredAt": 1708113204,
    "platformId": "gamma",
    "assets": ["BTCb", "ETH"],
    "risks": ["COMPLEXITY_LOW", "IL_LOW", "MCAP_LARGE", "AUDIT", "CONTRACTS_VERIFIED"],
    "strategyTypeId": "managed-conc-lp",
    "addLiquidityUrl": "https://app.gamma.xyz/vault/uni/arbitrum/details/btcb-weth-3000-narrow",
    "removeLiquidityUrl": "https://app.gamma.xyz/vault/uni/arbitrum/details/btcb-weth-3000-narrow",
    "network": "arbitrum",
    "zaps": [
      {
        "strategyId": "gamma",
        "ammId": "arbitrum-gamma-uniswap-v3"
      }
    ]
  },
  {
    "id": "uniswap-gamma-magic-weth",
    "name": "MAGIC-ETH LP",
    "type": "standard",
    "token": "MAGIC-ETH uLP",
    "tokenAddress": "0x9F0166a37A511d2D6647864Dd0abDc1Ef6699a0C",
    "tokenDecimals": 18,
    "tokenProviderId": "uniswap",
    "earnedToken": "mooUniswapGammaMAGIC-ETH",
    "earnedTokenAddress": "0x9EF1AFCCfFAA70108B299652F010F646F5C8cd22",
    "earnContractAddress": "0x9EF1AFCCfFAA70108B299652F010F646F5C8cd22",
    "oracle": "lps",
    "oracleId": "uniswap-gamma-magic-weth",
    "status": "eol",
    "createdAt": 1695150879,
    "retireReason": "rewards",
    "retiredAt": 1711990050,
    "platformId": "gamma",
    "assets": ["MAGIC", "ETH"],
    "risks": ["COMPLEXITY_LOW", "IL_HIGH", "MCAP_SMALL", "AUDIT", "CONTRACTS_VERIFIED"],
    "strategyTypeId": "managed-conc-lp",
    "addLiquidityUrl": "https://app.gamma.xyz/vault/uni/arbitrum/details/magic-weth-3000-narrow",
    "removeLiquidityUrl": "https://app.gamma.xyz/vault/uni/arbitrum/details/magic-weth-3000-narrow",
    "network": "arbitrum",
    "zaps": [
      {
        "strategyId": "gamma",
        "ammId": "arbitrum-gamma-uniswap-v3"
      }
    ]
  },
  {
    "id": "uniswap-gamma-weth-reth",
    "name": "rETH-ETH LP",
    "type": "standard",
    "token": "rETH-ETH uLP",
    "tokenAddress": "0xf21Df991cAaFeBc242C7e5BE17892d3B0453bc0F",
    "tokenDecimals": 18,
    "tokenProviderId": "uniswap",
    "earnedToken": "mooUniswapGammarETH-ETH",
    "earnedTokenAddress": "0x845640CAE94A1fe300D5eDd627701389dc609064",
    "earnContractAddress": "0x845640CAE94A1fe300D5eDd627701389dc609064",
    "oracle": "lps",
    "oracleId": "uniswap-gamma-weth-reth",
    "status": "eol",
    "createdAt": 1695150879,
    "retireReason": "rewards",
    "retiredAt": 1711478442,
    "platformId": "gamma",
    "assets": ["rETH", "ETH"],
    "risks": ["COMPLEXITY_LOW", "IL_NONE", "MCAP_LARGE", "AUDIT", "CONTRACTS_VERIFIED"],
    "strategyTypeId": "managed-conc-lp",
    "addLiquidityUrl": "https://app.gamma.xyz/vault/uni/arbitrum/details/weth-reth-500-pegged-price",
    "removeLiquidityUrl": "https://app.gamma.xyz/vault/uni/arbitrum/details/weth-reth-500-pegged-price",
    "network": "arbitrum",
    "zaps": [
      {
        "strategyId": "gamma",
        "ammId": "arbitrum-gamma-uniswap-v3"
      }
    ]
  },
  {
    "id": "uniswap-gamma-rdpx-weth",
    "name": "RDPX-ETH LP",
    "type": "standard",
    "token": "RDPX-ETH uLP",
    "tokenAddress": "0xc3E878fACb776B1A453fC70576c8FefB8ed39Fb1",
    "tokenDecimals": 18,
    "tokenProviderId": "uniswap",
    "earnedToken": "mooUniswapGammaRDPX-ETH",
    "earnedTokenAddress": "0xfeFCd6C2D5Dee42e5E1aBcfb76F8741e9c830373",
    "earnContractAddress": "0xfeFCd6C2D5Dee42e5E1aBcfb76F8741e9c830373",
    "oracle": "lps",
    "oracleId": "uniswap-gamma-rdpx-weth",
    "status": "eol",
    "createdAt": 1695150879,
    "retireReason": "rewards",
    "retiredAt": 1698574248,
    "platformId": "gamma",
    "assets": ["RDPX", "ETH"],
    "risks": ["COMPLEXITY_LOW", "IL_HIGH", "MCAP_SMALL", "AUDIT", "CONTRACTS_VERIFIED"],
    "strategyTypeId": "managed-conc-lp",
    "addLiquidityUrl": "https://app.gamma.xyz/vault/uni/arbitrum/details/rdpx-weth-10000-narrow",
    "removeLiquidityUrl": "https://app.gamma.xyz/vault/uni/arbitrum/details/rdpx-weth-10000-narrow",
    "network": "arbitrum",
    "zaps": [
      {
        "strategyId": "gamma",
        "ammId": "arbitrum-gamma-uniswap-v3"
      }
    ]
  },
  {
    "id": "balancer-usdc-dai-usdt-usdce",
    "name": "USDC/DAI/USDT/USDC.e",
    "type": "standard",
    "token": "USDC/DAI/USDT/USDC.e Arb",
    "tokenAddress": "0x423A1323c871aBC9d89EB06855bF5347048Fc4A5",
    "tokenDecimals": 18,
    "tokenProviderId": "balancer",
    "earnedToken": "mooBalancerArb4POOL",
    "earnedTokenAddress": "0xa0d758b81f8ed6635CDE1DA91C8fe1bD48C28A09",
    "earnContractAddress": "0xa0d758b81f8ed6635CDE1DA91C8fe1bD48C28A09",
    "oracle": "lps",
    "oracleId": "balancer-usdc-dai-usdt-usdce",
    "status": "active",
    "createdAt": 1694164215,
    "platformId": "aura",
    "assets": ["USDC", "DAI", "USDT", "arbUSDCe"],
    "risks": [
      "COMPLEXITY_LOW",
      "BATTLE_TESTED",
      "IL_NONE",
      "MCAP_LARGE",
      "AUDIT",
      "CONTRACTS_VERIFIED"
    ],
    "strategyTypeId": "multi-lp",
    "addLiquidityUrl": "https://app.balancer.fi/#/arbitrum/pool/0x423a1323c871abc9d89eb06855bf5347048fc4a5000000000000000000000496/add-liquidity",
    "removeLiquidityUrl": "https://app.balancer.fi/#/arbitrum/pool/0x423a1323c871abc9d89eb06855bf5347048fc4a5000000000000000000000496/withdraw",
    "network": "arbitrum"
  },
  {
    "id": "balancer-weth-reth",
    "name": "rETH-ETH",
    "type": "standard",
    "token": "rETH-ETH Arb",
    "tokenAddress": "0xadE4A71BB62bEc25154CFc7e6ff49A513B491E81",
    "tokenDecimals": 18,
    "tokenProviderId": "balancer",
    "earnedToken": "mooBalancerArbETH-rETH",
    "earnedTokenAddress": "0xCF297A94d527A34081Db2A20Eb1c87248cD1ea81",
    "earnContractAddress": "0xCF297A94d527A34081Db2A20Eb1c87248cD1ea81",
    "oracle": "lps",
    "oracleId": "balancer-weth-reth",
    "status": "eol",
    "createdAt": 1700600674,
    "retireReason": "rewards",
    "retiredAt": 1715784934,
    "platformId": "aura",
    "assets": ["rETH", "ETH"],
    "risks": [
      "COMPLEXITY_LOW",
      "BATTLE_TESTED",
      "IL_NONE",
      "MCAP_LARGE",
      "AUDIT",
      "CONTRACTS_VERIFIED"
    ],
    "strategyTypeId": "lp",
    "addLiquidityUrl": "https://app.balancer.fi/#/arbitrum/pool/0xade4a71bb62bec25154cfc7e6ff49a513b491e81000000000000000000000497/add-liquidity",
    "removeLiquidityUrl": "https://app.balancer.fi/#/arbitrum/pool/0xade4a71bb62bec25154cfc7e6ff49a513b491e81000000000000000000000497/withdraw",
    "network": "arbitrum"
  },
  {
    "id": "balancer-wsteth-weth-v3",
    "name": "wstETH-ETH V3",
    "type": "standard",
    "token": "wstETH-ETH V3 Arb",
    "tokenAddress": "0x9791d590788598535278552EEcD4b211bFc790CB",
    "tokenDecimals": 18,
    "tokenProviderId": "balancer",
    "earnedToken": "mooBalancerArbwstETH-ETHV3",
    "earnedTokenAddress": "0x85B10228cd93A6e5E354Ff0f2c60875E8E62F65A",
    "earnContractAddress": "0x85B10228cd93A6e5E354Ff0f2c60875E8E62F65A",
    "oracle": "lps",
    "oracleId": "balancer-wsteth-weth-v3",
    "status": "active",
    "createdAt": 1694164215,
    "platformId": "aura",
    "assets": ["wstETH", "ETH"],
    "risks": [
      "COMPLEXITY_LOW",
      "BATTLE_TESTED",
      "IL_NONE",
      "MCAP_LARGE",
      "AUDIT",
      "CONTRACTS_VERIFIED"
    ],
    "strategyTypeId": "lp",
    "addLiquidityUrl": "https://app.balancer.fi/#/arbitrum/pool/0x9791d590788598535278552eecd4b211bfc790cb000000000000000000000498/add-liquidity",
    "removeLiquidityUrl": "https://app.balancer.fi/#/arbitrum/pool/0x9791d590788598535278552eecd4b211bfc790cb000000000000000000000498/withdraw",
    "network": "arbitrum"
  },
  {
    "id": "aura-cbeth-wsteth-reth",
    "name": "cbETH/wstETH/rETH",
    "type": "standard",
    "token": "cbETH/wstETH/rETH Arb",
    "tokenAddress": "0x4a2F6Ae7F3e5D715689530873ec35593Dc28951B",
    "tokenDecimals": 18,
    "tokenProviderId": "balancer",
    "earnedToken": "mooAuraArbcbETH/wstETH/rETH",
    "earnedTokenAddress": "0x12c997FAdca32dB01E3145DE7Bf9cdB06455391D",
    "earnContractAddress": "0x12c997FAdca32dB01E3145DE7Bf9cdB06455391D",
    "oracle": "lps",
    "oracleId": "aura-cbeth-wsteth-reth",
    "status": "eol",
    "createdAt": 1692957284,
    "retireReason": "rewards",
    "retiredAt": 1714130472,
    "platformId": "aura",
    "assets": ["cbETH", "wstETH", "rETH"],
    "risks": [
      "COMPLEXITY_LOW",
      "BATTLE_TESTED",
      "IL_NONE",
      "MCAP_LARGE",
      "AUDIT",
      "CONTRACTS_VERIFIED"
    ],
    "strategyTypeId": "multi-lp",
    "addLiquidityUrl": "https://app.balancer.fi/#/arbitrum/pool/0x4a2f6ae7f3e5d715689530873ec35593dc28951b000000000000000000000481/add-liquidity",
    "removeLiquidityUrl": "https://app.balancer.fi/#/arbitrum/pool/0x4a2f6ae7f3e5d715689530873ec35593dc28951b000000000000000000000481/withdraw",
    "network": "arbitrum"
  },
  {
    "id": "aura-wsteth-ankreth",
    "name": "wstETH-ankrETH",
    "type": "standard",
    "token": "wstETH-ankrETH Arb",
    "tokenAddress": "0x3FD4954a851eaD144c2FF72B1f5a38Ea5976Bd54",
    "tokenDecimals": 18,
    "tokenProviderId": "balancer",
    "earnedToken": "mooAuraArbwstETH-ankrETH",
    "earnedTokenAddress": "0x5892bA611fdC1598b72a30D087d28c989d429eF7",
    "earnContractAddress": "0x5892bA611fdC1598b72a30D087d28c989d429eF7",
    "oracle": "lps",
    "oracleId": "aura-wsteth-ankreth",
    "status": "active",
    "createdAt": 1692957284,
    "platformId": "aura",
    "assets": ["wstETH", "ankrETH"],
    "risks": [
      "COMPLEXITY_LOW",
      "BATTLE_TESTED",
      "IL_NONE",
      "MCAP_LARGE",
      "AUDIT",
      "CONTRACTS_VERIFIED"
    ],
    "strategyTypeId": "lp",
    "addLiquidityUrl": "https://app.balancer.fi/#/arbitrum/pool/0x3fd4954a851ead144c2ff72b1f5a38ea5976bd54000000000000000000000480/add-liquidity",
    "removeLiquidityUrl": "https://app.balancer.fi/#/arbitrum/pool/0x3fd4954a851ead144c2ff72b1f5a38ea5976bd54000000000000000000000480/withdraw",
    "network": "arbitrum"
  },
  {
    "id": "aura-rdnt-weth",
    "name": "RDNT-WETH",
    "type": "standard",
    "token": "RDNT-WETH Arb",
    "tokenAddress": "0x32dF62dc3aEd2cD6224193052Ce665DC18165841",
    "tokenDecimals": 18,
    "tokenProviderId": "balancer",
    "earnedToken": "mooAuraArbRDNT-WETH",
    "earnedTokenAddress": "0x93981d31ADE2C84882a9A1ABA9Cb49978C83389a",
    "earnContractAddress": "0x93981d31ADE2C84882a9A1ABA9Cb49978C83389a",
    "oracle": "lps",
    "oracleId": "aura-rdnt-weth",
    "status": "active",
    "createdAt": 1692957284,
    "platformId": "aura",
    "assets": ["RDNT", "WETH"],
    "risks": [
      "COMPLEXITY_LOW",
      "BATTLE_TESTED",
      "IL_HIGH",
      "MCAP_MEDIUM",
      "AUDIT",
      "CONTRACTS_VERIFIED"
    ],
    "strategyTypeId": "lp",
    "addLiquidityUrl": "https://app.balancer.fi/#/arbitrum/pool/0x32df62dc3aed2cd6224193052ce665dc181658410002000000000000000003bd/add-liquidity",
    "removeLiquidityUrl": "https://app.balancer.fi/#/arbitrum/pool/0x32df62dc3aed2cd6224193052ce665dc181658410002000000000000000003bd/withdraw",
    "network": "arbitrum"
  },
  {
    "id": "aura-reth-bbaweth-v2",
    "name": "rETH-bbaWETH V2",
    "type": "standard",
    "token": "rETH-bbaWETH V2 Arb",
    "tokenAddress": "0xBe0f30217BE1e981aDD883848D0773A86d2d2CD4",
    "tokenDecimals": 18,
    "tokenProviderId": "balancer",
    "earnedToken": "mooAuraArbrETH-bbaWETHV2",
    "earnedTokenAddress": "0xB8E03E3573596BF15EC0d05EA3663a5674F04832",
    "earnContractAddress": "0xB8E03E3573596BF15EC0d05EA3663a5674F04832",
    "oracle": "lps",
    "oracleId": "aura-reth-bbaweth-v2",
    "status": "eol",
    "createdAt": 1691593745,
    "retireReason": "exploit",
    "retiredAt": 1692719625,
    "platformId": "aura",
    "assets": ["rETH", "bbaaWETHV2"],
    "risks": [
      "COMPLEXITY_LOW",
      "BATTLE_TESTED",
      "IL_NONE",
      "MCAP_LARGE",
      "AUDIT",
      "CONTRACTS_VERIFIED"
    ],
    "strategyTypeId": "lp",
    "addLiquidityUrl": "https://app.balancer.fi/#/arbitrum/pool/0xbe0f30217be1e981add883848d0773a86d2d2cd4000000000000000000000471/add-liquidity",
    "removeLiquidityUrl": "https://app.balancer.fi/#/arbitrum/pool/0xbe0f30217be1e981add883848d0773a86d2d2cd4000000000000000000000471/awithdraw",
    "network": "arbitrum"
  },
  {
    "id": "aura-wsteth-bbaweth-v2",
    "name": "wstETH-bbaWETH V2",
    "type": "standard",
    "token": "wstETH-bbaWETH V2 Arb",
    "tokenAddress": "0x45C4D1376943Ab28802B995aCfFC04903Eb5223f",
    "tokenDecimals": 18,
    "tokenProviderId": "balancer",
    "earnedToken": "mooAuraArbwstETH-bbaWETHV2",
    "earnedTokenAddress": "0x3ADeAC216981FaE373dBab4425d83933130A9BB8",
    "earnContractAddress": "0x3ADeAC216981FaE373dBab4425d83933130A9BB8",
    "oracle": "lps",
    "oracleId": "aura-wsteth-bbaweth-v2",
    "status": "eol",
    "createdAt": 1691593745,
    "retireReason": "exploit",
    "retiredAt": 1692719625,
    "platformId": "aura",
    "assets": ["wstETH", "bbaaWETHV2"],
    "risks": [
      "COMPLEXITY_LOW",
      "BATTLE_TESTED",
      "IL_NONE",
      "MCAP_LARGE",
      "AUDIT",
      "CONTRACTS_VERIFIED"
    ],
    "strategyTypeId": "lp",
    "addLiquidityUrl": "https://app.balancer.fi/#/arbitrum/pool/0x45c4d1376943ab28802b995acffc04903eb5223f000000000000000000000470/add-liquidity",
    "removeLiquidityUrl": "https://app.balancer.fi/#/arbitrum/pool/0x45c4d1376943ab28802b995acffc04903eb5223f000000000000000000000470/awithdraw",
    "network": "arbitrum"
  },
  {
    "id": "aura-bbaaUSD-v2",
    "name": "bbaUSD V2",
    "type": "standard",
    "token": "bbaaUSD V2",
    "tokenAddress": "0xc6EeE8cb7643eC2F05F46d569e9eC8EF8b41b389",
    "tokenDecimals": 18,
    "tokenProviderId": "balancer",
    "earnedToken": "mooAuraArbbbaUSDV2",
    "earnedTokenAddress": "0x6B28BdD698d0deF4dCb705D79B6a4E0f07D2F8dE",
    "earnContractAddress": "0x6B28BdD698d0deF4dCb705D79B6a4E0f07D2F8dE",
    "oracle": "lps",
    "oracleId": "aura-bbaaUSD-v2",
    "status": "eol",
    "createdAt": 1691593745,
    "retireReason": "exploit",
    "retiredAt": 1692719625,
    "platformId": "aura",
    "assets": ["bbaaUSDTV2", "bbaaUSDCV2", "bbaaDAIV2"],
    "risks": [
      "COMPLEXITY_LOW",
      "BATTLE_TESTED",
      "IL_NONE",
      "MCAP_LARGE",
      "AUDIT",
      "CONTRACTS_VERIFIED"
    ],
    "strategyTypeId": "lp",
    "addLiquidityUrl": "https://app.balancer.fi/#/arbitrum/pool/0xc6eee8cb7643ec2f05f46d569e9ec8ef8b41b389000000000000000000000475/add-liquidity",
    "removeLiquidityUrl": "https://app.balancer.fi/#/arbitrum/pool/0xc6eee8cb7643ec2f05f46d569e9ec8ef8b41b389000000000000000000000475/awithdraw",
    "network": "arbitrum"
  },
  {
    "id": "aura-aurabal-wsteth",
    "name": "auraBAL-wstETH",
    "type": "standard",
    "token": "auraBAL-wstETH Arb",
    "tokenAddress": "0xc7FA3A3527435720f0e2a4c1378335324dd4F9b3",
    "tokenDecimals": 18,
    "tokenProviderId": "balancer",
    "earnedToken": "mooAuraArbauraBAL-wstETH",
    "earnedTokenAddress": "0x3bAa857646e5A0B475E75a1dbD38E7f0a6742058",
    "earnContractAddress": "0x3bAa857646e5A0B475E75a1dbD38E7f0a6742058",
    "oracle": "lps",
    "oracleId": "aura-aurabal-wsteth",
    "status": "active",
    "createdAt": 1691593745,
    "platformId": "aura",
    "assets": ["auraBAL", "wstETH"],
    "risks": [
      "COMPLEXITY_LOW",
      "BATTLE_TESTED",
      "IL_HIGH",
      "MCAP_SMALL",
      "AUDIT",
      "CONTRACTS_VERIFIED"
    ],
    "strategyTypeId": "lp",
    "addLiquidityUrl": "https://app.balancer.fi/#/arbitrum/pool/0xc7fa3a3527435720f0e2a4c1378335324dd4f9b3000200000000000000000459/add-liquidity",
    "removeLiquidityUrl": "https://app.balancer.fi/#/arbitrum/pool/0xc7fa3a3527435720f0e2a4c1378335324dd4f9b3000200000000000000000459/awithdraw",
    "network": "arbitrum"
  },
  {
    "id": "aura-dola-usdc-v2",
    "name": "DOLA-USDC",
    "type": "standard",
    "token": "DOLA-USDC Arb",
    "tokenAddress": "0x8bc65Eed474D1A00555825c91FeAb6A8255C2107",
    "tokenDecimals": 18,
    "tokenProviderId": "balancer",
    "earnedToken": "mooAuraArbDOLA-USDC",
    "earnedTokenAddress": "0xd37025aC6227334C7762AeD5929Ce3272fbb6fdC",
    "earnContractAddress": "0xd37025aC6227334C7762AeD5929Ce3272fbb6fdC",
    "oracle": "lps",
    "oracleId": "aura-dola-usdc-v2",
    "status": "active",
    "createdAt": 1691593745,
    "platformId": "aura",
    "assets": ["DOLA", "USDC"],
    "risks": [
      "COMPLEXITY_LOW",
      "BATTLE_TESTED",
      "IL_NONE",
      "MCAP_MEDIUM",
      "AUDIT",
      "CONTRACTS_VERIFIED"
    ],
    "strategyTypeId": "lp",
    "addLiquidityUrl": "https://app.balancer.fi/#/arbitrum/pool/0x8bc65eed474d1a00555825c91feab6a8255c2107000000000000000000000453/add-liquidity",
    "removeLiquidityUrl": "https://app.balancer.fi/#/arbitrum/pool/0x8bc65eed474d1a00555825c91feab6a8255c2107000000000000000000000453/awithdraw",
    "network": "arbitrum"
  },
  {
    "id": "joe-auto-weth-usdc.e",
    "name": "ETH-USDC.e APT",
    "type": "standard",
    "token": "ETH-USDC.e APT",
    "tokenAddress": "0xFd421D60905d2f7caBd49e6A5703A3499367B8F4",
    "tokenDecimals": 12,
    "tokenProviderId": "traderjoe",
    "earnedToken": "mooJoeAutoWETH-USDC.e",
    "earnedTokenAddress": "0xeD29730F9FF29ea50D63462D8EC84307d36b8954",
    "earnContractAddress": "0xeD29730F9FF29ea50D63462D8EC84307d36b8954",
    "oracle": "lps",
    "oracleId": "joe-auto-weth-usdc.e",
    "status": "eol",
    "createdAt": 1691411422,
    "retireReason": "rewards",
    "retiredAt": 1699192515,
    "platformId": "traderjoe",
    "assets": ["WETH", "arbUSDCe"],
    "risks": [
      "COMPLEXITY_LOW",
      "BATTLE_TESTED",
      "IL_LOW",
      "MCAP_LARGE",
      "PLATFORM_ESTABLISHED",
      "AUDIT",
      "CONTRACTS_VERIFIED"
    ],
    "strategyTypeId": "managed-conc-lp",
    "addLiquidityUrl": "https://traderjoexyz.com/arbitrum/vault/0xfd421d60905d2f7cabd49e6a5703a3499367b8f4",
    "removeLiquidityUrl": "https://traderjoexyz.com/arbitrum/vault/0xfd421d60905d2f7cabd49e6a5703a3499367b8f4",
    "network": "arbitrum"
  },
  {
    "id": "chronos-arb-usdc.e",
    "name": "ARB-USDC.e vLP",
    "type": "standard",
    "token": "vAMM-ARB/USDC",
    "tokenAddress": "0xd302119B5C46d504D0b3534312e56eC321976251",
    "tokenDecimals": 18,
    "tokenProviderId": "chronos",
    "earnedToken": "mooChronos_ARB-USDC.e",
    "earnedTokenAddress": "0xF41d768d8D5c218e1a392e40a4C7ac38d9135400",
    "earnContractAddress": "0xF41d768d8D5c218e1a392e40a4C7ac38d9135400",
    "oracle": "lps",
    "oracleId": "chronos-arb-usdc.e",
    "status": "eol",
    "createdAt": 1689957428,
    "retireReason": "rewards",
    "retiredAt": 1691431139,
    "platformId": "chronos",
    "assets": ["ARB", "arbUSDCe"],
    "risks": ["COMPLEXITY_LOW", "IL_HIGH", "MCAP_LARGE", "AUDIT", "CONTRACTS_VERIFIED"],
    "strategyTypeId": "multi-lp",
    "addLiquidityUrl": "https://app.chronos.exchange/liquidity/0xd302119B5C46d504D0b3534312e56eC321976251",
    "removeLiquidityUrl": "https://app.chronos.exchange/liquidity/0xd302119B5C46d504D0b3534312e56eC321976251",
    "network": "arbitrum",
    "zaps": [
      {
        "strategyId": "solidly",
        "ammId": "arbitrum-chronos"
      }
    ]
  },
  {
    "id": "aura-bbaaUSD",
    "name": "bbaUSD",
    "type": "standard",
    "token": "bbaaUSD",
    "tokenAddress": "0xEE02583596AEE94ccCB7e8ccd3921d955f17982A",
    "tokenDecimals": 18,
    "tokenProviderId": "balancer",
    "earnedToken": "mooAurabbaaUSD",
    "earnedTokenAddress": "0x15C02f5064Ef62f40388E636b935486bC997B851",
    "earnContractAddress": "0x15C02f5064Ef62f40388E636b935486bC997B851",
    "oracle": "lps",
    "oracleId": "aura-bbaaUSD",
    "status": "eol",
    "createdAt": 1688843597,
    "retireReason": "rewards",
    "retiredAt": 1691754615,
    "platformId": "aura",
    "assets": ["bbaaUSDT", "bbaaUSDC", "bbaaDAI"],
    "risks": [
      "COMPLEXITY_LOW",
      "BATTLE_TESTED",
      "IL_NONE",
      "MCAP_LARGE",
      "AUDIT",
      "CONTRACTS_VERIFIED"
    ],
    "strategyTypeId": "lp",
    "addLiquidityUrl": "https://app.balancer.fi/#/arbitrum/pool/0xee02583596aee94cccb7e8ccd3921d955f17982a00000000000000000000040a/add-liquidity",
    "removeLiquidityUrl": "https://app.balancer.fi/#/arbitrum/pool/0xee02583596aee94cccb7e8ccd3921d955f17982a00000000000000000000040/awithdraw",
    "network": "arbitrum"
  },
  {
    "id": "balancer-tbtc-wbtc",
    "name": "tBTC-WBTC",
    "type": "standard",
    "token": "tBTC-WBTC",
    "tokenAddress": "0x542F16DA0efB162D20bF4358EfA095B70A100f9E",
    "tokenDecimals": 18,
    "tokenProviderId": "balancer",
    "earnedToken": "mooBalancertBTC-WBTC",
    "earnedTokenAddress": "0xBDF4e730ED5152a7AC646BB7b514Ed624E1147C4",
    "earnContractAddress": "0xBDF4e730ED5152a7AC646BB7b514Ed624E1147C4",
    "oracle": "lps",
    "oracleId": "balancer-tbtc-wbtc",
    "status": "active",
    "createdAt": 1689076794,
    "platformId": "aura",
    "assets": ["tBTC", "WBTC"],
    "risks": [
      "COMPLEXITY_LOW",
      "BATTLE_TESTED",
      "IL_NONE",
      "MCAP_MEDIUM",
      "AUDIT",
      "CONTRACTS_VERIFIED"
    ],
    "strategyTypeId": "lp",
    "addLiquidityUrl": "https://app.balancer.fi/#/arbitrum/pool/0x542f16da0efb162d20bf4358efa095b70a100f9e000000000000000000000436/add-liquidity",
    "removeLiquidityUrl": "https://app.balancer.fi/#/arbitrum/pool/0x542f16da0efb162d20bf4358efa095b70a100f9e000000000000000000000436/withdraw",
    "network": "arbitrum"
  },
  {
    "id": "balancer-tbtc-weth",
    "name": "tBTC-WETH",
    "type": "standard",
    "token": "tBTC-WETH",
    "tokenAddress": "0xc9f52540976385A84BF416903e1Ca3983c539E34",
    "tokenDecimals": 18,
    "tokenProviderId": "balancer",
    "earnedToken": "mooBalancertBTC-WETH",
    "earnedTokenAddress": "0x71c15610F11D669d4A9e02a64e43c6D1E27c6Cad",
    "earnContractAddress": "0x71c15610F11D669d4A9e02a64e43c6D1E27c6Cad",
    "oracle": "lps",
    "oracleId": "balancer-tbtc-weth",
    "status": "active",
    "createdAt": 1689076794,
    "platformId": "aura",
    "assets": ["tBTC", "ETH"],
    "risks": [
      "COMPLEXITY_LOW",
      "BATTLE_TESTED",
      "IL_HIGH",
      "MCAP_MEDIUM",
      "AUDIT",
      "CONTRACTS_VERIFIED"
    ],
    "strategyTypeId": "lp",
    "addLiquidityUrl": "https://app.balancer.fi/#/arbitrum/pool/0xc9f52540976385a84bf416903e1ca3983c539e34000200000000000000000434/add-liquidity",
    "removeLiquidityUrl": "https://app.balancer.fi/#/arbitrum/pool/0xc9f52540976385a84bf416903e1ca3983c539e34000200000000000000000434/withdraw",
    "network": "arbitrum"
  },
  {
    "id": "ramses-frxeth-sfrxeth",
    "name": "sfrxETH-frxETH sLP",
    "type": "standard",
    "token": "sfrxETH-frxETH sLP",
    "tokenAddress": "0xf166fF5CD771923D4d4fb870403Afc6F13DD2D02",
    "tokenDecimals": 18,
    "tokenProviderId": "ramses",
    "earnedToken": "mooRamsessfrxETH-frxETH",
    "earnedTokenAddress": "0xB0bAf134e4aAe5AeC078226329c0933806D202ff",
    "earnContractAddress": "0xB0bAf134e4aAe5AeC078226329c0933806D202ff",
    "oracle": "lps",
    "oracleId": "ramses-frxeth-sfrxeth",
    "status": "eol",
    "createdAt": 1686117843,
    "retireReason": "tvl",
    "retiredAt": 1695059742,
    "platformId": "ramses",
    "assets": ["sfrxETH", "frxETH"],
    "risks": ["COMPLEXITY_LOW", "BATTLE_TESTED", "IL_NONE", "MCAP_LARGE", "CONTRACTS_VERIFIED"],
    "strategyTypeId": "lp",
    "buyTokenUrl": "https://app.ramses.exchange/swap?from=0x95aB45875cFFdba1E5f451B950bC2E42c0053f39&to=0x178412e79c25968a32e89b11f63B33F733770c2A",
    "addLiquidityUrl": "https://app.ramses.exchange/liquidity/0xf166fF5CD771923D4d4fb870403Afc6F13DD2D02",
    "network": "arbitrum",
    "zaps": [
      {
        "strategyId": "solidly",
        "ammId": "arbitrum-ramses"
      }
    ]
  },
  {
    "id": "balancer-wsteth-bbaaweth",
    "name": "wstETH-bbaWETH",
    "type": "standard",
    "token": "wstETH-bbaWETH Arbitrum",
    "tokenAddress": "0x5A7f39435fD9c381e4932fa2047C9a5136A5E3E7",
    "tokenDecimals": 18,
    "tokenProviderId": "balancer",
    "earnedToken": "mooBalancerArbwstETH-bbaWETH",
    "earnedTokenAddress": "0x98767133bc938ed88d3FD9cD93A4f01e593fc746",
    "earnContractAddress": "0x98767133bc938ed88d3FD9cD93A4f01e593fc746",
    "oracle": "lps",
    "oracleId": "balancer-wsteth-bbaaweth",
    "status": "eol",
    "createdAt": 1685191493,
    "retireReason": "rewards",
    "retiredAt": 1691754615,
    "platformId": "balancer",
    "assets": ["wstETH", "bbaaWETH"],
    "risks": [
      "COMPLEXITY_LOW",
      "BATTLE_TESTED",
      "IL_NONE",
      "MCAP_LARGE",
      "AUDIT",
      "CONTRACTS_VERIFIED"
    ],
    "strategyTypeId": "lp",
    "addLiquidityUrl": "https://app.balancer.fi/#/arbitrum/pool/0x5a7f39435fd9c381e4932fa2047c9a5136a5e3e7000000000000000000000400/add-liquidity",
    "removeLiquidityUrl": "https://app.balancer.fi/#/arbitrum/pool/0x5a7f39435fd9c381e4932fa2047c9a5136a5e3e7000000000000000000000400/withdraw",
    "network": "arbitrum"
  },
  {
    "id": "chronos-weth-usdc",
    "name": "ETH-USDC.e vLP",
    "type": "standard",
    "token": "vAMM-WETH/USDC.e",
    "tokenAddress": "0xA2F1C1B52E1b7223825552343297Dc68a29ABecC",
    "tokenDecimals": 18,
    "tokenProviderId": "chronos",
    "earnedToken": "mooChronos_WETH-USDC",
    "earnedTokenAddress": "0xb60dEc93cc7376C446aF29e6B0591c479Aa5fb96",
    "earnContractAddress": "0xb60dEc93cc7376C446aF29e6B0591c479Aa5fb96",
    "oracle": "lps",
    "oracleId": "chronos-weth-usdc",
    "status": "eol",
    "createdAt": 1684228390,
    "retireReason": "rewards",
    "retiredAt": 1691431139,
    "platformId": "chronos",
    "assets": ["ETH", "arbUSDCe"],
    "risks": ["COMPLEXITY_LOW", "IL_LOW", "MCAP_LARGE", "AUDIT", "CONTRACTS_VERIFIED"],
    "strategyTypeId": "multi-lp",
    "addLiquidityUrl": "https://app.chronos.exchange/liquidity/0xA2F1C1B52E1b7223825552343297Dc68a29ABecC",
    "removeLiquidityUrl": "https://app.chronos.exchange/liquidity/0xA2F1C1B52E1b7223825552343297Dc68a29ABecC",
    "network": "arbitrum",
    "zaps": [
      {
        "strategyId": "solidly",
        "ammId": "arbitrum-chronos"
      }
    ]
  },
  {
    "id": "chronos-weth-arb",
    "name": "ETH-ARB vLP",
    "type": "standard",
    "token": "vAMM-WETH/ARB",
    "tokenAddress": "0xafE909b1A5ed90d36f9eE1490fCB855645C00EB3",
    "tokenDecimals": 18,
    "tokenProviderId": "chronos",
    "earnedToken": "mooChronos_WETH-ARB",
    "earnedTokenAddress": "0xaEEdaA39df693e4c06B9d30471E9848C34b70f5c",
    "earnContractAddress": "0xaEEdaA39df693e4c06B9d30471E9848C34b70f5c",
    "oracle": "lps",
    "oracleId": "chronos-weth-arb",
    "status": "eol",
    "createdAt": 1684228366,
    "retireReason": "rewards",
    "retiredAt": 1691431139,
    "platformId": "chronos",
    "assets": ["ETH", "ARB"],
    "risks": ["COMPLEXITY_LOW", "IL_LOW", "MCAP_LARGE", "AUDIT", "CONTRACTS_VERIFIED"],
    "strategyTypeId": "multi-lp",
    "addLiquidityUrl": "https://app.chronos.exchange/liquidity/0xafE909b1A5ed90d36f9eE1490fCB855645C00EB3",
    "removeLiquidityUrl": "https://app.chronos.exchange/liquidity/0xafE909b1A5ed90d36f9eE1490fCB855645C00EB3",
    "network": "arbitrum",
    "zaps": [
      {
        "strategyId": "solidly",
        "ammId": "arbitrum-chronos"
      }
    ]
  },
  {
    "id": "chronos-wusdr-usdc",
    "name": "wUSDR-USDC.e vLP",
    "type": "standard",
    "token": "vAMM-wUSDR/USDC.e",
    "tokenAddress": "0x278f76df86EfdcbE0f2573AE54e917505621E312",
    "tokenDecimals": 18,
    "tokenProviderId": "chronos",
    "earnedToken": "mooChronos_wUSDR-USDC",
    "earnedTokenAddress": "0xA5fc91bE851AdAbA6db55A60FEc68716dC46C6CE",
    "earnContractAddress": "0xA5fc91bE851AdAbA6db55A60FEc68716dC46C6CE",
    "oracle": "lps",
    "oracleId": "chronos-wusdr-usdc",
    "status": "eol",
    "createdAt": 1684143581,
    "retireReason": "rewards",
    "retiredAt": 1691431139,
    "platformId": "chronos",
    "assets": ["wUSDR", "arbUSDCe"],
    "risks": ["COMPLEXITY_LOW", "IL_NONE", "MCAP_MEDIUM", "AUDIT", "CONTRACTS_VERIFIED"],
    "strategyTypeId": "multi-lp",
    "addLiquidityUrl": "https://app.chronos.exchange/liquidity/0x278f76df86EfdcbE0f2573AE54e917505621E312",
    "removeLiquidityUrl": "https://app.chronos.exchange/liquidity/0x278f76df86EfdcbE0f2573AE54e917505621E312",
    "network": "arbitrum",
    "zaps": [
      {
        "strategyId": "solidly",
        "ammId": "arbitrum-chronos"
      }
    ]
  },
  {
    "id": "ramses-eth-ram",
    "name": "RAM-ETH vLP",
    "type": "standard",
    "token": "RAM-ETH vLP",
    "tokenAddress": "0x1E50482e9185D9DAC418768D14b2F2AC2b4DAF39",
    "tokenDecimals": 18,
    "tokenProviderId": "ramses",
    "earnedToken": "mooRamsesETH-RAM",
    "earnedTokenAddress": "0x80bF63798a0656F3f63Ca5e00c748Ef897b66B5b",
    "earnContractAddress": "0x80bF63798a0656F3f63Ca5e00c748Ef897b66B5b",
    "oracle": "lps",
    "oracleId": "ramses-eth-ram",
    "status": "eol",
    "createdAt": 1683029533,
    "retireReason": "rewards",
    "retiredAt": 1686563142,
    "platformId": "ramses",
    "assets": ["RAM", "ETH"],
    "risks": ["COMPLEXITY_LOW", "BATTLE_TESTED", "IL_HIGH", "MCAP_MICRO", "CONTRACTS_VERIFIED"],
    "strategyTypeId": "lp",
    "buyTokenUrl": "https://beta.ramses.exchange/swap",
    "addLiquidityUrl": "https://app.ramses.exchange/liquidity/0x1E50482e9185D9DAC418768D14b2F2AC2b4DAF39",
    "network": "arbitrum",
    "zaps": [
      {
        "strategyId": "solidly",
        "ammId": "arbitrum-ramses"
      }
    ]
  },
  {
    "id": "balancer-reth-bbaweth",
    "name": "rETH-bbaWETH",
    "type": "standard",
    "token": "rETH-bbaWETH",
    "tokenAddress": "0xCba9Ff45cfB9cE238AfDE32b0148Eb82CbE63562",
    "tokenDecimals": 18,
    "tokenProviderId": "balancer",
    "earnedToken": "mooBalancerArbrETH-bbaWETH",
    "earnedTokenAddress": "0xA9640CaA54E431ec21a4E14DE8dde0b05Cf034E7",
    "earnContractAddress": "0xA9640CaA54E431ec21a4E14DE8dde0b05Cf034E7",
    "oracle": "lps",
    "oracleId": "balancer-reth-bbaweth",
    "status": "eol",
    "createdAt": 1685191493,
    "retireReason": "rewards",
    "retiredAt": 1691754615,
    "platformId": "balancer",
    "assets": ["rETH", "bbaaWETH"],
    "risks": [
      "COMPLEXITY_LOW",
      "BATTLE_TESTED",
      "IL_NONE",
      "MCAP_LARGE",
      "AUDIT",
      "CONTRACTS_VERIFIED"
    ],
    "strategyTypeId": "lp",
    "addLiquidityUrl": "https://app.balancer.fi/#/arbitrum/pool/0xcba9ff45cfb9ce238afde32b0148eb82cbe635620000000000000000000003fd/add-liquidity",
    "removeLiquidityUrl": "https://app.balancer.fi/#/arbitrum/pool/0xcba9ff45cfb9ce238afde32b0148eb82cbe635620000000000000000000003fd/withdraw",
    "network": "arbitrum"
  },
  {
    "id": "arbidex-arb-usdc",
    "name": "ARB-USDC.e LP",
    "type": "standard",
    "token": "ARB-USDC.e LP",
    "tokenAddress": "0xD65Ef54B1ff5D9a452B32Ac0c304d1674F761061",
    "tokenDecimals": 18,
    "tokenProviderId": "arbidex",
    "earnedToken": "mooArbidexARB-USDC",
    "earnedTokenAddress": "0x698610AdFf053f6bAc0D1800780A3FCf6b16C31f",
    "earnContractAddress": "0x698610AdFf053f6bAc0D1800780A3FCf6b16C31f",
    "oracle": "lps",
    "oracleId": "arbidex-arb-usdc",
    "status": "eol",
    "createdAt": 1682622717,
    "retireReason": "rewards",
    "retiredAt": 1696060775,
    "platformId": "arbidex",
    "assets": ["ARB", "arbUSDCe"],
    "risks": ["COMPLEXITY_LOW", "BATTLE_TESTED", "IL_HIGH", "MCAP_LARGE", "CONTRACTS_VERIFIED"],
    "strategyTypeId": "lp",
    "buyTokenUrl": "https://arbidex.fi/swap/",
    "addLiquidityUrl": "https://arbidex.fi/add/0xFF970A61A04b1cA14834A43f5dE4533eBDDB5CC8/0x912CE59144191C1204E64559FE8253a0e49E6548/",
    "network": "arbitrum",
    "zaps": [
      {
        "strategyId": "uniswap-v2",
        "ammId": "arbitrum-arbidex"
      }
    ]
  },
  {
    "id": "hop-arb-reth",
    "name": "rETH LP",
    "type": "standard",
    "token": "rETH-hrETH LP",
    "tokenAddress": "0xbBA837dFFB3eCf4638D200F11B8c691eA641AdCb",
    "tokenDecimals": 18,
    "tokenProviderId": "hop",
    "earnedToken": "mooHoprETH",
    "earnedTokenAddress": "0xBA5b570e7f07de432DeE25B4C2732e7087CE458C",
    "earnContractAddress": "0xBA5b570e7f07de432DeE25B4C2732e7087CE458C",
    "oracle": "lps",
    "oracleId": "hop-arb-reth",
    "status": "active",
    "createdAt": 1700502775,
    "platformId": "hop",
    "assets": ["rETH"],
    "risks": [
      "COMPLEXITY_LOW",
      "BATTLE_TESTED",
      "IL_NONE",
      "MCAP_LARGE",
      "AUDIT",
      "CONTRACTS_VERIFIED"
    ],
    "strategyTypeId": "single-lp",
    "buyTokenUrl": "https://app.1inch.io/#/42161/simple/swap/ETH/rETH",
    "addLiquidityUrl": "https://app.hop.exchange/#/pool/deposit?token=rETH&sourceNetwork=arbitrum",
    "removeLiquidityUrl": "https://app.hop.exchange/#/pool/withdraw?token=rETH&sourceNetwork=arbitrum",
    "network": "arbitrum"
  },
  {
    "id": "hop-arb-magic",
    "name": "MAGIC LP",
    "type": "standard",
    "token": "MAGIC-hMAGIC LP",
    "tokenAddress": "0x163A9E12787dBFa2836caa549aE02ed67F73e7C2",
    "tokenDecimals": 18,
    "tokenProviderId": "hop",
    "earnedToken": "mooHopMAGIC",
    "earnedTokenAddress": "0xC348ee7C8D2c39292B3826fe30f995bd6FacB61F",
    "earnContractAddress": "0xC348ee7C8D2c39292B3826fe30f995bd6FacB61F",
    "oracle": "lps",
    "oracleId": "hop-arb-magic",
    "status": "active",
    "createdAt": 1700502775,
    "platformId": "hop",
    "assets": ["MAGIC"],
    "risks": [
      "COMPLEXITY_LOW",
      "BATTLE_TESTED",
      "IL_NONE",
      "MCAP_LARGE",
      "AUDIT",
      "CONTRACTS_VERIFIED"
    ],
    "strategyTypeId": "single-lp",
    "buyTokenUrl": "https://www.sushi.com/swap?chainId=42161&token0=NATIVE&token1=0x539bdE0d7Dbd336b79148AA742883198BBF60342",
    "addLiquidityUrl": "https://app.hop.exchange/#/pool/deposit?token=MAGIC&sourceNetwork=arbitrum",
    "removeLiquidityUrl": "https://app.hop.exchange/#/pool/withdraw?token=MAGIC&sourceNetwork=arbitrum",
    "network": "arbitrum"
  },
  {
    "id": "hop-arb-eth",
    "name": "ETH LP",
    "type": "standard",
    "token": "ETH-hETH LP",
    "tokenAddress": "0x59745774Ed5EfF903e615F5A2282Cae03484985a",
    "tokenDecimals": 18,
    "tokenProviderId": "hop",
    "earnedToken": "mooHopETH",
    "earnedTokenAddress": "0xf6a1284Dc2ce247Bca885ac4F36b37E91d3bD032",
    "earnContractAddress": "0xf6a1284Dc2ce247Bca885ac4F36b37E91d3bD032",
    "oracle": "lps",
    "oracleId": "hop-arb-eth",
    "status": "active",
    "createdAt": 1682114677,
    "platformId": "hop",
    "assets": ["ETH"],
    "risks": [
      "COMPLEXITY_LOW",
      "BATTLE_TESTED",
      "IL_NONE",
      "MCAP_LARGE",
      "AUDIT",
      "CONTRACTS_VERIFIED"
    ],
    "strategyTypeId": "single-lp",
    "buyTokenUrl": "https://app.1inch.io/#/42161/unified/swap/USDC/ETH",
    "addLiquidityUrl": "https://app.hop.exchange/#/pool/deposit?token=ETH&sourceNetwork=arbitrum",
    "removeLiquidityUrl": "https://app.hop.exchange/#/pool/withdraw?token=ETH&sourceNetwork=arbitrum",
    "network": "arbitrum"
  },
  {
    "id": "hop-arb-usdc",
    "name": "USDC.e LP",
    "type": "standard",
    "token": "USDC.e-hUSDC LP",
    "tokenAddress": "0xB67c014FA700E69681a673876eb8BAFAA36BFf71",
    "tokenDecimals": 18,
    "tokenProviderId": "hop",
    "earnedToken": "mooHopUSDC",
    "earnedTokenAddress": "0xA98070C4a600678a93cEaF4bF629eE255F46f64F",
    "earnContractAddress": "0xA98070C4a600678a93cEaF4bF629eE255F46f64F",
    "oracle": "lps",
    "oracleId": "hop-arb-usdc",
    "status": "eol",
    "createdAt": 1682114677,
    "retireReason": "rewards",
    "retiredAt": 1710882786,
    "platformId": "hop",
    "assets": ["arbUSDCe"],
    "risks": [
      "COMPLEXITY_LOW",
      "BATTLE_TESTED",
      "IL_NONE",
      "MCAP_LARGE",
      "AUDIT",
      "CONTRACTS_VERIFIED"
    ],
    "strategyTypeId": "single-lp",
    "buyTokenUrl": "https://app.1inch.io/#/42161/unified/swap/ETH/USDC",
    "addLiquidityUrl": "https://app.hop.exchange/#/pool/deposit?token=USDC&sourceNetwork=arbitrum",
    "removeLiquidityUrl": "https://app.hop.exchange/#/pool/withdraw?token=USDC&sourceNetwork=arbitrum",
    "network": "arbitrum"
  },
  {
    "id": "hop-arb-dai",
    "name": "DAI LP",
    "type": "standard",
    "token": "DAI-hDAI LP",
    "tokenAddress": "0x68f5d998F00bB2460511021741D098c05721d8fF",
    "tokenDecimals": 18,
    "tokenProviderId": "hop",
    "earnedToken": "mooHopDAI",
    "earnedTokenAddress": "0xED8c1B73De6F006387f768fF024e33de378c0e25",
    "earnContractAddress": "0xED8c1B73De6F006387f768fF024e33de378c0e25",
    "oracle": "lps",
    "oracleId": "hop-arb-dai",
    "status": "active",
    "createdAt": 1682114677,
    "platformId": "hop",
    "assets": ["DAI"],
    "risks": [
      "COMPLEXITY_LOW",
      "BATTLE_TESTED",
      "IL_NONE",
      "MCAP_LARGE",
      "AUDIT",
      "CONTRACTS_VERIFIED"
    ],
    "strategyTypeId": "single-lp",
    "buyTokenUrl": "https://app.1inch.io/#/42161/unified/swap/ETH/DAI",
    "addLiquidityUrl": "https://app.hop.exchange/#/pool/deposit?token=DAI&sourceNetwork=arbitrum",
    "removeLiquidityUrl": "https://app.hop.exchange/#/pool/withdraw?token=DAI&sourceNetwork=arbitrum",
    "network": "arbitrum"
  },
  {
    "id": "hop-arb-usdt",
    "name": "USDT LP",
    "type": "standard",
    "token": "USDT-hUSDT LP",
    "tokenAddress": "0xCe3B19D820CB8B9ae370E423B0a329c4314335fE",
    "tokenDecimals": 18,
    "tokenProviderId": "hop",
    "earnedToken": "mooHopUSDT",
    "earnedTokenAddress": "0x46034C63ad03254D6E96c655e82393E6C31E07C3",
    "earnContractAddress": "0x46034C63ad03254D6E96c655e82393E6C31E07C3",
    "oracle": "lps",
    "oracleId": "hop-arb-usdt",
    "status": "active",
    "createdAt": 1682114677,
    "platformId": "hop",
    "assets": ["USDT"],
    "risks": [
      "COMPLEXITY_LOW",
      "BATTLE_TESTED",
      "IL_NONE",
      "MCAP_LARGE",
      "AUDIT",
      "CONTRACTS_VERIFIED"
    ],
    "strategyTypeId": "single-lp",
    "buyTokenUrl": "https://app.1inch.io/#/42161/unified/swap/ETH/USDT",
    "addLiquidityUrl": "https://app.hop.exchange/#/pool/deposit?token=USDT&sourceNetwork=arbitrum",
    "removeLiquidityUrl": "https://app.hop.exchange/#/pool/withdraw?token=USDT&sourceNetwork=arbitrum",
    "network": "arbitrum"
  },
  {
    "id": "ramses-frax-fxs",
    "name": "FRAX-FXS vLP",
    "type": "standard",
    "token": "FRAX-FXS vLP",
    "tokenAddress": "0xa45Cbd521ED745F6C856C89F8dBB583bD1591fC2",
    "tokenDecimals": 18,
    "tokenProviderId": "ramses",
    "earnedToken": "mooRamsesFRAX-FXS",
    "earnedTokenAddress": "0xf13A3355B052dC4e689D00f0A4124f89BA2d3AC8",
    "earnContractAddress": "0xf13A3355B052dC4e689D00f0A4124f89BA2d3AC8",
    "oracle": "lps",
    "oracleId": "ramses-frax-fxs",
    "status": "eol",
    "createdAt": 1680280353,
    "retireReason": "tvl",
    "retiredAt": 1684742133,
    "platformId": "ramses",
    "assets": ["FRAX", "FXS"],
    "risks": [
      "COMPLEXITY_LOW",
      "BATTLE_TESTED",
      "IL_HIGH",
      "MCAP_MEDIUM",
      "CONTRACTS_VERIFIED",
      "OVER_COLLAT_ALGO_STABLECOIN"
    ],
    "strategyTypeId": "lp",
    "buyTokenUrl": "https://app.ramses.exchange/swap?from=0x17FC002b466eEc40DaE837Fc4bE5c67993ddBd6F&to=0x9d2F299715D94d8A7E6F5eaa8E654E8c74a988A7",
    "addLiquidityUrl": "https://app.ramses.exchange/liquidity/0xa45Cbd521ED745F6C856C89F8dBB583bD1591fC2",
    "network": "arbitrum",
    "zaps": [
      {
        "strategyId": "solidly",
        "ammId": "arbitrum-ramses"
      }
    ]
  },
  {
    "id": "ramses-lusd-lqty",
    "name": "LQTY-LUSD vLP",
    "type": "standard",
    "token": "LQTY-LUSD vLP",
    "tokenAddress": "0x0f9a90636C778F6a583F7d2212E4921715Af4900",
    "tokenDecimals": 18,
    "tokenProviderId": "ramses",
    "earnedToken": "mooRamsesLUSD-LQTY",
    "earnedTokenAddress": "0x1C83E83Ab71B7BF7ca3c5865f241E006Caf1Fe7D",
    "earnContractAddress": "0x1C83E83Ab71B7BF7ca3c5865f241E006Caf1Fe7D",
    "oracle": "lps",
    "oracleId": "ramses-lusd-lqty",
    "status": "eol",
    "createdAt": 1680280353,
    "retireReason": "tvl",
    "retiredAt": 1685378244,
    "platformId": "ramses",
    "assets": ["LQTY", "LUSD"],
    "risks": [
      "COMPLEXITY_LOW",
      "BATTLE_TESTED",
      "IL_HIGH",
      "MCAP_SMALL",
      "CONTRACTS_VERIFIED",
      "OVER_COLLAT_ALGO_STABLECOIN"
    ],
    "strategyTypeId": "lp",
    "buyTokenUrl": "https://app.ramses.exchange/swap?from=0x93b346b6BC2548dA6A1E7d98E9a421B42541425b&to=0xfb9E5D956D889D91a82737B9bFCDaC1DCE3e1449",
    "addLiquidityUrl": "https://app.ramses.exchange/liquidity/0x0f9a90636C778F6a583F7d2212E4921715Af4900",
    "network": "arbitrum",
    "zaps": [
      {
        "strategyId": "solidly",
        "ammId": "arbitrum-ramses"
      }
    ]
  },
  {
    "id": "ramses-frax-dola",
    "name": "FRAX-DOLA sLP",
    "type": "standard",
    "token": "FRAX-DOLA sLP",
    "tokenAddress": "0x1850e96550d6716d43bA4d7DF815FfC32bD0d03e",
    "tokenDecimals": 18,
    "tokenProviderId": "ramses",
    "earnedToken": "mooRamsesFRAX-DOLA",
    "earnedTokenAddress": "0xA0a941F4b52D50f4E41e4a7547307B3191ABf600",
    "earnContractAddress": "0xA0a941F4b52D50f4E41e4a7547307B3191ABf600",
    "oracle": "lps",
    "oracleId": "ramses-frax-dola",
    "status": "eol",
    "createdAt": 1680280353,
    "retireReason": "tvl",
    "retiredAt": 1695059742,
    "platformId": "ramses",
    "assets": ["FRAX", "DOLA"],
    "risks": [
      "COMPLEXITY_LOW",
      "BATTLE_TESTED",
      "IL_NONE",
      "MCAP_MICRO",
      "CONTRACTS_VERIFIED",
      "OVER_COLLAT_ALGO_STABLECOIN"
    ],
    "strategyTypeId": "lp",
    "buyTokenUrl": "https://app.ramses.exchange/swap?from=0x17FC002b466eEc40DaE837Fc4bE5c67993ddBd6F&to=0x6A7661795C374c0bFC635934efAddFf3A7Ee23b6",
    "addLiquidityUrl": "https://app.ramses.exchange/liquidity/0x1850e96550d6716d43bA4d7DF815FfC32bD0d03e",
    "network": "arbitrum",
    "zaps": [
      {
        "strategyId": "solidly",
        "ammId": "arbitrum-ramses"
      }
    ]
  },
  {
    "id": "ramses-mai-dola",
    "name": "MAI-DOLA sLP",
    "type": "standard",
    "token": "MAI-DOLA sLP",
    "tokenAddress": "0x052f7890E50fb5b921BCAb3B10B79a58A3B9d40f",
    "tokenDecimals": 18,
    "tokenProviderId": "ramses",
    "earnedToken": "mooRamsesMAI-DOLA",
    "earnedTokenAddress": "0x37cd9c63ED22F309B2fD20AEb0463cc50fCf142e",
    "earnContractAddress": "0x37cd9c63ED22F309B2fD20AEb0463cc50fCf142e",
    "oracle": "lps",
    "oracleId": "ramses-mai-dola",
    "status": "eol",
    "createdAt": 1680280353,
    "retireReason": "tvl",
    "retiredAt": 1695059742,
    "platformId": "ramses",
    "assets": ["MAI", "DOLA"],
    "risks": [
      "COMPLEXITY_LOW",
      "BATTLE_TESTED",
      "IL_NONE",
      "MCAP_MICRO",
      "CONTRACTS_VERIFIED",
      "OVER_COLLAT_ALGO_STABLECOIN"
    ],
    "strategyTypeId": "lp",
    "buyTokenUrl": "https://app.ramses.exchange/swap?from=0x3F56e0c36d275367b8C502090EDF38289b3dEa0d&to=0x6A7661795C374c0bFC635934efAddFf3A7Ee23b6",
    "addLiquidityUrl": "https://app.ramses.exchange/liquidity/0x052f7890E50fb5b921BCAb3B10B79a58A3B9d40f",
    "network": "arbitrum",
    "zaps": [
      {
        "strategyId": "solidly",
        "ammId": "arbitrum-ramses"
      }
    ]
  },
  {
    "id": "ramses-frax-dei",
    "name": "FRAX-DEI sLP",
    "type": "standard",
    "token": "FRAX-DEI sLP",
    "tokenAddress": "0x43fFC1291c2CC69cc5E4b12f8017AAAa696932e6",
    "tokenDecimals": 18,
    "tokenProviderId": "ramses",
    "earnedToken": "mooRamsesFRAX-DEI",
    "earnedTokenAddress": "0x87c2644d34019157eD3C85336936B6e6B67fa9B2",
    "earnContractAddress": "0x87c2644d34019157eD3C85336936B6e6B67fa9B2",
    "oracle": "lps",
    "oracleId": "ramses-frax-dei",
    "status": "eol",
    "createdAt": 1680280353,
    "retireReason": "exploit",
    "retiredAt": 1684936394,
    "platformId": "ramses",
    "assets": ["FRAX", "DEI"],
    "risks": [
      "COMPLEXITY_LOW",
      "BATTLE_TESTED",
      "MCAP_MICRO",
      "CONTRACTS_VERIFIED",
      "OVER_COLLAT_ALGO_STABLECOIN"
    ],
    "strategyTypeId": "lp",
    "buyTokenUrl": "https://app.ramses.exchange/swap?from=0x17FC002b466eEc40DaE837Fc4bE5c67993ddBd6F&to=0xDE1E704dae0B4051e80DAbB26ab6ad6c12262DA0",
    "addLiquidityUrl": "https://app.ramses.exchange/liquidity/0x43fFC1291c2CC69cc5E4b12f8017AAAa696932e6",
    "network": "arbitrum",
    "zaps": [
      {
        "strategyId": "solidly",
        "ammId": "arbitrum-ramses"
      }
    ]
  },
  {
    "id": "ramses-eth-arb",
    "name": "ARB-ETH vLP",
    "type": "standard",
    "token": "ARB-ETH vLP",
    "tokenAddress": "0x275F7112e3900FdF3c9532d749Dd4985790e7933",
    "tokenDecimals": 18,
    "tokenProviderId": "ramses",
    "earnedToken": "mooRamsesETH-ARB",
    "earnedTokenAddress": "0x4329Ad0540eb59Eb9B5E93A2C4808ec13D14e645",
    "earnContractAddress": "0x4329Ad0540eb59Eb9B5E93A2C4808ec13D14e645",
    "oracle": "lps",
    "oracleId": "ramses-eth-arb",
    "status": "eol",
    "createdAt": 1680100045,
    "retireReason": "rewards",
    "retiredAt": 1686563142,
    "platformId": "ramses",
    "assets": ["ARB", "ETH"],
    "risks": ["COMPLEXITY_LOW", "BATTLE_TESTED", "IL_HIGH", "MCAP_LARGE", "CONTRACTS_VERIFIED"],
    "strategyTypeId": "lp",
    "buyTokenUrl": "https://app.ramses.exchange/swap?from=ETH&to=0x912ce59144191c1204e64559fe8253a0e49e6548",
    "addLiquidityUrl": "https://app.ramses.exchange/liquidity/0x275f7112e3900fdf3c9532d749dd4985790e7933",
    "network": "arbitrum",
    "zaps": [
      {
        "strategyId": "solidly",
        "ammId": "arbitrum-ramses"
      }
    ]
  },
  {
    "id": "ramses-arb-usdc",
    "name": "ARB-USDC.e vLP",
    "type": "standard",
    "token": "ARB-USDC.e vLP",
    "tokenAddress": "0xba9f17ca67d1C8416Bb9b132D50232191e27B45e",
    "tokenDecimals": 18,
    "tokenProviderId": "ramses",
    "earnedToken": "mooRamsesARB-USDC",
    "earnedTokenAddress": "0xd7A7Be0F4536eEb07af48A87266D4295d251dcDC",
    "earnContractAddress": "0xd7A7Be0F4536eEb07af48A87266D4295d251dcDC",
    "oracle": "lps",
    "oracleId": "ramses-arb-usdc",
    "status": "eol",
    "createdAt": 1680100045,
    "retireReason": "rewards",
    "retiredAt": 1686563142,
    "platformId": "ramses",
    "assets": ["ARB", "arbUSDCe"],
    "risks": ["COMPLEXITY_LOW", "BATTLE_TESTED", "IL_LOW", "MCAP_LARGE", "CONTRACTS_VERIFIED"],
    "strategyTypeId": "lp",
    "buyTokenUrl": "https://app.ramses.exchange/swap?from=0xFF970A61A04b1cA14834A43f5dE4533eBDDB5CC8&to=0x912ce59144191c1204e64559fe8253a0e49e6548",
    "addLiquidityUrl": "https://app.ramses.exchange/liquidity/0xba9f17ca67d1C8416Bb9b132D50232191e27B45e",
    "network": "arbitrum",
    "zaps": [
      {
        "strategyId": "solidly",
        "ammId": "arbitrum-ramses"
      }
    ]
  },
  {
    "id": "ramses-arb-usdt",
    "name": "ARB-USDT vLP",
    "type": "standard",
    "token": "ARB-USDT vLP",
    "tokenAddress": "0x159d1E96a39B3bd85a08D0E852c9e0560B268Ecd",
    "tokenDecimals": 18,
    "tokenProviderId": "ramses",
    "earnedToken": "mooRamsesARB-USDT",
    "earnedTokenAddress": "0xd80288Bd97A22E15C87DCaC06fCbbE182336A1F4",
    "earnContractAddress": "0xd80288Bd97A22E15C87DCaC06fCbbE182336A1F4",
    "oracle": "lps",
    "oracleId": "ramses-arb-usdt",
    "status": "eol",
    "createdAt": 1680100045,
    "retireReason": "rewards",
    "retiredAt": 1686563142,
    "platformId": "ramses",
    "assets": ["ARB", "USDT"],
    "risks": ["COMPLEXITY_LOW", "BATTLE_TESTED", "IL_LOW", "MCAP_LARGE", "CONTRACTS_VERIFIED"],
    "strategyTypeId": "lp",
    "buyTokenUrl": "https://app.ramses.exchange/swap?from=0xFd086bC7CD5C481DCC9C85ebE478A1C0b69FCbb9&to=0x912ce59144191c1204e64559fe8253a0e49e6548",
    "addLiquidityUrl": "https://app.ramses.exchange/liquidity/0x159d1E96a39B3bd85a08D0E852c9e0560B268Ecd",
    "network": "arbitrum",
    "zaps": [
      {
        "strategyId": "solidly",
        "ammId": "arbitrum-ramses"
      }
    ]
  },
  {
    "id": "ramses-eth-usdt",
    "name": "ETH-USDT vLP",
    "type": "standard",
    "token": "ETH-USDT vLP",
    "tokenAddress": "0x7E0A6013B8f15209491e021e394271b9D3Ee5B68",
    "tokenDecimals": 18,
    "tokenProviderId": "ramses",
    "earnedToken": "mooRamsesETH-USDT",
    "earnedTokenAddress": "0x587c2A304bBb25FCCBE4325D266c3FacC5365422",
    "earnContractAddress": "0x587c2A304bBb25FCCBE4325D266c3FacC5365422",
    "oracle": "lps",
    "oracleId": "ramses-eth-usdt",
    "status": "eol",
    "createdAt": 1680100045,
    "retireReason": "tvl",
    "retiredAt": 1681811085,
    "platformId": "ramses",
    "assets": ["ETH", "USDT"],
    "risks": ["COMPLEXITY_LOW", "BATTLE_TESTED", "IL_LOW", "MCAP_LARGE", "CONTRACTS_VERIFIED"],
    "strategyTypeId": "lp",
    "buyTokenUrl": "https://app.ramses.exchange/swap?from=ETH&to=0xFd086bC7CD5C481DCC9C85ebE478A1C0b69FCbb9",
    "addLiquidityUrl": "https://app.ramses.exchange/liquidity/0x7E0A6013B8f15209491e021e394271b9D3Ee5B68",
    "network": "arbitrum",
    "zaps": [
      {
        "strategyId": "solidly",
        "ammId": "arbitrum-ramses"
      }
    ]
  },
  {
    "id": "ramses-rdnt-eth",
    "name": "RDNT-ETH vLP",
    "type": "standard",
    "token": "RDNT-ETH vLP",
    "tokenAddress": "0xB1406B8344Cd65dBe9f304938C0ECF2209F54D18",
    "tokenDecimals": 18,
    "tokenProviderId": "ramses",
    "earnedToken": "mooRamsesRDNT-ETH",
    "earnedTokenAddress": "0xF650BC780EF243F98Fcf906C43f1B6b3F1Fa036f",
    "earnContractAddress": "0xF650BC780EF243F98Fcf906C43f1B6b3F1Fa036f",
    "oracle": "lps",
    "oracleId": "ramses-rdnt-eth",
    "status": "eol",
    "createdAt": 1680100045,
    "retireReason": "tvl",
    "retiredAt": 1692947480,
    "platformId": "ramses",
    "assets": ["RDNT", "ETH"],
    "risks": ["COMPLEXITY_LOW", "BATTLE_TESTED", "IL_HIGH", "MCAP_MEDIUM", "CONTRACTS_VERIFIED"],
    "strategyTypeId": "lp",
    "buyTokenUrl": "https://app.ramses.exchange/swap?from=ETH&to=0x3082CC23568eA640225c2467653dB90e9250AaA0",
    "addLiquidityUrl": "https://app.ramses.exchange/liquidity/0xB1406B8344Cd65dBe9f304938C0ECF2209F54D18",
    "network": "arbitrum",
    "zaps": [
      {
        "strategyId": "solidly",
        "ammId": "arbitrum-ramses"
      }
    ]
  },
  {
    "id": "ramses-usd+-dai+",
    "name": "USD+-DAI+ sLP",
    "type": "standard",
    "token": "USD+-DAI+ sLP",
    "tokenAddress": "0xeb9153afBAa3A6cFbd4fcE39988Cea786d3F62bb",
    "tokenDecimals": 18,
    "tokenProviderId": "ramses",
    "earnedToken": "mooRamsesUSD+-DAI+",
    "earnedTokenAddress": "0xe165D2bb15510E382Ca40E9ecBA359911241EdCc",
    "earnContractAddress": "0xe165D2bb15510E382Ca40E9ecBA359911241EdCc",
    "oracle": "lps",
    "oracleId": "ramses-usd+-dai+",
    "status": "eol",
    "createdAt": 1680100045,
    "retireReason": "tvl",
    "retiredAt": 1695059742,
    "platformId": "ramses",
    "assets": ["USD+", "DAI+"],
    "risks": ["COMPLEXITY_LOW", "BATTLE_TESTED", "IL_NONE", "MCAP_MICRO", "CONTRACTS_VERIFIED"],
    "strategyTypeId": "lp",
    "buyTokenUrl": "https://app.ramses.exchange/swap?from=0xe80772Eaf6e2E18B651F160Bc9158b2A5caFCA65&to=0xeb8E93A0c7504Bffd8A8fFa56CD754c63aAeBFe8",
    "addLiquidityUrl": "https://app.ramses.exchange/liquidity/0xeb9153afBAa3A6cFbd4fcE39988Cea786d3F62bb",
    "network": "arbitrum",
    "zaps": [
      {
        "strategyId": "solidly",
        "ammId": "arbitrum-ramses"
      }
    ]
  },
  {
    "id": "ramses-lusd-dei",
    "name": "LUSD-DEI sLP",
    "type": "standard",
    "token": "LUSD-DEI sLP",
    "tokenAddress": "0x6b18AE9225011eaf4A7e52f1069fB66462406bF0",
    "tokenDecimals": 18,
    "tokenProviderId": "ramses",
    "earnedToken": "mooRamsesLUSD-DEI",
    "earnedTokenAddress": "0x315a3674711bc1A41A4b6993c5780d23EaE034Db",
    "earnContractAddress": "0x315a3674711bc1A41A4b6993c5780d23EaE034Db",
    "oracle": "lps",
    "oracleId": "ramses-lusd-dei",
    "status": "eol",
    "createdAt": 1680100045,
    "retireReason": "exploit",
    "retiredAt": 1684936394,
    "platformId": "ramses",
    "assets": ["LUSD", "DEI"],
    "risks": ["COMPLEXITY_LOW", "BATTLE_TESTED", "MCAP_MICRO", "CONTRACTS_VERIFIED"],
    "strategyTypeId": "lp",
    "buyTokenUrl": "https://app.ramses.exchange/swap?from=0x93b346b6BC2548dA6A1E7d98E9a421B42541425b&to=0xDE1E704dae0B4051e80DAbB26ab6ad6c12262DA0",
    "addLiquidityUrl": "https://app.ramses.exchange/liquidity/0x6b18AE9225011eaf4A7e52f1069fB66462406bF0",
    "network": "arbitrum",
    "zaps": [
      {
        "strategyId": "solidly",
        "ammId": "arbitrum-ramses"
      }
    ]
  },
  {
    "id": "ramses-eth-bifi",
    "name": "oldBIFI-ETH vLP",
    "type": "standard",
    "token": "oldBIFI-ETH vLP",
    "tokenAddress": "0xf9C642d206e7974d7d01758568D3e30019c7F022",
    "tokenDecimals": 18,
    "tokenProviderId": "ramses",
    "earnedToken": "mooRamsesETH-oldBIFI",
    "earnedTokenAddress": "0x92269f54eB301c62bcfB408623aBaD4124D3660A",
    "earnContractAddress": "0x92269f54eB301c62bcfB408623aBaD4124D3660A",
    "oracle": "lps",
    "oracleId": "ramses-eth-bifi",
    "status": "eol",
    "createdAt": 1680096692,
    "retireReason": "bifiV2",
    "retiredAt": 1689007467,
    "platformId": "ramses",
    "assets": ["oldBIFI", "ETH"],
    "risks": ["COMPLEXITY_LOW", "BATTLE_TESTED", "IL_HIGH", "MCAP_MEDIUM", "CONTRACTS_VERIFIED"],
    "strategyTypeId": "lp",
    "buyTokenUrl": "https://app.ramses.exchange/swap?from=0x82af49447d8a07e3bd95bd0d56f35241523fbab1&to=0x99c409e5f62e4bd2ac142f17cafb6810b8f0baae",
    "addLiquidityUrl": "https://app.ramses.exchange/liquidity/0xf9c642d206e7974d7d01758568d3e30019c7f022",
    "network": "arbitrum",
    "zaps": [
      {
        "strategyId": "solidly",
        "ammId": "arbitrum-ramses"
      }
    ]
  },
  {
    "id": "ramses-magic-eth",
    "name": "MAGIC-ETH vLP",
    "type": "standard",
    "token": "MAGIC-ETH vLP",
    "tokenAddress": "0x040DA64a9347c9786069EEe1D191a1B9062EdC0F",
    "tokenDecimals": 18,
    "tokenProviderId": "ramses",
    "earnedToken": "mooRamsesMAGIC-ETH",
    "earnedTokenAddress": "0x45193aAB979BCcb8f3A86160A99469371ABA2F5F",
    "earnContractAddress": "0x45193aAB979BCcb8f3A86160A99469371ABA2F5F",
    "oracle": "lps",
    "oracleId": "ramses-magic-eth",
    "status": "eol",
    "createdAt": 1680096690,
    "retireReason": "tvl",
    "retiredAt": 1681811085,
    "platformId": "ramses",
    "assets": ["MAGIC", "ETH"],
    "risks": ["COMPLEXITY_LOW", "BATTLE_TESTED", "IL_HIGH", "MCAP_LARGE", "CONTRACTS_VERIFIED"],
    "strategyTypeId": "lp",
    "buyTokenUrl": "https://app.ramses.exchange/swap?from=0x82af49447d8a07e3bd95bd0d56f35241523fbab1&to=0x539bde0d7dbd336b79148aa742883198bbf60342",
    "addLiquidityUrl": "https://app.ramses.exchange/liquidity/0x040da64a9347c9786069eee1d191a1b9062edc0f",
    "network": "arbitrum",
    "zaps": [
      {
        "strategyId": "solidly",
        "ammId": "arbitrum-ramses"
      }
    ]
  },
  {
    "id": "ramses-eth-lqty",
    "name": "LQTY-ETH vLP",
    "type": "standard",
    "token": "LQTY-ETH vLP",
    "tokenAddress": "0x8e78F0F6D116f94252D3bcD73d8Ade63D415C1bf",
    "tokenDecimals": 18,
    "tokenProviderId": "ramses",
    "earnedToken": "mooRamsesETH-LQTY",
    "earnedTokenAddress": "0x3d0f0691c4030eC665085a15fA97c5231383E836",
    "earnContractAddress": "0x3d0f0691c4030eC665085a15fA97c5231383E836",
    "oracle": "lps",
    "oracleId": "ramses-eth-lqty",
    "status": "eol",
    "createdAt": 1680096688,
    "retireReason": "tvl",
    "retiredAt": 1695059742,
    "platformId": "ramses",
    "assets": ["LQTY", "ETH"],
    "risks": ["COMPLEXITY_LOW", "BATTLE_TESTED", "IL_HIGH", "MCAP_MEDIUM", "CONTRACTS_VERIFIED"],
    "strategyTypeId": "lp",
    "buyTokenUrl": "https://app.ramses.exchange/swap?from=0x82af49447d8a07e3bd95bd0d56f35241523fbab1&to=0xfb9e5d956d889d91a82737b9bfcdac1dce3e1449",
    "addLiquidityUrl": "https://app.ramses.exchange/liquidity/0x8e78f0f6d116f94252d3bcd73d8ade63d415c1bf",
    "network": "arbitrum",
    "zaps": [
      {
        "strategyId": "solidly",
        "ammId": "arbitrum-ramses"
      }
    ]
  },
  {
    "id": "ramses-eth-deus",
    "name": "DEUS-ETH vLP",
    "type": "standard",
    "token": "DEUS-ETH vLP",
    "tokenAddress": "0x93D98B4Caac02385a0ae7caaeADC805F48553F76",
    "tokenDecimals": 18,
    "tokenProviderId": "ramses",
    "earnedToken": "mooRamsesETH-DEUS",
    "earnedTokenAddress": "0xDac678274F51A316BC79dfC153A9820f6e84F0CC",
    "earnContractAddress": "0xDac678274F51A316BC79dfC153A9820f6e84F0CC",
    "oracle": "lps",
    "oracleId": "ramses-eth-deus",
    "status": "eol",
    "createdAt": 1680096687,
    "retireReason": "exploit",
    "retiredAt": 1689271044,
    "platformId": "ramses",
    "assets": ["DEUS", "ETH"],
    "risks": ["COMPLEXITY_LOW", "BATTLE_TESTED", "IL_HIGH", "MCAP_MICRO", "CONTRACTS_VERIFIED"],
    "strategyTypeId": "lp",
    "buyTokenUrl": "https://app.ramses.exchange/swap?from=0x82af49447d8a07e3bd95bd0d56f35241523fbab1&to=0xde5ed76e7c05ec5e4572cfc88d1acea165109e44",
    "addLiquidityUrl": "https://app.ramses.exchange/liquidity/0x93d98b4caac02385a0ae7caaeadc805f48553f76",
    "network": "arbitrum",
    "zaps": [
      {
        "strategyId": "solidly",
        "ammId": "arbitrum-ramses"
      }
    ]
  },
  {
    "id": "ramses-l2dao-eth",
    "name": "L2DAO-ETH vLP",
    "type": "standard",
    "token": "L2DAO-ETH vLP",
    "tokenAddress": "0x7A492402BfE4362a17db3C38B04d17545e08A396",
    "tokenDecimals": 18,
    "tokenProviderId": "ramses",
    "earnedToken": "mooRamsesL2DAO-ETH",
    "earnedTokenAddress": "0xE15f35F9567Cc129240b93feB7Afa45231b40Af7",
    "earnContractAddress": "0xE15f35F9567Cc129240b93feB7Afa45231b40Af7",
    "oracle": "lps",
    "oracleId": "ramses-l2dao-eth",
    "status": "eol",
    "createdAt": 1680096686,
    "retireReason": "tvl",
    "retiredAt": 1681811085,
    "platformId": "ramses",
    "assets": ["L2DAO", "ETH"],
    "risks": ["COMPLEXITY_LOW", "BATTLE_TESTED", "IL_HIGH", "MCAP_MICRO", "CONTRACTS_VERIFIED"],
    "strategyTypeId": "lp",
    "buyTokenUrl": "https://app.ramses.exchange/swap?from=0x82af49447d8a07e3bd95bd0d56f35241523fbab1&to=0x2cab3abfc1670d1a452df502e216a66883cdf079",
    "addLiquidityUrl": "https://app.ramses.exchange/liquidity/0x7a492402bfe4362a17db3c38b04d17545e08a396",
    "network": "arbitrum",
    "zaps": [
      {
        "strategyId": "solidly",
        "ammId": "arbitrum-ramses"
      }
    ]
  },
  {
    "id": "ramses-dola-usdc",
    "name": "DOLA-USDC.e sLP",
    "type": "standard",
    "token": "DOLA-USDC.e sLP",
    "tokenAddress": "0xDd8b120DdaE0F19b922324012816F2F3Ce529BF8",
    "tokenDecimals": 18,
    "tokenProviderId": "ramses",
    "earnedToken": "mooRamsesDOLA-USDC",
    "earnedTokenAddress": "0x8e37AeDFEac826ED7647283a2632A27Ad85B0909",
    "earnContractAddress": "0x8e37AeDFEac826ED7647283a2632A27Ad85B0909",
    "oracle": "lps",
    "oracleId": "ramses-dola-usdc",
    "status": "eol",
    "createdAt": 1680096685,
    "retireReason": "tvl",
    "retiredAt": 1695059742,
    "platformId": "ramses",
    "assets": ["DOLA", "arbUSDCe"],
    "risks": [
      "COMPLEXITY_LOW",
      "BATTLE_TESTED",
      "IL_NONE",
      "MCAP_SMALL",
      "CONTRACTS_VERIFIED",
      "OVER_COLLAT_ALGO_STABLECOIN"
    ],
    "strategyTypeId": "lp",
    "buyTokenUrl": "https://app.ramses.exchange/swap?from=0x82af49447d8a07e3bd95bd0d56f35241523fbab1&to=0x6a7661795c374c0bfc635934efaddff3a7ee23b6",
    "addLiquidityUrl": "https://app.ramses.exchange/liquidity/0xdd8b120ddae0f19b922324012816f2f3ce529bf8",
    "network": "arbitrum",
    "zaps": [
      {
        "strategyId": "solidly",
        "ammId": "arbitrum-ramses"
      }
    ]
  },
  {
    "id": "ramses-dei-usdc",
    "name": "DEI-USDC.e sLP",
    "type": "standard",
    "token": "DEI-USDC.e sLP",
    "tokenAddress": "0x7052992202c4308e64880d56b3f30a483371DB6b",
    "tokenDecimals": 18,
    "tokenProviderId": "ramses",
    "earnedToken": "mooRamsesDEI-USDC",
    "earnedTokenAddress": "0xc496b3691d9A6Cded3cff9a3BEDaD512B0D0270F",
    "earnContractAddress": "0xc496b3691d9A6Cded3cff9a3BEDaD512B0D0270F",
    "oracle": "lps",
    "oracleId": "ramses-dei-usdc",
    "status": "eol",
    "createdAt": 1680096684,
    "retireReason": "exploit",
    "retiredAt": 1684936394,
    "platformId": "ramses",
    "assets": ["DEI", "arbUSDCe"],
    "risks": [
      "COMPLEXITY_LOW",
      "BATTLE_TESTED",
      "MCAP_SMALL",
      "CONTRACTS_VERIFIED",
      "OVER_COLLAT_ALGO_STABLECOIN"
    ],
    "strategyTypeId": "lp",
    "buyTokenUrl": "https://app.ramses.exchange/swap?from=0x82af49447d8a07e3bd95bd0d56f35241523fbab1&to=0xde1e704dae0b4051e80dabb26ab6ad6c12262da0",
    "addLiquidityUrl": "https://app.ramses.exchange/liquidity/0x7052992202c4308e64880d56b3f30a483371db6b",
    "network": "arbitrum",
    "zaps": [
      {
        "strategyId": "solidly",
        "ammId": "arbitrum-ramses"
      }
    ]
  },
  {
    "id": "ramses-frax-usdc",
    "name": "FRAX-USDC.e sLP",
    "type": "standard",
    "token": "FRAX-USDC.e sLP",
    "tokenAddress": "0xfE3b6dD9457e13b2F44B9356E55Fc5e6248B27Ba",
    "tokenDecimals": 18,
    "tokenProviderId": "ramses",
    "earnedToken": "mooRamsesFRAX-USDC",
    "earnedTokenAddress": "0xE4E42035f6D641C6712E18E4E0B7ac6d62f1467E",
    "earnContractAddress": "0xE4E42035f6D641C6712E18E4E0B7ac6d62f1467E",
    "oracle": "lps",
    "oracleId": "ramses-frax-usdc",
    "status": "eol",
    "createdAt": 1680096683,
    "retireReason": "tvl",
    "retiredAt": 1695059742,
    "platformId": "ramses",
    "assets": ["FRAX", "arbUSDCe"],
    "risks": [
      "COMPLEXITY_LOW",
      "BATTLE_TESTED",
      "IL_NONE",
      "MCAP_LARGE",
      "CONTRACTS_VERIFIED",
      "OVER_COLLAT_ALGO_STABLECOIN"
    ],
    "strategyTypeId": "lp",
    "buyTokenUrl": "https://app.ramses.exchange/swap?from=0x82af49447d8a07e3bd95bd0d56f35241523fbab1&to=0x17fc002b466eec40dae837fc4be5c67993ddbd6f",
    "addLiquidityUrl": "https://app.ramses.exchange/liquidity/0xfe3b6dd9457e13b2f44b9356e55fc5e6248b27ba",
    "network": "arbitrum",
    "zaps": [
      {
        "strategyId": "solidly",
        "ammId": "arbitrum-ramses"
      }
    ]
  },
  {
    "id": "ramses-usdt-usdc",
    "name": "USDT-USDC.e sLP",
    "type": "standard",
    "token": "USDT-USDC.e sLP",
    "tokenAddress": "0xe25c248Ee2D3D5B428F1388659964446b4d78599",
    "tokenDecimals": 18,
    "tokenProviderId": "ramses",
    "earnedToken": "mooRamsesUSDT-USDC",
    "earnedTokenAddress": "0x5227Fb4d13f8d0C081A4DBA58395822fA725053C",
    "earnContractAddress": "0x5227Fb4d13f8d0C081A4DBA58395822fA725053C",
    "oracle": "lps",
    "oracleId": "ramses-usdt-usdc",
    "status": "eol",
    "createdAt": 1680096682,
    "retireReason": "rewards",
    "retiredAt": 1686563142,
    "platformId": "ramses",
    "assets": ["USDT", "arbUSDCe"],
    "risks": ["COMPLEXITY_LOW", "BATTLE_TESTED", "IL_NONE", "MCAP_LARGE", "CONTRACTS_VERIFIED"],
    "strategyTypeId": "lp",
    "buyTokenUrl": "https://app.ramses.exchange/swap?from=0xff970a61a04b1ca14834a43f5de4533ebddb5cc8&to=0xfd086bc7cd5c481dcc9c85ebe478a1c0b69fcbb9",
    "addLiquidityUrl": "https://app.ramses.exchange/liquidity/0xe25c248ee2d3d5b428f1388659964446b4d78599",
    "network": "arbitrum",
    "zaps": [
      {
        "strategyId": "solidly",
        "ammId": "arbitrum-ramses"
      }
    ]
  },
  {
    "id": "ramses-mim-usdc",
    "name": "MIM-USDC.e sLP",
    "type": "standard",
    "token": "MIM-USDC.e sLP",
    "tokenAddress": "0x7E9e5F35EC3e95AEb58B7E7b218cC334a1f8Bf28",
    "tokenDecimals": 18,
    "tokenProviderId": "ramses",
    "earnedToken": "mooRamsesMIM-USDC",
    "earnedTokenAddress": "0x667168ef0a78909AB5a456229619a0c3dc905A4F",
    "earnContractAddress": "0x667168ef0a78909AB5a456229619a0c3dc905A4F",
    "oracle": "lps",
    "oracleId": "ramses-mim-usdc",
    "status": "eol",
    "createdAt": 1680096681,
    "retireReason": "tvl",
    "retiredAt": 1681811085,
    "platformId": "ramses",
    "assets": ["MIM", "arbUSDCe"],
    "risks": [
      "COMPLEXITY_LOW",
      "BATTLE_TESTED",
      "IL_NONE",
      "MCAP_LARGE",
      "CONTRACTS_VERIFIED",
      "OVER_COLLAT_ALGO_STABLECOIN"
    ],
    "strategyTypeId": "lp",
    "buyTokenUrl": "https://app.ramses.exchange/swap?from=0xff970a61a04b1ca14834a43f5de4533ebddb5cc8&to=0xfea7a6a0b346362bf88a9e4a88416b77a57d6c2a",
    "addLiquidityUrl": "https://app.ramses.exchange/liquidity/0x7e9e5f35ec3e95aeb58b7e7b218cc334a1f8bf28",
    "network": "arbitrum",
    "zaps": [
      {
        "strategyId": "solidly",
        "ammId": "arbitrum-ramses"
      }
    ]
  },
  {
    "id": "ramses-mai-usdc",
    "name": "MAI-USDC.e sLP",
    "type": "standard",
    "token": "MAI-USDC.e sLP",
    "tokenAddress": "0x3c6eF5Ed8ad5DF0d5e3D05C6e607c60F987fB735",
    "tokenDecimals": 18,
    "tokenProviderId": "ramses",
    "earnedToken": "mooRamsesMAI-USDC",
    "earnedTokenAddress": "0xa7fC98760331409c1FC0177dECF083cE9d5aed87",
    "earnContractAddress": "0xa7fC98760331409c1FC0177dECF083cE9d5aed87",
    "oracle": "lps",
    "oracleId": "ramses-mai-usdc",
    "status": "eol",
    "createdAt": 1680096680,
    "retireReason": "tvl",
    "retiredAt": 1695059742,
    "platformId": "ramses",
    "assets": ["MAI", "arbUSDCe"],
    "risks": [
      "COMPLEXITY_LOW",
      "BATTLE_TESTED",
      "IL_NONE",
      "MCAP_MEDIUM",
      "CONTRACTS_VERIFIED",
      "OVER_COLLAT_ALGO_STABLECOIN"
    ],
    "strategyTypeId": "lp",
    "buyTokenUrl": "https://app.ramses.exchange/swap?from=0xff970a61a04b1ca14834a43f5de4533ebddb5cc8&to=0x3f56e0c36d275367b8c502090edf38289b3dea0d",
    "addLiquidityUrl": "https://app.ramses.exchange/liquidity/0x3c6ef5ed8ad5df0d5e3d05c6e607c60f987fb735",
    "network": "arbitrum",
    "zaps": [
      {
        "strategyId": "solidly",
        "ammId": "arbitrum-ramses"
      }
    ]
  },
  {
    "id": "sushi-arb-weth-arb-2",
    "name": "ARB-ETH LP V2",
    "type": "standard",
    "token": "ARB-ETH LP V2",
    "tokenAddress": "0xBF6CBb1F40a542aF50839CaD01b0dc1747F11e18",
    "tokenDecimals": 18,
    "tokenProviderId": "sushi",
    "earnedToken": "mooSushiARB-ETHV2",
    "earnedTokenAddress": "0x994Ff2ab544D00aD4EC0380a1Be8F75f4EC47Cf9",
    "earnContractAddress": "0x994Ff2ab544D00aD4EC0380a1Be8F75f4EC47Cf9",
    "oracle": "lps",
    "oracleId": "sushi-arb-weth-arb-2",
    "status": "eol",
    "createdAt": 1680094464,
    "retireReason": "rewards",
    "retiredAt": 1702305918,
    "platformId": "sushi",
    "assets": ["ARB", "ETH"],
    "risks": [
      "COMPLEXITY_LOW",
      "BATTLE_TESTED",
      "IL_HIGH",
      "MCAP_LARGE",
      "AUDIT",
      "CONTRACTS_VERIFIED"
    ],
    "strategyTypeId": "lp",
    "buyTokenUrl": "https://www.sushi.com/swap?fromCurrency=0x82aF49447D8a07e3bd95BD0d56f35241523fBab1&fromChainId=42161&toCurrency=0x912CE59144191C1204E64559FE8253a0e49E6548&toChainId=42161",
    "addLiquidityUrl": "https://www.sushi.com/pool/42161%3A0xbf6cbb1f40a542af50839cad01b0dc1747f11e18",
    "removeLiquidityUrl": "https://www.sushi.com/pool/42161%3A0xbf6cbb1f40a542af50839cad01b0dc1747f11e18",
    "network": "arbitrum",
    "zaps": [
      {
        "strategyId": "uniswap-v2",
        "ammId": "arbitrum-sushi"
      }
    ]
  },
  {
    "id": "sushi-arb-rdpx-weth",
    "name": "RDPX-ETH LP",
    "type": "standard",
    "token": "RDPX-ETH LP",
    "tokenAddress": "0x7418F5A2621E13c05d1EFBd71ec922070794b90a",
    "tokenDecimals": 18,
    "tokenProviderId": "sushi",
    "earnedToken": "mooSushiRDPX-ETH",
    "earnedTokenAddress": "0x5A8beF2fEb83057bBCcC81cea985a94a62A86208",
    "earnContractAddress": "0x5A8beF2fEb83057bBCcC81cea985a94a62A86208",
    "oracle": "lps",
    "oracleId": "sushi-arb-rdpx-weth",
    "status": "eol",
    "createdAt": 1696621930,
    "retireReason": "rewards",
    "retiredAt": 1699192515,
    "platformId": "sushi",
    "assets": ["RDPX", "ETH"],
    "risks": [
      "COMPLEXITY_LOW",
      "BATTLE_TESTED",
      "IL_HIGH",
      "MCAP_SMALL",
      "AUDIT",
      "CONTRACTS_VERIFIED"
    ],
    "strategyTypeId": "lp",
    "buyTokenUrl": "https://www.sushi.com/swap?fromCurrency=0x82aF49447D8a07e3bd95BD0d56f35241523fBab1&fromChainId=42161&toCurrency=0x32Eb7902D4134bf98A28b963D26de779AF92A212&toChainId=42161",
    "addLiquidityUrl": "https://www.sushi.com/earn/42161:0x7418F5A2621E13c05d1EFBd71ec922070794b90a/add",
    "removeLiquidityUrl": "https://www.sushi.com/earn/42161:0x7418F5A2621E13c05d1EFBd71ec922070794b90a/remove",
    "network": "arbitrum",
    "zaps": [
      {
        "strategyId": "uniswap-v2",
        "ammId": "arbitrum-sushi"
      }
    ]
  },
  {
    "id": "sushi-arb-dpx-weth",
    "name": "DPX-ETH LP",
    "type": "standard",
    "token": "DPX-ETH LP",
    "tokenAddress": "0x0C1Cf6883efA1B496B01f654E247B9b419873054",
    "tokenDecimals": 18,
    "tokenProviderId": "sushi",
    "earnedToken": "mooSushiDPX-ETH",
    "earnedTokenAddress": "0x4D323f77c32EDdC62BF8eAbA11E5C573FD0a2ccd",
    "earnContractAddress": "0x4D323f77c32EDdC62BF8eAbA11E5C573FD0a2ccd",
    "oracle": "lps",
    "oracleId": "sushi-arb-dpx-weth",
    "status": "eol",
    "createdAt": 1696621930,
    "retireReason": "rewards",
    "retiredAt": 1702305918,
    "platformId": "sushi",
    "assets": ["DPX", "ETH"],
    "risks": [
      "COMPLEXITY_LOW",
      "BATTLE_TESTED",
      "IL_HIGH",
      "MCAP_MEDIUM",
      "AUDIT",
      "CONTRACTS_VERIFIED"
    ],
    "strategyTypeId": "lp",
    "buyTokenUrl": "https://www.sushi.com/swap?fromCurrency=0x82aF49447D8a07e3bd95BD0d56f35241523fBab1&fromChainId=42161&toCurrency=0x6C2C06790b3E3E3c38e12Ee22F8183b37a13EE55&toChainId=42161",
    "addLiquidityUrl": "https://www.sushi.com/earn/42161:0x0C1Cf6883efA1B496B01f654E247B9b419873054/add",
    "removeLiquidityUrl": "https://www.sushi.com/earn/42161:0x0C1Cf6883efA1B496B01f654E247B9b419873054/remove",
    "network": "arbitrum",
    "zaps": [
      {
        "strategyId": "uniswap-v2",
        "ammId": "arbitrum-sushi"
      }
    ]
  },
  {
    "id": "sushi-arb-weth-arb",
    "name": "ARB-ETH LP",
    "type": "standard",
    "token": "ARB-ETH LP",
    "tokenAddress": "0xf3f54a80Cf28d44a0d097c4a67c4c04Eb30da0b5",
    "tokenDecimals": 18,
    "tokenProviderId": "sushi",
    "earnedToken": "mooSushiARB-ETH",
    "earnedTokenAddress": "0x4E9f45bDD8e9C5ac0106e179dE244d1324553914",
    "earnContractAddress": "0x4E9f45bDD8e9C5ac0106e179dE244d1324553914",
    "oracle": "lps",
    "oracleId": "sushi-arb-weth-arb",
    "status": "eol",
    "createdAt": 1679752795,
    "retireReason": "rewards",
    "retiredAt": 1680080422,
    "platformId": "sushi",
    "assets": ["ARB", "ETH"],
    "risks": [
      "COMPLEXITY_LOW",
      "BATTLE_TESTED",
      "IL_HIGH",
      "MCAP_LARGE",
      "AUDIT",
      "CONTRACTS_VERIFIED"
    ],
    "strategyTypeId": "lp",
    "buyTokenUrl": "https://www.sushi.com/swap?fromCurrency=0x82aF49447D8a07e3bd95BD0d56f35241523fBab1&fromChainId=42161&toCurrency=0x912CE59144191C1204E64559FE8253a0e49E6548&toChainId=42161",
    "addLiquidityUrl": "https://www.sushi.com/earn/42161:0xf3f54a80cf28d44a0d097c4a67c4c04eb30da0b5/add",
    "removeLiquidityUrl": "https://www.sushi.com/earn/42161:0xf3f54a80cf28d44a0d097c4a67c4c04eb30da0b5/remove",
    "network": "arbitrum"
  },
  {
    "id": "solidlizard-weth-arb",
    "name": "ARB-ETH vLP",
    "type": "standard",
    "token": "ARB-ETH vLP",
    "tokenAddress": "0xCeD06c9330B02C378C31c7b12570B1C38AbfcEA6",
    "tokenDecimals": 18,
    "tokenProviderId": "solidlizard",
    "earnedToken": "mooSolidLizardARB-ETH",
    "earnedTokenAddress": "0xFCb0101503f399B4752E5160ccd5EcE3a71719bd",
    "earnContractAddress": "0xFCb0101503f399B4752E5160ccd5EcE3a71719bd",
    "oracle": "lps",
    "oracleId": "solidlizard-weth-arb",
    "status": "active",
    "createdAt": 1679594787,
    "platformId": "solidlizard",
    "assets": ["ARB", "ETH"],
    "risks": ["COMPLEXITY_LOW", "BATTLE_TESTED", "IL_HIGH", "MCAP_LARGE", "CONTRACTS_VERIFIED"],
    "strategyTypeId": "lp",
    "buyTokenUrl": "https://solidlizard.finance/swap?from=0x82aF49447D8a07e3bd95BD0d56f35241523fBab1&to=0x912CE59144191C1204E64559FE8253a0e49E6548",
    "addLiquidityUrl": "https://solidlizard.finance/liquidity/create",
    "removeLiquidityUrl": "https://solidlizard.finance/liquidity/0xCeD06c9330B02C378C31c7b12570B1C38AbfcEA6",
    "network": "arbitrum",
    "zaps": [
      {
        "strategyId": "solidly",
        "ammId": "arbitrum-solidlizard"
      }
    ]
  },
  {
    "id": "solidlizard-arb-usdc",
    "name": "ARB-USDC.e vLP",
    "type": "standard",
    "token": "ARB-USDC.e vLP",
    "tokenAddress": "0x9cB911Cbb270cAE0d132689cE11c2c52aB2DedBC",
    "tokenDecimals": 18,
    "tokenProviderId": "solidlizard",
    "earnedToken": "mooSolidLizardARB-USDC",
    "earnedTokenAddress": "0x0594Ec32240C78e056304b4A60f48a67c69179b4",
    "earnContractAddress": "0x0594Ec32240C78e056304b4A60f48a67c69179b4",
    "oracle": "lps",
    "oracleId": "solidlizard-arb-usdc",
    "status": "eol",
    "createdAt": 1679594787,
    "retireReason": "rewards",
    "retiredAt": 1718118985,
    "platformId": "solidlizard",
    "assets": ["ARB", "arbUSDCe"],
    "risks": ["COMPLEXITY_LOW", "BATTLE_TESTED", "IL_HIGH", "MCAP_LARGE", "CONTRACTS_VERIFIED"],
    "strategyTypeId": "lp",
    "buyTokenUrl": "https://solidlizard.finance/swap?from=0xFF970A61A04b1cA14834A43f5dE4533eBDDB5CC8&to=0x912CE59144191C1204E64559FE8253a0e49E6548",
    "addLiquidityUrl": "https://solidlizard.finance/liquidity/create",
    "removeLiquidityUrl": "https://solidlizard.finance/liquidity/0x9cB911Cbb270cAE0d132689cE11c2c52aB2DedBC",
    "network": "arbitrum",
    "zaps": [
      {
        "strategyId": "solidly",
        "ammId": "arbitrum-solidlizard"
      }
    ]
  },
  {
    "id": "solidlizard-mai-usdc",
    "name": "MAI-USDC.e sLP",
    "type": "standard",
    "token": "MAI-USDC.e sLP",
    "tokenAddress": "0xb2E5Cbe39C92AfB14Cb8DBAdCC138Ea4A8614BAe",
    "tokenDecimals": 18,
    "tokenProviderId": "solidlizard",
    "earnedToken": "mooSolidLizardMAI-USDC",
    "earnedTokenAddress": "0xd2E694748f149118475d01216DF24Dc673FE031A",
    "earnContractAddress": "0xd2E694748f149118475d01216DF24Dc673FE031A",
    "oracle": "lps",
    "oracleId": "solidlizard-mai-usdc",
    "status": "eol",
    "createdAt": 1679559921,
    "retireReason": "tvl",
    "retiredAt": 1688639926,
    "platformId": "solidlizard",
    "assets": ["MAI", "arbUSDCe"],
    "risks": [
      "COMPLEXITY_LOW",
      "BATTLE_TESTED",
      "IL_NONE",
      "MCAP_MEDIUM",
      "CONTRACTS_VERIFIED",
      "OVER_COLLAT_ALGO_STABLECOIN"
    ],
    "strategyTypeId": "lp",
    "buyTokenUrl": "https://solidlizard.finance/swap?from=0xFF970A61A04b1cA14834A43f5dE4533eBDDB5CC8&to=0x3F56e0c36d275367b8C502090EDF38289b3dEa0d",
    "addLiquidityUrl": "https://solidlizard.finance/liquidity/create",
    "removeLiquidityUrl": "https://solidlizard.finance/liquidity/0xb2E5Cbe39C92AfB14Cb8DBAdCC138Ea4A8614BAe",
    "network": "arbitrum",
    "zaps": [
      {
        "strategyId": "solidly",
        "ammId": "arbitrum-solidlizard"
      }
    ]
  },
  {
    "id": "solidlizard-sliz-usdc",
    "name": "SLIZ-USDC.e vLP",
    "type": "standard",
    "token": "SLIZ-USDC.e vLP",
    "tokenAddress": "0x9E7fB82fdF08a6aAba760A81F0A64602Af045d2a",
    "tokenDecimals": 18,
    "tokenProviderId": "solidlizard",
    "earnedToken": "mooSolidLizardSLIZ-USDC",
    "earnedTokenAddress": "0x9D8C4034BE31fA2704589dcB05DCdDA09Be322B4",
    "earnContractAddress": "0x9D8C4034BE31fA2704589dcB05DCdDA09Be322B4",
    "oracle": "lps",
    "oracleId": "solidlizard-sliz-usdc",
    "status": "eol",
    "createdAt": 1679559921,
    "retireReason": "tvl",
    "retiredAt": 1690903973,
    "platformId": "solidlizard",
    "assets": ["SLIZ", "arbUSDCe"],
    "risks": ["COMPLEXITY_LOW", "BATTLE_TESTED", "IL_HIGH", "MCAP_MICRO", "CONTRACTS_VERIFIED"],
    "strategyTypeId": "lp",
    "buyTokenUrl": "https://solidlizard.finance/swap?from=0xFF970A61A04b1cA14834A43f5dE4533eBDDB5CC8&to=0x463913D3a3D3D291667D53B8325c598Eb88D3B0e",
    "addLiquidityUrl": "https://solidlizard.finance/liquidity/create",
    "removeLiquidityUrl": "https://solidlizard.finance/liquidity/0x9E7fB82fdF08a6aAba760A81F0A64602Af045d2a",
    "network": "arbitrum",
    "zaps": [
      {
        "strategyId": "solidly",
        "ammId": "arbitrum-solidlizard"
      }
    ]
  },
  {
    "id": "solidlizard-jrt-weth",
    "name": "JRT-ETH vLP",
    "type": "standard",
    "token": "JRT-ETH vLP",
    "tokenAddress": "0x769fDe1b25a48Ea6D25F3e34F7de0f3C593cc841",
    "tokenDecimals": 18,
    "tokenProviderId": "solidlizard",
    "earnedToken": "mooSolidLizardJRT-ETH",
    "earnedTokenAddress": "0xf6145699E652EdDc001f0c43F5F1C6A967206f62",
    "earnContractAddress": "0xf6145699E652EdDc001f0c43F5F1C6A967206f62",
    "oracle": "lps",
    "oracleId": "solidlizard-jrt-weth",
    "status": "eol",
    "createdAt": 1677525078,
    "retireReason": "tvl",
    "retiredAt": 1684776304,
    "platformId": "solidlizard",
    "assets": ["JRT", "ETH"],
    "risks": ["COMPLEXITY_LOW", "BATTLE_TESTED", "IL_HIGH", "MCAP_SMALL", "CONTRACTS_VERIFIED"],
    "strategyTypeId": "lp",
    "buyTokenUrl": "https://solidlizard.finance/swap?from=0x6Aa395F06986ea4eFe0a4630C7865C1eB08D5e7e&to=0x82aF49447D8a07e3bd95BD0d56f35241523fBab1",
    "addLiquidityUrl": "https://solidlizard.finance/liquidity/create",
    "removeLiquidityUrl": "https://solidlizard.finance/liquidity/0x769fDe1b25a48Ea6D25F3e34F7de0f3C593cc841",
    "network": "arbitrum",
    "zaps": [
      {
        "strategyId": "solidly",
        "ammId": "arbitrum-solidlizard"
      }
    ]
  },
  {
    "id": "solidlizard-lusd-usdt",
    "name": "LUSD-USDT sLP",
    "type": "standard",
    "token": "LUSD-USDT sLP",
    "tokenAddress": "0x76306492D938aE46df657C006e642B4D31Dc6bd9",
    "tokenDecimals": 18,
    "tokenProviderId": "solidlizard",
    "earnedToken": "mooSolidLizardLUSD-USDT",
    "earnedTokenAddress": "0x69952AC1415deeE04eFD14e3A9Ca6d657635Ff37",
    "earnContractAddress": "0x69952AC1415deeE04eFD14e3A9Ca6d657635Ff37",
    "oracle": "lps",
    "oracleId": "solidlizard-lusd-usdt",
    "status": "eol",
    "createdAt": 1677525078,
    "retireReason": "tvl",
    "retiredAt": 1691431139,
    "platformId": "solidlizard",
    "assets": ["LUSD", "USDT"],
    "risks": [
      "COMPLEXITY_LOW",
      "BATTLE_TESTED",
      "IL_NONE",
      "MCAP_MEDIUM",
      "CONTRACTS_VERIFIED",
      "OVER_COLLAT_ALGO_STABLECOIN"
    ],
    "strategyTypeId": "lp",
    "buyTokenUrl": "https://solidlizard.finance/swap?from=0x93b346b6BC2548dA6A1E7d98E9a421B42541425b&to=0xFd086bC7CD5C481DCC9C85ebE478A1C0b69FCbb9",
    "addLiquidityUrl": "https://solidlizard.finance/liquidity/create",
    "removeLiquidityUrl": "https://solidlizard.finance/liquidity/0x76306492D938aE46df657C006e642B4D31Dc6bd9",
    "network": "arbitrum",
    "zaps": [
      {
        "strategyId": "solidly",
        "ammId": "arbitrum-solidlizard"
      }
    ]
  },
  {
    "id": "solidlizard-lusd-dai",
    "name": "LUSD-DAI sLP",
    "type": "standard",
    "token": "LUSD-DAI sLP",
    "tokenAddress": "0x99fe59026A627e03ff34B9F2FA08bA70d7a703f9",
    "tokenDecimals": 18,
    "tokenProviderId": "solidlizard",
    "earnedToken": "mooSolidLizardLUSD-DAI",
    "earnedTokenAddress": "0x138BB1ffbae2Cc1970873E4404452Cf6FAEcA12f",
    "earnContractAddress": "0x138BB1ffbae2Cc1970873E4404452Cf6FAEcA12f",
    "oracle": "lps",
    "oracleId": "solidlizard-lusd-dai",
    "status": "eol",
    "createdAt": 1677525078,
    "retireReason": "rewards",
    "retiredAt": 1678741198,
    "platformId": "solidlizard",
    "assets": ["LUSD", "DAI"],
    "risks": [
      "COMPLEXITY_LOW",
      "BATTLE_TESTED",
      "IL_NONE",
      "MCAP_MEDIUM",
      "CONTRACTS_VERIFIED",
      "OVER_COLLAT_ALGO_STABLECOIN"
    ],
    "strategyTypeId": "lp",
    "buyTokenUrl": "https://solidlizard.finance/swap?from=0x93b346b6BC2548dA6A1E7d98E9a421B42541425b&to=0xDA10009cBd5D07dd0CeCc66161FC93D7c9000da1",
    "addLiquidityUrl": "https://solidlizard.finance/liquidity/create",
    "removeLiquidityUrl": "https://solidlizard.finance/liquidity/0x99fe59026A627e03ff34B9F2FA08bA70d7a703f9",
    "network": "arbitrum",
    "zaps": [
      {
        "strategyId": "solidly",
        "ammId": "arbitrum-solidlizard"
      }
    ]
  },
  {
    "id": "solidlizard-wbtc-weth",
    "name": "BTC-ETH vLP",
    "type": "standard",
    "token": "BTC-ETH vLP",
    "tokenAddress": "0xd9D611c6943585bc0e18E51034AF8fa28778F7Da",
    "tokenDecimals": 18,
    "tokenProviderId": "solidlizard",
    "earnedToken": "mooSolidLizardWBTC-WETH",
    "earnedTokenAddress": "0x70258F17223f65A33904a87392941712d7D7b9D3",
    "earnContractAddress": "0x70258F17223f65A33904a87392941712d7D7b9D3",
    "oracle": "lps",
    "oracleId": "solidlizard-wbtc-weth",
    "status": "eol",
    "createdAt": 1677323003,
    "retireReason": "tvl",
    "retiredAt": 1700584603,
    "platformId": "solidlizard",
    "assets": ["WBTC", "WETH"],
    "risks": ["COMPLEXITY_LOW", "BATTLE_TESTED", "IL_HIGH", "MCAP_LARGE", "CONTRACTS_VERIFIED"],
    "strategyTypeId": "lp",
    "buyTokenUrl": "https://solidlizard.finance/swap?from=0x82aF49447D8a07e3bd95BD0d56f35241523fBab1&to=0x2f2a2543B76A4166549F7aaB2e75Bef0aefC5B0f",
    "addLiquidityUrl": "https://solidlizard.finance/liquidity/create",
    "removeLiquidityUrl": "https://solidlizard.finance/liquidity/0xd9d611c6943585bc0e18e51034af8fa28778f7da",
    "network": "arbitrum",
    "zaps": [
      {
        "strategyId": "solidly",
        "ammId": "arbitrum-solidlizard"
      }
    ]
  },
  {
    "id": "solidlizard-dai-usdc",
    "name": "DAI-USDC.e sLP",
    "type": "standard",
    "token": "DAI-USDC.e sLP",
    "tokenAddress": "0x07d7F291e731A41D3F0EA4F1AE5b6d920ffb3Fe0",
    "tokenDecimals": 18,
    "tokenProviderId": "solidlizard",
    "earnedToken": "mooSolidLizardDAI-USDC",
    "earnedTokenAddress": "0xF79851437fd88a569527e6da012e04098509b637",
    "earnContractAddress": "0xF79851437fd88a569527e6da012e04098509b637",
    "oracle": "lps",
    "oracleId": "solidlizard-dai-usdc",
    "status": "eol",
    "createdAt": 1677320488,
    "retireReason": "rewards",
    "retiredAt": 1706885963,
    "platformId": "solidlizard",
    "assets": ["DAI", "arbUSDCe"],
    "risks": ["COMPLEXITY_LOW", "BATTLE_TESTED", "IL_NONE", "MCAP_LARGE", "CONTRACTS_VERIFIED"],
    "strategyTypeId": "lp",
    "buyTokenUrl": "https://solidlizard.finance/swap?from=0xFF970A61A04b1cA14834A43f5dE4533eBDDB5CC8&to=0xDA10009cBd5D07dd0CeCc66161FC93D7c9000da1",
    "addLiquidityUrl": "https://solidlizard.finance/liquidity/create",
    "removeLiquidityUrl": "https://solidlizard.finance/liquidity/0x07d7F291e731A41D3F0EA4F1AE5b6d920ffb3Fe0",
    "network": "arbitrum",
    "zaps": [
      {
        "strategyId": "solidly",
        "ammId": "arbitrum-solidlizard"
      }
    ]
  },
  {
    "id": "solidlizard-dai-usdt",
    "name": "DAI-USDT sLP",
    "type": "standard",
    "token": "DAI-USDT sLP",
    "tokenAddress": "0x15b9D20bcaa4f65d9004D2BEBAc4058445FD5285",
    "tokenDecimals": 18,
    "tokenProviderId": "solidlizard",
    "earnedToken": "mooSolidLizardDAI-USDT",
    "earnedTokenAddress": "0x19fA5a820FE5B7C6D2a1Ae0d030c88773BA02ba9",
    "earnContractAddress": "0x19fA5a820FE5B7C6D2a1Ae0d030c88773BA02ba9",
    "oracle": "lps",
    "oracleId": "solidlizard-dai-usdt",
    "status": "eol",
    "createdAt": 1677320616,
    "retireReason": "tvl",
    "retiredAt": 1683906986,
    "platformId": "solidlizard",
    "assets": ["DAI", "USDT"],
    "risks": ["COMPLEXITY_LOW", "BATTLE_TESTED", "IL_NONE", "MCAP_LARGE", "CONTRACTS_VERIFIED"],
    "strategyTypeId": "lp",
    "buyTokenUrl": "https://solidlizard.finance/swap?from=0xFd086bC7CD5C481DCC9C85ebE478A1C0b69FCbb9&to=0xDA10009cBd5D07dd0CeCc66161FC93D7c9000da1",
    "addLiquidityUrl": "https://solidlizard.finance/liquidity/create",
    "removeLiquidityUrl": "https://solidlizard.finance/liquidity/0x15b9D20bcaa4f65d9004D2BEBAc4058445FD5285",
    "network": "arbitrum",
    "zaps": [
      {
        "strategyId": "solidly",
        "ammId": "arbitrum-solidlizard"
      }
    ]
  },
  {
    "id": "solidlizard-sliz-weth",
    "name": "SLIZ-ETH vLP",
    "type": "standard",
    "token": "SLIZ-ETH vLP",
    "tokenAddress": "0x751F3B8ca139bC1F3482b193297485f14208826a",
    "tokenDecimals": 18,
    "tokenProviderId": "solidlizard",
    "earnedToken": "mooSolidLizardSLIZ-WETH",
    "earnedTokenAddress": "0x5b65FB9f2C095A2EC311c4e13ef478D4BE0EC492",
    "earnContractAddress": "0x5b65FB9f2C095A2EC311c4e13ef478D4BE0EC492",
    "oracle": "lps",
    "oracleId": "solidlizard-sliz-weth",
    "status": "active",
    "createdAt": 1677686779,
    "platformId": "solidlizard",
    "assets": ["SLIZ", "WETH"],
    "risks": ["COMPLEXITY_LOW", "BATTLE_TESTED", "IL_HIGH", "MCAP_SMALL", "CONTRACTS_VERIFIED"],
    "strategyTypeId": "lp",
    "buyTokenUrl": "https://solidlizard.finance/swap?from=0x82aF49447D8a07e3bd95BD0d56f35241523fBab1&to=0x463913D3a3D3D291667D53B8325c598Eb88D3B0e",
    "addLiquidityUrl": "https://solidlizard.finance/liquidity/create",
    "removeLiquidityUrl": "https://solidlizard.finance/liquidity/0x751F3B8ca139bC1F3482b193297485f14208826a",
    "network": "arbitrum",
    "zaps": [
      {
        "strategyId": "solidly",
        "ammId": "arbitrum-solidlizard"
      }
    ]
  },
  {
    "id": "solidlizard-ageur-usdc",
    "name": "agEUR-USDC.e vLP",
    "type": "standard",
    "token": "agEUR-USDC.e vLP",
    "tokenAddress": "0x5cd95bc186E41419e6B48a0153833C8105781292",
    "tokenDecimals": 18,
    "tokenProviderId": "solidlizard",
    "earnedToken": "mooSolidLizardAGEUR-USDC",
    "earnedTokenAddress": "0x93Ef3F1d8652c94D08AeB3ac3F4Cd890923290B3",
    "earnContractAddress": "0x93Ef3F1d8652c94D08AeB3ac3F4Cd890923290B3",
    "oracle": "lps",
    "oracleId": "solidlizard-ageur-usdc",
    "status": "eol",
    "createdAt": 1677323473,
    "retireReason": "tvl",
    "retiredAt": 1700048841,
    "platformId": "solidlizard",
    "assets": ["agEUR", "arbUSDCe"],
    "risks": [
      "COMPLEXITY_LOW",
      "BATTLE_TESTED",
      "IL_LOW",
      "MCAP_MICRO",
      "CONTRACTS_VERIFIED",
      "OVER_COLLAT_ALGO_STABLECOIN"
    ],
    "strategyTypeId": "lp",
    "buyTokenUrl": "https://solidlizard.finance/swap?from=0xFF970A61A04b1cA14834A43f5dE4533eBDDB5CC8&to=0xFA5Ed56A203466CbBC2430a43c66b9D8723528E7",
    "addLiquidityUrl": "https://solidlizard.finance/liquidity/create",
    "removeLiquidityUrl": "https://solidlizard.finance/liquidity/0x5cd95bc186E41419e6B48a0153833C8105781292",
    "network": "arbitrum",
    "zaps": [
      {
        "strategyId": "solidly",
        "ammId": "arbitrum-solidlizard"
      }
    ]
  },
  {
    "id": "solidlizard-weth-usdc",
    "name": "ETH-USDC.e vLP",
    "type": "standard",
    "token": "ETH-USDC.e vLP",
    "tokenAddress": "0xe20F93279fF3538b1ad70D11bA160755625e3400",
    "tokenDecimals": 18,
    "tokenProviderId": "solidlizard",
    "earnedToken": "mooSolidLizardWETH-USDC",
    "earnedTokenAddress": "0xB2DefC5c3A69abe2B681C714b080A892825B2073",
    "earnContractAddress": "0xB2DefC5c3A69abe2B681C714b080A892825B2073",
    "oracle": "lps",
    "oracleId": "solidlizard-weth-usdc",
    "status": "active",
    "createdAt": 1677273152,
    "platformId": "solidlizard",
    "assets": ["WETH", "arbUSDCe"],
    "risks": ["COMPLEXITY_LOW", "BATTLE_TESTED", "IL_HIGH", "MCAP_LARGE", "CONTRACTS_VERIFIED"],
    "strategyTypeId": "lp",
    "buyTokenUrl": "https://solidlizard.finance/swap?from=0x82aF49447D8a07e3bd95BD0d56f35241523fBab1&to=0xFF970A61A04b1cA14834A43f5dE4533eBDDB5CC8",
    "addLiquidityUrl": "https://solidlizard.finance/liquidity/create",
    "removeLiquidityUrl": "https://solidlizard.finance/liquidity/0xe20F93279fF3538b1ad70D11bA160755625e3400",
    "network": "arbitrum",
    "zaps": [
      {
        "strategyId": "solidly",
        "ammId": "arbitrum-solidlizard"
      }
    ]
  },
  {
    "id": "solidlizard-usdt-usdc",
    "name": "USDT-USDC.e sLP",
    "type": "standard",
    "token": "USDT-USDC.e sLP",
    "tokenAddress": "0xC9dF93497B1852552F2200701cE58C236cC0378C",
    "tokenDecimals": 18,
    "tokenProviderId": "solidlizard",
    "earnedToken": "mooSolidLizardUSDC-USDT",
    "earnedTokenAddress": "0x6d944C69A38f1caB3CfaC6FaD09e26aDD6F53864",
    "earnContractAddress": "0x6d944C69A38f1caB3CfaC6FaD09e26aDD6F53864",
    "oracle": "lps",
    "oracleId": "solidlizard-usdt-usdc",
    "status": "eol",
    "createdAt": 1677270359,
    "retireReason": "tvl",
    "retiredAt": 1698574248,
    "platformId": "solidlizard",
    "assets": ["USDT", "arbUSDCe"],
    "risks": ["COMPLEXITY_LOW", "BATTLE_TESTED", "IL_NONE", "MCAP_LARGE", "CONTRACTS_VERIFIED"],
    "strategyTypeId": "lp",
    "buyTokenUrl": "https://solidlizard.finance/swap?from=0xff970a61a04b1ca14834a43f5de4533ebddb5cc8&to=0xfd086bc7cd5c481dcc9c85ebe478a1c0b69fcbb9",
    "addLiquidityUrl": "https://solidlizard.finance/liquidity/create",
    "removeLiquidityUrl": "https://solidlizard.finance/liquidity/0xC9dF93497B1852552F2200701cE58C236cC0378C",
    "network": "arbitrum",
    "zaps": [
      {
        "strategyId": "solidly",
        "ammId": "arbitrum-solidlizard"
      }
    ]
  },
  {
    "id": "gns-arb-gns",
    "name": "GNS",
    "type": "standard",
    "token": "GNS",
    "tokenAddress": "0x18c11FD286C5EC11c3b683Caa813B77f5163A122",
    "tokenDecimals": 18,
    "tokenProviderId": "gains",
    "earnedToken": "mooGnsGNS",
    "earnedTokenAddress": "0x88942cCd34cc4523e2F698DDCE9BB3eb908CC974",
    "earnContractAddress": "0x88942cCd34cc4523e2F698DDCE9BB3eb908CC974",
    "oracle": "tokens",
    "oracleId": "GNS",
    "status": "active",
    "createdAt": 1675436269,
    "platformId": "gains",
    "assets": ["GNS"],
    "risks": ["COMPLEXITY_LOW", "BATTLE_TESTED", "IL_NONE", "MCAP_MEDIUM", "CONTRACTS_VERIFIED"],
    "strategyTypeId": "single",
    "buyTokenUrl": "https://app.1inch.io/#/42161/simple/swap/USDC/0x18c11FD286C5EC11c3b683Caa813B77f5163A122",
    "network": "arbitrum",
    "zaps": [
      {
        "strategyId": "single"
      }
    ]
  },
  {
    "id": "balancer-wsteth-eth-v2",
    "name": "wstETH-ETH V2",
    "type": "standard",
    "token": "wstETH-ETH V2",
    "tokenAddress": "0x36bf227d6BaC96e2aB1EbB5492ECec69C691943f",
    "tokenDecimals": 18,
    "tokenProviderId": "balancer",
    "earnedToken": "mooBalancerwstETH-ETHV2",
    "earnedTokenAddress": "0xB27c433C1cdb1B42E2601Af2d40dD442fbf1cdc3",
    "earnContractAddress": "0xB27c433C1cdb1B42E2601Af2d40dD442fbf1cdc3",
    "oracle": "lps",
    "oracleId": "balancer-wsteth-eth-v2",
    "status": "eol",
    "createdAt": 1694164215,
    "retireReason": "rewards",
    "retiredAt": 1696060775,
    "platformId": "aura",
    "assets": ["wstETH", "ETH"],
    "risks": [
      "COMPLEXITY_LOW",
      "BATTLE_TESTED",
      "IL_NONE",
      "MCAP_LARGE",
      "AUDIT",
      "CONTRACTS_VERIFIED"
    ],
    "strategyTypeId": "multi-lp",
    "addLiquidityUrl": "https://arbitrum.balancer.fi/#/pool/0x36bf227d6bac96e2ab1ebb5492ecec69c691943f000200000000000000000316/invest",
    "removeLiquidityUrl": "https://arbitrum.balancer.fi/#/pool/0x36bf227d6bac96e2ab1ebb5492ecec69c691943f000200000000000000000316/withdraw",
    "network": "arbitrum"
  },
  {
    "id": "arbi-bifi-gov",
    "name": "oldBIFI Earnings Pool",
    "type": "gov",
    "token": "oldBIFI",
    "tokenAddress": "0x99C409E5f62E4bd2AC142f17caFb6810B8F0BAAE",
    "tokenDecimals": 18,
    "earnedToken": "WETH",
    "earnedTokenAddress": "0x82af49447d8a07e3bd95bd0d56f35241523fbab1",
    "earnedTokenDecimals": 18,
    "earnContractAddress": "0x48F4634c8383aF01BF71AefBC125eb582eb3C74D",
    "oracle": "tokens",
    "oracleId": "oldBIFI",
    "status": "eol",
    "createdAt": 1623706144,
    "retireReason": "bifiV2",
    "retiredAt": 1697567756,
    "platformId": "beefy",
    "assets": ["oldBIFI"],
    "risks": [
      "COMPLEXITY_LOW",
      "BATTLE_TESTED",
      "IL_NONE",
      "MCAP_SMALL",
      "AUDIT",
      "CONTRACTS_VERIFIED"
    ],
    "strategyTypeId": "old-bifi-pool",
    "excluded": "arbi-bifi-maxi",
    "network": "arbitrum"
  },
  {
    "id": "swapfish-ageur-usdc",
    "name": "agEUR-USDC.e LP",
    "type": "standard",
    "token": "agEUR-USDC.e LP",
    "tokenAddress": "0x78d9B037Fb873AfCf4e3E466aDfAfa8A5258CdaD",
    "tokenDecimals": 18,
    "tokenProviderId": "swapfish",
    "earnedToken": "mooSwapFishagEUR-USDC",
    "earnedTokenAddress": "0xf17B12CC054675387f06d4DF78F30C0AF317Cd04",
    "earnContractAddress": "0xf17B12CC054675387f06d4DF78F30C0AF317Cd04",
    "oracle": "lps",
    "oracleId": "swapfish-ageur-usdc",
    "status": "eol",
    "createdAt": 1674210748,
    "retireReason": "tvl",
    "retiredAt": 1677945357,
    "platformId": "swapfish",
    "assets": ["agEUR", "arbUSDCe"],
    "risks": [
      "COMPLEXITY_LOW",
      "BATTLE_TESTED",
      "MCAP_SMALL",
      "IL_LOW",
      "AUDIT",
      "CONTRACTS_VERIFIED",
      "OVER_COLLAT_ALGO_STABLECOIN"
    ],
    "strategyTypeId": "lp",
    "buyTokenUrl": "https://swapfish.fi/swap?inputCurrency=0xFA5Ed56A203466CbBC2430a43c66b9D8723528E7&outputCurrency=0xFF970A61A04b1cA14834A43f5dE4533eBDDB5CC8",
    "addLiquidityUrl": "https://swapfish.fi/add/0xFA5Ed56A203466CbBC2430a43c66b9D8723528E7/0xFF970A61A04b1cA14834A43f5dE4533eBDDB5CC8",
    "removeLiquidityUrl": "https://swapfish.fi/remove/0xFA5Ed56A203466CbBC2430a43c66b9D8723528E7/0xFF970A61A04b1cA14834A43f5dE4533eBDDB5CC8",
    "network": "arbitrum",
    "zaps": [
      {
        "strategyId": "uniswap-v2",
        "ammId": "arbitrum-swapfish"
      }
    ]
  },
  {
    "id": "swapfish-tusd-usdc",
    "name": "TUSD-USDC.e LP",
    "type": "standard",
    "token": "TUSD-USDC.e LP",
    "tokenAddress": "0xFc0F4F60F6BcF32a6c5847C2dc1E590e39A45993",
    "tokenDecimals": 18,
    "tokenProviderId": "swapfish",
    "earnedToken": "mooSwapFishTUSD-USDC",
    "earnedTokenAddress": "0xFDe0773E2a685f3Ec3CCa4E67Bdc95d07d2e9c8E",
    "earnContractAddress": "0xFDe0773E2a685f3Ec3CCa4E67Bdc95d07d2e9c8E",
    "oracle": "lps",
    "oracleId": "swapfish-tusd-usdc",
    "status": "eol",
    "createdAt": 1674210748,
    "retireReason": "tvl",
    "retiredAt": 1678187377,
    "platformId": "swapfish",
    "assets": ["TUSD", "arbUSDCe"],
    "risks": [
      "COMPLEXITY_LOW",
      "BATTLE_TESTED",
      "MCAP_LARGE",
      "IL_NONE",
      "AUDIT",
      "CONTRACTS_VERIFIED"
    ],
    "strategyTypeId": "lp",
    "buyTokenUrl": "https://swapfish.fi/swap?inputCurrency=0x4D15a3A2286D883AF0AA1B3f21367843FAc63E07&outputCurrency=0xFF970A61A04b1cA14834A43f5dE4533eBDDB5CC8",
    "addLiquidityUrl": "https://swapfish.fi/add/0x4D15a3A2286D883AF0AA1B3f21367843FAc63E07/0xFF970A61A04b1cA14834A43f5dE4533eBDDB5CC8",
    "removeLiquidityUrl": "https://swapfish.fi/remove/0x4D15a3A2286D883AF0AA1B3f21367843FAc63E07/0xFF970A61A04b1cA14834A43f5dE4533eBDDB5CC8",
    "network": "arbitrum",
    "zaps": [
      {
        "strategyId": "uniswap-v2",
        "ammId": "arbitrum-swapfish"
      }
    ]
  },
  {
    "id": "swapfish-usdd-usdc",
    "name": "USDD-USDC.e LP",
    "type": "standard",
    "token": "USDD-USDC.e LP",
    "tokenAddress": "0xc6c8F9E95d7BB6492e5E1957a1CC1367f2f0B282",
    "tokenDecimals": 18,
    "tokenProviderId": "swapfish",
    "earnedToken": "mooSwapFishUSDD-USDC",
    "earnedTokenAddress": "0x1b2EF72BDD9AdDfA9103761BA841443FF597CFe6",
    "earnContractAddress": "0x1b2EF72BDD9AdDfA9103761BA841443FF597CFe6",
    "oracle": "lps",
    "oracleId": "swapfish-usdd-usdc",
    "status": "eol",
    "createdAt": 1674210748,
    "retireReason": "tvl",
    "retiredAt": 1676567650,
    "platformId": "swapfish",
    "assets": ["USDD", "arbUSDCe"],
    "risks": [
      "COMPLEXITY_LOW",
      "BATTLE_TESTED",
      "MCAP_LARGE",
      "IL_NONE",
      "AUDIT",
      "CONTRACTS_VERIFIED",
      "ALGO_STABLE"
    ],
    "strategyTypeId": "lp",
    "buyTokenUrl": "https://swapfish.fi/swap?inputCurrency=0x680447595e8b7b3Aa1B43beB9f6098C79ac2Ab3f&outputCurrency=0xFF970A61A04b1cA14834A43f5dE4533eBDDB5CC8",
    "addLiquidityUrl": "https://swapfish.fi/add/0x680447595e8b7b3Aa1B43beB9f6098C79ac2Ab3f/0xFF970A61A04b1cA14834A43f5dE4533eBDDB5CC8",
    "removeLiquidityUrl": "https://swapfish.fi/remove/0x680447595e8b7b3Aa1B43beB9f6098C79ac2Ab3f/0xFF970A61A04b1cA14834A43f5dE4533eBDDB5CC8",
    "network": "arbitrum",
    "zaps": [
      {
        "strategyId": "uniswap-v2",
        "ammId": "arbitrum-swapfish"
      }
    ]
  },
  {
    "id": "swapfish-mai-weth",
    "name": "MAI-ETH LP",
    "type": "standard",
    "token": "MAI-ETH LP",
    "tokenAddress": "0x28A13285e9F647a07e9BbE10A5549aeB559e09cB",
    "tokenDecimals": 18,
    "tokenProviderId": "swapfish",
    "earnedToken": "mooFishMAI-ETH",
    "earnedTokenAddress": "0x3af3563Ba5C68EB7DCbAdd2dF0FcE4CC9818e75c",
    "earnContractAddress": "0x3af3563Ba5C68EB7DCbAdd2dF0FcE4CC9818e75c",
    "oracle": "lps",
    "oracleId": "swapfish-mai-weth",
    "status": "eol",
    "createdAt": 1670618636,
    "retireReason": "rewards",
    "retiredAt": 1672564465,
    "platformId": "swapfish",
    "assets": ["MAI", "ETH"],
    "risks": [
      "COMPLEXITY_LOW",
      "BATTLE_TESTED",
      "IL_HIGH",
      "MCAP_MICRO",
      "AUDIT",
      "CONTRACTS_VERIFIED",
      "OVER_COLLAT_ALGO_STABLECOIN"
    ],
    "strategyTypeId": "lp",
    "buyTokenUrl": "https://swapfish.fi/swap?inputCurrency=0x3F56e0c36d275367b8C502090EDF38289b3dEa0d&outputCurrency=ETH",
    "addLiquidityUrl": "https://swapfish.fi/add/0x3F56e0c36d275367b8C502090EDF38289b3dEa0d/ETH",
    "removeLiquidityUrl": "https://swapfish.fi/remove/0x3F56e0c36d275367b8C502090EDF38289b3dEa0d/ETH",
    "network": "arbitrum",
    "zaps": [
      {
        "strategyId": "uniswap-v2",
        "ammId": "arbitrum-swapfish"
      }
    ]
  },
  {
    "id": "swapfish-mai-usdc",
    "name": "MAI-USDC.e LP",
    "type": "standard",
    "token": "MAI-USDC.e LP",
    "tokenAddress": "0xbF90e103FFAdcaBcE03d42Ed921FF7a5c0b764eB",
    "tokenDecimals": 18,
    "tokenProviderId": "swapfish",
    "earnedToken": "mooFishMAI-USDC",
    "earnedTokenAddress": "0x965637E84B451baDc3E7d90989F9639D1c1A3242",
    "earnContractAddress": "0x965637E84B451baDc3E7d90989F9639D1c1A3242",
    "oracle": "lps",
    "oracleId": "swapfish-mai-usdc",
    "status": "eol",
    "createdAt": 1670618636,
    "retireReason": "tvl",
    "retiredAt": 1678187377,
    "platformId": "swapfish",
    "assets": ["MAI", "arbUSDCe"],
    "risks": [
      "COMPLEXITY_LOW",
      "BATTLE_TESTED",
      "IL_NONE",
      "MCAP_MICRO",
      "AUDIT",
      "CONTRACTS_VERIFIED",
      "OVER_COLLAT_ALGO_STABLECOIN"
    ],
    "strategyTypeId": "lp",
    "buyTokenUrl": "https://swapfish.fi/swap?inputCurrency=0x3F56e0c36d275367b8C502090EDF38289b3dEa0d&outputCurrency=0xFF970A61A04b1cA14834A43f5dE4533eBDDB5CC8",
    "addLiquidityUrl": "https://swapfish.fi/add/0x3F56e0c36d275367b8C502090EDF38289b3dEa0d/0xFF970A61A04b1cA14834A43f5dE4533eBDDB5CC8",
    "removeLiquidityUrl": "https://swapfish.fi/remove/0x3F56e0c36d275367b8C502090EDF38289b3dEa0d/0xFF970A61A04b1cA14834A43f5dE4533eBDDB5CC8",
    "network": "arbitrum",
    "zaps": [
      {
        "strategyId": "uniswap-v2",
        "ammId": "arbitrum-swapfish"
      }
    ]
  },
  {
    "id": "swapfish-vst-weth",
    "name": "VST-ETH LP",
    "type": "standard",
    "token": "VST-ETH LP",
    "tokenAddress": "0xE1e8C58FfD8C22392aA9e67AcCD1911628C27B80",
    "tokenDecimals": 18,
    "tokenProviderId": "swapfish",
    "earnedToken": "mooFishVST-ETH",
    "earnedTokenAddress": "0x55bcfEB93bfBc6b4D7339Da7284f4C7f5358bA51",
    "earnContractAddress": "0x55bcfEB93bfBc6b4D7339Da7284f4C7f5358bA51",
    "oracle": "lps",
    "oracleId": "swapfish-vst-weth",
    "status": "eol",
    "createdAt": 1670618636,
    "retireReason": "rewards",
    "retiredAt": 1672564465,
    "platformId": "swapfish",
    "assets": ["VST", "ETH"],
    "risks": [
      "COMPLEXITY_LOW",
      "BATTLE_TESTED",
      "IL_HIGH",
      "MCAP_MICRO",
      "AUDIT",
      "CONTRACTS_VERIFIED",
      "OVER_COLLAT_ALGO_STABLECOIN"
    ],
    "strategyTypeId": "lp",
    "buyTokenUrl": "https://swapfish.fi/swap?inputCurrency=0x64343594Ab9b56e99087BfA6F2335Db24c2d1F17&outputCurrency=ETH",
    "addLiquidityUrl": "https://swapfish.fi/add/0x64343594Ab9b56e99087BfA6F2335Db24c2d1F17/ETH",
    "removeLiquidityUrl": "https://swapfish.fi/remove/0x64343594Ab9b56e99087BfA6F2335Db24c2d1F17/ETH",
    "network": "arbitrum",
    "zaps": [
      {
        "strategyId": "uniswap-v2",
        "ammId": "arbitrum-swapfish"
      }
    ]
  },
  {
    "id": "swapfish-vst-usdc",
    "name": "VST-USDC.e LP",
    "type": "standard",
    "token": "VST-USDC.e LP",
    "tokenAddress": "0x6832EF9928a7AD3F887e34D4F9f70A3CEed0C1b4",
    "tokenDecimals": 18,
    "tokenProviderId": "swapfish",
    "earnedToken": "mooFishVST-USDC",
    "earnedTokenAddress": "0x53d21768d5f45607D0557A38f59b4A61f4CfD51E",
    "earnContractAddress": "0x53d21768d5f45607D0557A38f59b4A61f4CfD51E",
    "oracle": "lps",
    "oracleId": "swapfish-vst-usdc",
    "status": "eol",
    "createdAt": 1670618636,
    "retireReason": "tvl",
    "retiredAt": 1681811085,
    "platformId": "swapfish",
    "assets": ["VST", "arbUSDCe"],
    "risks": [
      "COMPLEXITY_LOW",
      "BATTLE_TESTED",
      "IL_NONE",
      "MCAP_MICRO",
      "AUDIT",
      "CONTRACTS_VERIFIED",
      "OVER_COLLAT_ALGO_STABLECOIN"
    ],
    "strategyTypeId": "lp",
    "buyTokenUrl": "https://swapfish.fi/swap?inputCurrency=0x64343594Ab9b56e99087BfA6F2335Db24c2d1F17&outputCurrency=0xFF970A61A04b1cA14834A43f5dE4533eBDDB5CC8",
    "addLiquidityUrl": "https://swapfish.fi/add/0x64343594Ab9b56e99087BfA6F2335Db24c2d1F17/0xFF970A61A04b1cA14834A43f5dE4533eBDDB5CC8",
    "removeLiquidityUrl": "https://swapfish.fi/remove/0x64343594Ab9b56e99087BfA6F2335Db24c2d1F17/0xFF970A61A04b1cA14834A43f5dE4533eBDDB5CC8",
    "network": "arbitrum",
    "zaps": [
      {
        "strategyId": "uniswap-v2",
        "ammId": "arbitrum-swapfish"
      }
    ]
  },
  {
    "id": "swapfish-usx-usdc",
    "name": "USX-USDC.e LP",
    "type": "standard",
    "token": "USX-USDC.e LP",
    "tokenAddress": "0x53001d6FaA0B6be4f1F27e0272EAb3A35090E6d0",
    "tokenDecimals": 18,
    "tokenProviderId": "swapfish",
    "earnedToken": "mooFishUSX-USDC",
    "earnedTokenAddress": "0xE2fC3CB368C6Cde774C1f42eE543513AD104Db13",
    "earnContractAddress": "0xE2fC3CB368C6Cde774C1f42eE543513AD104Db13",
    "oracle": "lps",
    "oracleId": "swapfish-usx-usdc",
    "status": "eol",
    "createdAt": 1670618636,
    "retireReason": "tvl",
    "retiredAt": 1678741198,
    "platformId": "swapfish",
    "assets": ["USX", "arbUSDCe"],
    "risks": [
      "COMPLEXITY_LOW",
      "BATTLE_TESTED",
      "IL_NONE",
      "MCAP_SMALL",
      "AUDIT",
      "CONTRACTS_VERIFIED",
      "OVER_COLLAT_ALGO_STABLECOIN"
    ],
    "strategyTypeId": "lp",
    "buyTokenUrl": "https://swapfish.fi/swap?inputCurrency=0x641441c631e2F909700d2f41FD87F0aA6A6b4EDb&outputCurrency=0xFF970A61A04b1cA14834A43f5dE4533eBDDB5CC8",
    "addLiquidityUrl": "https://swapfish.fi/add/0x641441c631e2F909700d2f41FD87F0aA6A6b4EDb/0xFF970A61A04b1cA14834A43f5dE4533eBDDB5CC8",
    "removeLiquidityUrl": "https://swapfish.fi/remove/0x641441c631e2F909700d2f41FD87F0aA6A6b4EDb/0xFF970A61A04b1cA14834A43f5dE4533eBDDB5CC8",
    "network": "arbitrum",
    "zaps": [
      {
        "strategyId": "uniswap-v2",
        "ammId": "arbitrum-swapfish"
      }
    ]
  },
  {
    "id": "swapfish-fish-eth",
    "name": "FISH-ETH LP",
    "type": "standard",
    "token": "FISH-ETH LP",
    "tokenAddress": "0xE0a0ede95abe2072Cc2091d5C193FD86F740E057",
    "tokenDecimals": 18,
    "tokenProviderId": "swapfish",
    "earnedToken": "mooFishFISH-WETH",
    "earnedTokenAddress": "0x26854016eac6362B6e3C7963cE7e13CAcfb7BD86",
    "earnContractAddress": "0x26854016eac6362B6e3C7963cE7e13CAcfb7BD86",
    "oracle": "lps",
    "oracleId": "swapfish-fish-eth",
    "status": "eol",
    "createdAt": 1670457671,
    "retireReason": "tvl",
    "retiredAt": 1681811085,
    "platformId": "swapfish",
    "assets": ["FISH", "ETH"],
    "risks": [
      "COMPLEXITY_LOW",
      "BATTLE_TESTED",
      "IL_HIGH",
      "MCAP_SMALL",
      "AUDIT",
      "CONTRACTS_VERIFIED"
    ],
    "strategyTypeId": "lp",
    "buyTokenUrl": "https://swapfish.fi/swap?inputCurrency=ETH&outputCurrency=0xb348B87b23D5977E2948E6f36ca07E1EC94d7328",
    "addLiquidityUrl": "https://swapfish.fi/add/ETH/0xb348B87b23D5977E2948E6f36ca07E1EC94d7328",
    "removeLiquidityUrl": "https://swapfish.fi/remove/ETH/0xb348B87b23D5977E2948E6f36ca07E1EC94d7328",
    "network": "arbitrum",
    "zaps": [
      {
        "strategyId": "uniswap-v2",
        "ammId": "arbitrum-swapfish"
      }
    ]
  },
  {
    "id": "swapfish-frax-usdc",
    "name": "FRAX-USDC.e LP",
    "type": "standard",
    "token": "FRAX-USDC.e LP",
    "tokenAddress": "0x85710698eB1fB588aF3996a268e73938795Bf558",
    "tokenDecimals": 18,
    "tokenProviderId": "swapfish",
    "earnedToken": "mooFishFRAX-USDC",
    "earnedTokenAddress": "0xBD1b9288491C41D029A0d1806E2a5795938a3Abf",
    "earnContractAddress": "0xBD1b9288491C41D029A0d1806E2a5795938a3Abf",
    "oracle": "lps",
    "oracleId": "swapfish-frax-usdc",
    "status": "eol",
    "createdAt": 1670443644,
    "retireReason": "tvl",
    "retiredAt": 1681811085,
    "platformId": "swapfish",
    "assets": ["FRAX", "arbUSDCe"],
    "risks": [
      "COMPLEXITY_LOW",
      "IL_NONE",
      "MCAP_LARGE",
      "AUDIT",
      "CONTRACTS_VERIFIED",
      "PARTIAL_COLLAT_ALGO_STABLECOIN"
    ],
    "strategyTypeId": "lp",
    "buyTokenUrl": "https://swapfish.fi/swap?inputCurrency=0x17FC002b466eEc40DaE837Fc4bE5c67993ddBd6F&outputCurrency=0xFF970A61A04b1cA14834A43f5dE4533eBDDB5CC8",
    "addLiquidityUrl": "https://swapfish.fi/add/0x17FC002b466eEc40DaE837Fc4bE5c67993ddBd6F/0xFF970A61A04b1cA14834A43f5dE4533eBDDB5CC8",
    "removeLiquidityUrl": "https://swapfish.fi/remove/0x17FC002b466eEc40DaE837Fc4bE5c67993ddBd6F/0xFF970A61A04b1cA14834A43f5dE4533eBDDB5CC8",
    "network": "arbitrum",
    "zaps": [
      {
        "strategyId": "uniswap-v2",
        "ammId": "arbitrum-swapfish"
      }
    ]
  },
  {
    "id": "swapfish-mim-usdc",
    "name": "MIM-USDC.e LP",
    "type": "standard",
    "token": "MIM-USDC.e LP",
    "tokenAddress": "0x23d7CB985B5b23d83E5c2eb04074649aF1d488bf",
    "tokenDecimals": 18,
    "tokenProviderId": "swapfish",
    "earnedToken": "mooFishMIM-USDC",
    "earnedTokenAddress": "0x8f6ea594bAADA4cA19CB055eEE8996e3bb260B55",
    "earnContractAddress": "0x8f6ea594bAADA4cA19CB055eEE8996e3bb260B55",
    "oracle": "lps",
    "oracleId": "swapfish-mim-usdc",
    "status": "eol",
    "createdAt": 1670443644,
    "retireReason": "tvl",
    "retiredAt": 1688639926,
    "platformId": "swapfish",
    "assets": ["MIM", "arbUSDCe"],
    "risks": [
      "COMPLEXITY_LOW",
      "IL_NONE",
      "MCAP_LARGE",
      "AUDIT",
      "CONTRACTS_VERIFIED",
      "OVER_COLLAT_ALGO_STABLECOIN"
    ],
    "strategyTypeId": "lp",
    "buyTokenUrl": "https://swapfish.fi/swap?inputCurrency=0xFEa7a6a0B346362BF88A9e4A88416B77a57D6c2A&outputCurrency=0xFF970A61A04b1cA14834A43f5dE4533eBDDB5CC8",
    "addLiquidityUrl": "https://swapfish.fi/add/0xFEa7a6a0B346362BF88A9e4A88416B77a57D6c2A/0xFF970A61A04b1cA14834A43f5dE4533eBDDB5CC8",
    "removeLiquidityUrl": "https://swapfish.fi/remove/0xFEa7a6a0B346362BF88A9e4A88416B77a57D6c2A/0xFF970A61A04b1cA14834A43f5dE4533eBDDB5CC8",
    "network": "arbitrum",
    "zaps": [
      {
        "strategyId": "uniswap-v2",
        "ammId": "arbitrum-swapfish"
      }
    ]
  },
  {
    "id": "swapfish-wbtc-weth",
    "name": "WBTC-ETH LP",
    "type": "standard",
    "token": "WBTC-ETH LP",
    "tokenAddress": "0xf7C6FFA90E8f240481234fb3fe9E8F60df74ED87",
    "tokenDecimals": 18,
    "tokenProviderId": "swapfish",
    "earnedToken": "mooFishBTC-ETH",
    "earnedTokenAddress": "0x96e23B0d217894b8dA9e149F0Ca1A97b9B7C77b2",
    "earnContractAddress": "0x96e23B0d217894b8dA9e149F0Ca1A97b9B7C77b2",
    "oracle": "lps",
    "oracleId": "swapfish-wbtc-weth",
    "status": "eol",
    "createdAt": 1670443644,
    "retireReason": "tvl",
    "retiredAt": 1687248301,
    "platformId": "swapfish",
    "assets": ["WBTC", "ETH"],
    "risks": [
      "COMPLEXITY_LOW",
      "BATTLE_TESTED",
      "IL_LOW",
      "MCAP_LARGE",
      "AUDIT",
      "CONTRACTS_VERIFIED"
    ],
    "strategyTypeId": "lp",
    "buyTokenUrl": "https://swapfish.fi/swap?inputCurrency=0x2f2a2543B76A4166549F7aaB2e75Bef0aefC5B0f&outputCurrency=ETH",
    "addLiquidityUrl": "https://swapfish.fi/add/0x2f2a2543B76A4166549F7aaB2e75Bef0aefC5B0f/ETH",
    "removeLiquidityUrl": "https://swapfish.fi/remove/0x2f2a2543B76A4166549F7aaB2e75Bef0aefC5B0f/ETH",
    "network": "arbitrum",
    "zaps": [
      {
        "strategyId": "uniswap-v2",
        "ammId": "arbitrum-swapfish"
      }
    ]
  },
  {
    "id": "swapfish-weth-usdc",
    "name": "ETH-USDC.e LP",
    "type": "standard",
    "token": "ETH-USDC.e LP",
    "tokenAddress": "0x8Bc2Cd9DAB840231A0Dab5B747b8A6085c4eA459",
    "tokenDecimals": 18,
    "tokenProviderId": "swapfish",
    "earnedToken": "mooFishETH-USDC",
    "earnedTokenAddress": "0x6E2DCebF8C14c72329f224A26EdfD547d3c3E09c",
    "earnContractAddress": "0x6E2DCebF8C14c72329f224A26EdfD547d3c3E09c",
    "oracle": "lps",
    "oracleId": "swapfish-weth-usdc",
    "status": "eol",
    "createdAt": 1670443644,
    "retireReason": "tvl",
    "retiredAt": 1682019887,
    "platformId": "swapfish",
    "assets": ["ETH", "arbUSDCe"],
    "risks": [
      "COMPLEXITY_LOW",
      "BATTLE_TESTED",
      "IL_HIGH",
      "MCAP_LARGE",
      "AUDIT",
      "CONTRACTS_VERIFIED"
    ],
    "strategyTypeId": "lp",
    "buyTokenUrl": "https://swapfish.fi/swap?inputCurrency=ETH&outputCurrency=0xFF970A61A04b1cA14834A43f5dE4533eBDDB5CC8",
    "addLiquidityUrl": "https://swapfish.fi/add/ETH/0xFF970A61A04b1cA14834A43f5dE4533eBDDB5CC8",
    "removeLiquidityUrl": "https://swapfish.fi/remove/ETH/0xFF970A61A04b1cA14834A43f5dE4533eBDDB5CC8",
    "network": "arbitrum",
    "zaps": [
      {
        "strategyId": "uniswap-v2",
        "ammId": "arbitrum-swapfish"
      }
    ]
  },
  {
    "id": "swapfish-gmx-usdc",
    "name": "GMX-USDC.e LP",
    "type": "standard",
    "token": "GMX-USDC.e LP",
    "tokenAddress": "0xB2A72A9FA965adE9bD21b1a60d29ccCE5E2C5A62",
    "tokenDecimals": 18,
    "tokenProviderId": "swapfish",
    "earnedToken": "mooFishGMX-USDC",
    "earnedTokenAddress": "0xB1bFc21bEE2b2DDA4728481dbF52eDC3b9F5Fb79",
    "earnContractAddress": "0xB1bFc21bEE2b2DDA4728481dbF52eDC3b9F5Fb79",
    "oracle": "lps",
    "oracleId": "swapfish-gmx-usdc",
    "status": "eol",
    "createdAt": 1670446708,
    "retireReason": "rewards",
    "retiredAt": 1672564465,
    "platformId": "swapfish",
    "assets": ["GMX", "arbUSDCe"],
    "risks": [
      "COMPLEXITY_LOW",
      "BATTLE_TESTED",
      "IL_HIGH",
      "MCAP_MEDIUM",
      "AUDIT",
      "CONTRACTS_VERIFIED"
    ],
    "strategyTypeId": "lp",
    "buyTokenUrl": "https://swapfish.fi/swap?inputCurrency=0xfc5a1a6eb076a2c7ad06ed22c90d7e710e35ad0a&outputCurrency=0xFF970A61A04b1cA14834A43f5dE4533eBDDB5CC8",
    "addLiquidityUrl": "https://swapfish.fi/add/0xfc5A1A6EB076a2C7aD06eD22C90d7E710E35ad0a/0xFF970A61A04b1cA14834A43f5dE4533eBDDB5CC8",
    "removeLiquidityUrl": "https://swapfish.fi/remove/0xfc5A1A6EB076a2C7aD06eD22C90d7E710E35ad0a/0xFF970A61A04b1cA14834A43f5dE4533eBDDB5CC8",
    "network": "arbitrum",
    "zaps": [
      {
        "strategyId": "uniswap-v2",
        "ammId": "arbitrum-swapfish"
      }
    ]
  },
  {
    "id": "swapfish-bifi-eth",
    "name": "oldBIFI-ETH LP",
    "type": "standard",
    "token": "oldBIFI-ETH LP",
    "tokenAddress": "0x6716Ed27F13161cE3374f0D2cC8cEF181681e5Eb",
    "tokenDecimals": 18,
    "tokenProviderId": "swapfish",
    "earnedToken": "mooFisholdBIFI-WETH",
    "earnedTokenAddress": "0x6138fae8c4A97F68CCAe16d6CeEA6535510fB1e4",
    "earnContractAddress": "0x6138fae8c4A97F68CCAe16d6CeEA6535510fB1e4",
    "oracle": "lps",
    "oracleId": "swapfish-bifi-eth",
    "status": "eol",
    "createdAt": 1670249514,
    "retireReason": "bifiV2",
    "retiredAt": 1681811085,
    "platformId": "swapfish",
    "assets": ["oldBIFI", "ETH"],
    "risks": [
      "COMPLEXITY_LOW",
      "BATTLE_TESTED",
      "IL_HIGH",
      "MCAP_MEDIUM",
      "AUDIT",
      "CONTRACTS_VERIFIED"
    ],
    "strategyTypeId": "lp",
    "buyTokenUrl": "https://swapfish.fi/swap?inputCurrency=ETH&outputCurrency=0x99C409E5f62E4bd2AC142f17caFb6810B8F0BAAE",
    "addLiquidityUrl": "https://swapfish.fi/add/ETH/0x99C409E5f62E4bd2AC142f17caFb6810B8F0BAAE",
    "removeLiquidityUrl": "https://swapfish.fi/remove/ETH/0x99C409E5f62E4bd2AC142f17caFb6810B8F0BAAE",
    "network": "arbitrum",
    "zaps": [
      {
        "strategyId": "uniswap-v2",
        "ammId": "arbitrum-swapfish"
      }
    ]
  },
  {
    "id": "swapfish-fish",
    "name": "FISH",
    "type": "standard",
    "token": "FISH",
    "tokenAddress": "0xb348B87b23D5977E2948E6f36ca07E1EC94d7328",
    "tokenDecimals": 18,
    "earnedToken": "mooFishFISH",
    "earnedTokenAddress": "0xd319b477131c789857EA3a2CC5F04C9ddAa1F207",
    "earnContractAddress": "0xd319b477131c789857EA3a2CC5F04C9ddAa1F207",
    "oracle": "tokens",
    "oracleId": "SWAPFISH",
    "status": "eol",
    "createdAt": 1670746949,
    "retireReason": "rewards",
    "retiredAt": 1699192515,
    "platformId": "swapfish",
    "assets": ["FISH"],
    "risks": ["COMPLEXITY_LOW", "BATTLE_TESTED", "MCAP_SMALL", "AUDIT", "CONTRACTS_VERIFIED"],
    "strategyTypeId": "single",
    "buyTokenUrl": "https://swapfish.fi/swap?inputCurrency=0xFF970A61A04b1cA14834A43f5dE4533eBDDB5CC8&outputCurrency=0xb348B87b23D5977E2948E6f36ca07E1EC94d7328",
    "network": "arbitrum"
  },
  {
    "id": "swapfish-fish-usdc",
    "name": "FISH-USDC.e LP",
    "type": "standard",
    "token": "FISH-USDC.e LP",
    "tokenAddress": "0x570Eab8422160840ce3b7b2BE4c71D657659868f",
    "tokenDecimals": 18,
    "tokenProviderId": "swapfish",
    "earnedToken": "mooFishFISH-USDC",
    "earnedTokenAddress": "0xE63aCEbE35265896cC6E8BdB8eCC0640a1807141",
    "earnContractAddress": "0xE63aCEbE35265896cC6E8BdB8eCC0640a1807141",
    "oracle": "lps",
    "oracleId": "swapfish-fish-usdc",
    "status": "eol",
    "createdAt": 1670231942,
    "retireReason": "tvl",
    "retiredAt": 1680688453,
    "platformId": "swapfish",
    "assets": ["FISH", "arbUSDCe"],
    "risks": [
      "COMPLEXITY_LOW",
      "BATTLE_TESTED",
      "IL_HIGH",
      "AUDIT",
      "CONTRACTS_VERIFIED",
      "MCAP_SMALL"
    ],
    "strategyTypeId": "lp",
    "buyTokenUrl": "https://swapfish.fi/swap?inputCurrency=0xb348B87b23D5977E2948E6f36ca07E1EC94d7328&outputCurrency=0xFF970A61A04b1cA14834A43f5dE4533eBDDB5CC8",
    "addLiquidityUrl": "https://swapfish.fi/add/0xb348B87b23D5977E2948E6f36ca07E1EC94d7328/0xFF970A61A04b1cA14834A43f5dE4533eBDDB5CC8",
    "removeLiquidityUrl": "https://swapfish.fi/remove/0xb348B87b23D5977E2948E6f36ca07E1EC94d7328/0xFF970A61A04b1cA14834A43f5dE4533eBDDB5CC8",
    "network": "arbitrum",
    "zaps": [
      {
        "strategyId": "uniswap-v2",
        "ammId": "arbitrum-swapfish"
      }
    ]
  },
  {
    "id": "swapfish-wsteth-eth",
    "name": "wstETH-ETH LP",
    "type": "standard",
    "token": "wstETH-ETH LP",
    "tokenAddress": "0xe263353986a4638144c41E44cEBAc9d0A76ECab3",
    "tokenDecimals": 18,
    "tokenProviderId": "swapfish",
    "earnedToken": "mooFishWSTETH-ETH",
    "earnedTokenAddress": "0xf6Dc553658eAcA3f58fF46B612b0A75a86e38431",
    "earnContractAddress": "0xf6Dc553658eAcA3f58fF46B612b0A75a86e38431",
    "oracle": "lps",
    "oracleId": "swapfish-wsteth-eth",
    "status": "eol",
    "createdAt": 1670231942,
    "retireReason": "tvl",
    "retiredAt": 1695059742,
    "platformId": "swapfish",
    "assets": ["wstETH", "ETH"],
    "risks": [
      "COMPLEXITY_LOW",
      "BATTLE_TESTED",
      "IL_NONE",
      "MCAP_LARGE",
      "AUDIT",
      "CONTRACTS_VERIFIED"
    ],
    "strategyTypeId": "lp",
    "buyTokenUrl": "https://swapfish.fi/swap?inputCurrency=0x5979D7b546E38E414F7E9822514be443A4800529&outputCurrency=0x82aF49447D8a07e3bd95BD0d56f35241523fBab1",
    "addLiquidityUrl": "https://swapfish.fi/add/0x5979D7b546E38E414F7E9822514be443A4800529/0x82aF49447D8a07e3bd95BD0d56f35241523fBab1",
    "removeLiquidityUrl": "https://swapfish.fi/remove/0x5979D7b546E38E414F7E9822514be443A4800529/0x82aF49447D8a07e3bd95BD0d56f35241523fBab1",
    "network": "arbitrum",
    "zaps": [
      {
        "strategyId": "uniswap-v2",
        "ammId": "arbitrum-swapfish"
      }
    ]
  },
  {
    "id": "swapfish-usdt-usdc",
    "name": "USDT-USDC.e LP",
    "type": "standard",
    "token": "USDT-USDC.e LP",
    "tokenAddress": "0x106AE154e4c24b6e11E70cfee7E075B14a182244",
    "tokenDecimals": 18,
    "tokenProviderId": "swapfish",
    "earnedToken": "mooFishUSDT-USDC",
    "earnedTokenAddress": "0x2Aa134990140f9B558f4127Af267f5240C1fB2B1",
    "earnContractAddress": "0x2Aa134990140f9B558f4127Af267f5240C1fB2B1",
    "oracle": "lps",
    "oracleId": "swapfish-usdt-usdc",
    "status": "eol",
    "createdAt": 1670231942,
    "retireReason": "tvl",
    "retiredAt": 1688639926,
    "platformId": "swapfish",
    "assets": ["USDT", "arbUSDCe"],
    "risks": [
      "COMPLEXITY_LOW",
      "BATTLE_TESTED",
      "IL_NONE",
      "MCAP_LARGE",
      "AUDIT",
      "CONTRACTS_VERIFIED"
    ],
    "strategyTypeId": "lp",
    "buyTokenUrl": "https://swapfish.fi/swap?inputCurrency=0xFd086bC7CD5C481DCC9C85ebE478A1C0b69FCbb9&outputCurrency=0xFF970A61A04b1cA14834A43f5dE4533eBDDB5CC8",
    "addLiquidityUrl": "https://swapfish.fi/add/0xFF970A61A04b1cA14834A43f5dE4533eBDDB5CC8/0xFd086bC7CD5C481DCC9C85ebE478A1C0b69FCbb9",
    "removeLiquidityUrl": "https://swapfish.fi/remove/0xFF970A61A04b1cA14834A43f5dE4533eBDDB5CC8/0xFd086bC7CD5C481DCC9C85ebE478A1C0b69FCbb9",
    "network": "arbitrum",
    "zaps": [
      {
        "strategyId": "uniswap-v2",
        "ammId": "arbitrum-swapfish"
      }
    ]
  },
  {
    "id": "swapfish-dai-usdc",
    "name": "DAI-USDC.e LP",
    "type": "standard",
    "token": "DAI-USDC.e LP",
    "tokenAddress": "0x978DE910e7645fA7861aF89a156D3c86ad09Db79",
    "tokenDecimals": 18,
    "tokenProviderId": "swapfish",
    "earnedToken": "mooFishDAI-USDC",
    "earnedTokenAddress": "0x9B40e357937bCE323B1eB3832173B3D028520708",
    "earnContractAddress": "0x9B40e357937bCE323B1eB3832173B3D028520708",
    "oracle": "lps",
    "oracleId": "swapfish-dai-usdc",
    "status": "eol",
    "createdAt": 1670116603,
    "retireReason": "tvl",
    "retiredAt": 1695059742,
    "platformId": "swapfish",
    "assets": ["DAI", "arbUSDCe"],
    "risks": [
      "COMPLEXITY_LOW",
      "BATTLE_TESTED",
      "IL_NONE",
      "MCAP_LARGE",
      "AUDIT",
      "CONTRACTS_VERIFIED"
    ],
    "strategyTypeId": "lp",
    "buyTokenUrl": "https://swapfish.fi/swap?inputCurrency=0xDA10009cBd5D07dd0CeCc66161FC93D7c9000da1&outputCurrency=0xFF970A61A04b1cA14834A43f5dE4533eBDDB5CC8",
    "addLiquidityUrl": "https://swapfish.fi/add/0xFF970A61A04b1cA14834A43f5dE4533eBDDB5CC8/0xDA10009cBd5D07dd0CeCc66161FC93D7c9000da1",
    "removeLiquidityUrl": "https://swapfish.fi/remove/0xFF970A61A04b1cA14834A43f5dE4533eBDDB5CC8/0xDA10009cBd5D07dd0CeCc66161FC93D7c9000da1",
    "network": "arbitrum",
    "zaps": [
      {
        "strategyId": "uniswap-v2",
        "ammId": "arbitrum-swapfish"
      }
    ]
  },
  {
    "id": "curve-arb-f-wsteth",
    "name": "wstETH-ETH",
    "type": "standard",
    "token": "wstETHCRV",
    "tokenAddress": "0xDbcD16e622c95AcB2650b38eC799f76BFC557a0b",
    "tokenDecimals": 18,
    "tokenProviderId": "curve",
    "earnedToken": "mooCurveWSTETH",
    "earnedTokenAddress": "0x9E75f8298e458B76382870982788988A0799195b",
    "earnContractAddress": "0x9E75f8298e458B76382870982788988A0799195b",
    "oracle": "lps",
    "oracleId": "curve-arb-f-wsteth",
    "status": "eol",
    "createdAt": 1668590265,
    "retireReason": "rewards",
    "retiredAt": 1697816149,
    "platformId": "curve",
    "assets": ["wstETH", "ETH"],
    "migrationIds": ["l2-convex", "l2-curve"],
    "risks": [
      "COMPLEXITY_LOW",
      "BATTLE_TESTED",
      "IL_NONE",
      "MCAP_LARGE",
      "AUDIT",
      "CONTRACTS_VERIFIED"
    ],
    "strategyTypeId": "multi-lp",
    "buyTokenUrl": "https://curve.fi/#/arbitrum/pools/wsteth/swap",
    "addLiquidityUrl": "https://curve.fi/#/arbitrum/pools/wsteth/deposit",
    "removeLiquidityUrl": "https://curve.fi/#/arbitrum/pools/wsteth/withdraw",
    "network": "arbitrum",
    "zaps": [
      {
        "strategyId": "curve",
        "poolAddress": "0x6eB2dc694eB516B16Dc9FBc678C60052BbdD7d80",
        "methods": [
          {
            "type": "fixed-deposit-int128",
            "target": "0x6eB2dc694eB516B16Dc9FBc678C60052BbdD7d80",
            "coins": ["native", "0x5979D7b546E38E414F7E9822514be443A4800529"]
          }
        ]
      }
    ]
  },
  {
    "id": "gmx-arb-glp",
    "name": "GLP",
    "type": "standard",
    "token": "GLP",
    "tokenAddress": "0x5402B5F40310bDED796c7D0F3FF6683f5C0cFfdf",
    "tokenDecimals": 18,
    "tokenProviderId": "gmx",
    "earnedToken": "mooGmxGLP",
    "earnedTokenAddress": "0x9dbbBaecACEDf53d5Caa295b8293c1def2055Adc",
    "earnContractAddress": "0x9dbbBaecACEDf53d5Caa295b8293c1def2055Adc",
    "oracle": "lps",
    "oracleId": "gmx-arb-glp",
    "status": "active",
    "createdAt": 1666793250,
    "platformId": "gmx",
    "assets": ["WETH", "WBTC", "LINK", "UNI", "arbUSDCe", "USDT", "DAI", "FRAX"],
    "risks": [
      "COMPLEXITY_LOW",
      "BATTLE_TESTED",
      "IL_LOW",
      "MCAP_MEDIUM",
      "AUDIT",
      "CONTRACTS_VERIFIED"
    ],
    "strategyTypeId": "glp-gmx",
    "addLiquidityUrl": "https://app.gmx.io/#/buy_glp/?ref=beefy",
    "removeLiquidityUrl": "https://app.gmx.io/#/buy_glp/#redeem",
    "network": "arbitrum"
  },
  {
    "id": "gmx-arb-gmx",
    "name": "GMX",
    "type": "standard",
    "token": "GMX",
    "tokenAddress": "0xfc5A1A6EB076a2C7aD06eD22C90d7E710E35ad0a",
    "tokenDecimals": 18,
    "tokenProviderId": "gmx",
    "earnedToken": "mooGmxGMX",
    "earnedTokenAddress": "0x5B904f19fb9ccf493b623e5c8cE91603665788b0",
    "earnContractAddress": "0x5B904f19fb9ccf493b623e5c8cE91603665788b0",
    "oracle": "tokens",
    "oracleId": "GMX",
    "status": "active",
    "createdAt": 1666793248,
    "platformId": "gmx",
    "assets": ["GMX"],
    "risks": [
      "COMPLEXITY_LOW",
      "BATTLE_TESTED",
      "IL_NONE",
      "MCAP_MEDIUM",
      "AUDIT",
      "CONTRACTS_VERIFIED"
    ],
    "strategyTypeId": "glp-gmx",
    "buyTokenUrl": "https://app.1inch.io/#/42161/unified/swap/ETH/GMX",
    "network": "arbitrum",
    "zaps": [
      {
        "strategyId": "single"
      }
    ]
  },
  {
    "id": "stargate-arb-eth",
    "name": "ETH LP",
    "type": "standard",
    "token": "S*ETH",
    "tokenAddress": "0x915A55e36A01285A14f05dE6e81ED9cE89772f8e",
    "tokenDecimals": 18,
    "tokenProviderId": "stargate",
    "earnedToken": "mooStargateETH",
    "earnedTokenAddress": "0x562Ae83d17590d9681D5445EcfC0F56517e49f24",
    "earnContractAddress": "0x562Ae83d17590d9681D5445EcfC0F56517e49f24",
    "oracle": "lps",
    "oracleId": "stargate-arb-eth",
    "status": "active",
    "createdAt": 1663851113,
    "platformId": "stargate",
    "assets": ["ETH"],
    "risks": [
      "COMPLEXITY_LOW",
      "BATTLE_TESTED",
      "IL_NONE",
      "MCAP_LARGE",
      "AUDIT",
      "CONTRACTS_VERIFIED"
    ],
    "strategyTypeId": "single-lp",
    "buyTokenUrl": "https://app.1inch.io/#/42161/unified/swap/USDC/ETH",
    "addLiquidityUrl": "https://stargate.finance/pool/arbitrum:0x915A55e36A01285A14f05dE6e81ED9cE89772f8e",
    "removeLiquidityUrl": "https://stargate.finance/pool/arbitrum:0x915A55e36A01285A14f05dE6e81ED9cE89772f8e/remove",
    "network": "arbitrum"
  },
  {
    "id": "balancer-wsteth-eth",
    "name": "wstETH-ETH",
    "type": "standard",
    "token": "wstETH-ETH",
    "tokenAddress": "0xFB5e6d0c1DfeD2BA000fBC040Ab8DF3615AC329c",
    "tokenDecimals": 18,
    "tokenProviderId": "balancer",
    "earnedToken": "mooBalancerwstETH-ETH",
    "earnedTokenAddress": "0x225555F86f6b0fA4F418f41a4865c66096B7452e",
    "earnContractAddress": "0x225555F86f6b0fA4F418f41a4865c66096B7452e",
    "oracle": "lps",
    "oracleId": "balancer-wsteth-eth",
    "status": "eol",
    "createdAt": 1665023340,
    "retireReason": "rewards",
    "retiredAt": 1673714205,
    "platformId": "balancer",
    "assets": ["wstETH", "ETH"],
    "risks": [
      "COMPLEXITY_LOW",
      "BATTLE_TESTED",
      "IL_NONE",
      "MCAP_LARGE",
      "AUDIT",
      "CONTRACTS_VERIFIED"
    ],
    "strategyTypeId": "multi-lp",
    "addLiquidityUrl": "https://arbitrum.balancer.fi/#/pool/0xfb5e6d0c1dfed2ba000fbc040ab8df3615ac329c000000000000000000000159/invest",
    "removeLiquidityUrl": "https://arbitrum.balancer.fi/#/pool/0xfb5e6d0c1dfed2ba000fbc040ab8df3615ac329c000000000000000000000159/withdraw",
    "network": "arbitrum"
  },
  {
    "id": "balancer-wsteth-usdc",
    "name": "wstETH-USDC.e",
    "type": "standard",
    "token": "wstETH-USDC.e",
    "tokenAddress": "0x178E029173417b1F9C8bC16DCeC6f697bC323746",
    "tokenDecimals": 18,
    "tokenProviderId": "balancer",
    "earnedToken": "mooBalancerwstETH-USDC",
    "earnedTokenAddress": "0x41cA66F328a589249212e5DcF924A7D363682D56",
    "earnContractAddress": "0x41cA66F328a589249212e5DcF924A7D363682D56",
    "oracle": "lps",
    "oracleId": "balancer-wsteth-usdc",
    "status": "eol",
    "createdAt": 1665023340,
    "retireReason": "rewards",
    "retiredAt": 1690357628,
    "platformId": "balancer",
    "assets": ["wstETH", "arbUSDCe"],
    "risks": [
      "COMPLEXITY_LOW",
      "BATTLE_TESTED",
      "IL_HIGH",
      "MCAP_LARGE",
      "AUDIT",
      "CONTRACTS_VERIFIED"
    ],
    "strategyTypeId": "multi-lp",
    "addLiquidityUrl": "https://arbitrum.balancer.fi/#/pool/0x178e029173417b1f9c8bc16dcec6f697bc323746000200000000000000000158/invest",
    "removeLiquidityUrl": "https://arbitrum.balancer.fi/#/pool/0x178e029173417b1f9c8bc16dcec6f697bc323746000200000000000000000158/withdraw",
    "network": "arbitrum"
  },
  {
    "id": "balancer-magic-usdc",
    "name": "MAGIC-USDC.e",
    "type": "standard",
    "token": "MAGIC-USDC.e",
    "tokenAddress": "0xb3028Ca124B80CFE6E9CA57B70eF2F0CCC41eBd4",
    "tokenDecimals": 18,
    "tokenProviderId": "balancer",
    "earnedToken": "mooBalancerMAGIC-USDC",
    "earnedTokenAddress": "0x14555A3dD091AA0bd4657591B843eA4C2F83e6ef",
    "earnContractAddress": "0x14555A3dD091AA0bd4657591B843eA4C2F83e6ef",
    "oracle": "lps",
    "oracleId": "balancer-magic-usdc",
    "status": "active",
    "createdAt": 1700600674,
    "platformId": "aura",
    "assets": ["MAGIC", "arbUSDCe"],
    "risks": [
      "COMPLEXITY_LOW",
      "BATTLE_TESTED",
      "IL_HIGH",
      "MCAP_MEDIUM",
      "AUDIT",
      "CONTRACTS_VERIFIED"
    ],
    "strategyTypeId": "multi-lp",
    "addLiquidityUrl": "https://arbitrum.balancer.fi/#/pool/0xb3028ca124b80cfe6e9ca57b70ef2f0ccc41ebd40002000000000000000000ba/invest",
    "removeLiquidityUrl": "https://arbitrum.balancer.fi/#/pool/0xb3028ca124b80cfe6e9ca57b70ef2f0ccc41ebd40002000000000000000000ba/withdraw",
    "network": "arbitrum"
  },
  {
    "id": "stargate-arb-usdc",
    "name": "USDC.e LP",
    "type": "standard",
    "token": "S*USDC.e",
    "tokenAddress": "0x892785f33CdeE22A30AEF750F285E18c18040c3e",
    "tokenDecimals": 6,
    "tokenProviderId": "stargate",
    "earnedToken": "mooStargateUSDC",
    "earnedTokenAddress": "0xD496eA90a454eA49e30A8fD9E053C186D4FC897D",
    "earnContractAddress": "0xD496eA90a454eA49e30A8fD9E053C186D4FC897D",
    "oracle": "lps",
    "oracleId": "stargate-arb-usdc",
    "status": "active",
    "createdAt": 1663851112,
    "platformId": "stargate",
    "assets": ["arbUSDCe"],
    "risks": [
      "COMPLEXITY_LOW",
      "BATTLE_TESTED",
      "IL_NONE",
      "MCAP_LARGE",
      "AUDIT",
      "CONTRACTS_VERIFIED"
    ],
    "strategyTypeId": "single-lp",
    "buyTokenUrl": "https://app.1inch.io/#/42161/unified/swap/ETH/USDC",
    "addLiquidityUrl": "https://stargate.finance/pool/arbitrum:0x892785f33CdeE22A30AEF750F285E18c18040c3e",
    "removeLiquidityUrl": "https://stargate.finance/pool/arbitrum:0x892785f33CdeE22A30AEF750F285E18c18040c3e/remove",
    "network": "arbitrum"
  },
  {
    "id": "stargate-arb-usdt",
    "name": "USDT LP",
    "type": "standard",
    "token": "S*USDT",
    "tokenAddress": "0xB6CfcF89a7B22988bfC96632aC2A9D6daB60d641",
    "tokenDecimals": 6,
    "tokenProviderId": "stargate",
    "earnedToken": "mooStargateUSDT",
    "earnedTokenAddress": "0xc7024B02a3C3893C482F5DD03193CFD1DBEC604f",
    "earnContractAddress": "0xc7024B02a3C3893C482F5DD03193CFD1DBEC604f",
    "oracle": "lps",
    "oracleId": "stargate-arb-usdt",
    "status": "active",
    "createdAt": 1663851111,
    "platformId": "stargate",
    "assets": ["USDT"],
    "risks": [
      "COMPLEXITY_LOW",
      "BATTLE_TESTED",
      "IL_NONE",
      "MCAP_LARGE",
      "AUDIT",
      "CONTRACTS_VERIFIED"
    ],
    "strategyTypeId": "single-lp",
    "buyTokenUrl": "https://app.1inch.io/#/42161/unified/swap/ETH/USDT",
    "addLiquidityUrl": "https://stargate.finance/pool/arbitrum:0xB6CfcF89a7B22988bfC96632aC2A9D6daB60d641",
    "removeLiquidityUrl": "https://stargate.finance/pool/arbitrum:0xB6CfcF89a7B22988bfC96632aC2A9D6daB60d641/remove",
    "network": "arbitrum"
  },
  {
    "id": "radiant-rdnt-weth",
    "name": "RDNT-ETH",
    "type": "standard",
    "token": "RDNT-ETH LP",
    "tokenAddress": "0x24704aFF49645D32655A76Df6d407E02d146dAfC",
    "tokenDecimals": 18,
    "tokenProviderId": "sushi",
    "earnedToken": "mooRadiantRDNT-ETH",
    "earnedTokenAddress": "0xC14844Ac5C0e7e96f678c75308d3Fde1Fa36e22f",
    "earnContractAddress": "0xC14844Ac5C0e7e96f678c75308d3Fde1Fa36e22f",
    "oracle": "lps",
    "oracleId": "radiant-rdnt-weth",
    "status": "eol",
    "createdAt": 1658991540,
    "retireReason": "rewards",
    "retiredAt": 1679479578,
    "platformId": "radiant",
    "assets": ["oldRDNT", "ETH"],
    "risks": [
      "COMPLEXITY_LOW",
      "BATTLE_TESTED",
      "IL_HIGH",
      "MCAP_MICRO",
      "AUDIT",
      "CONTRACTS_VERIFIED"
    ],
    "strategyTypeId": "lp",
    "buyTokenUrl": "https://app.sushi.com/swap?inputCurrency=ETH&outputCurrency=0x0C4681e6C0235179ec3D4F4fc4DF3d14FDD96017&chainId=42161",
    "addLiquidityUrl": "https://www.sushi.com/earn/arb1:0x24704aff49645d32655a76df6d407e02d146dafc/add",
    "removeLiquidityUrl": "https://www.sushi.com/earn/arb1:0x24704aff49645d32655a76df6d407e02d146dafc/remove",
    "network": "arbitrum",
    "zaps": [
      {
        "strategyId": "uniswap-v2",
        "ammId": "arbitrum-sushi"
      }
    ]
  },
  {
    "id": "ripae-seth-weth",
    "name": "sETH-ETH",
    "type": "standard",
    "token": "sETH-ETH LP",
    "tokenAddress": "0x89A3A5b03f705A10443fB0A93f19F6cBB7ca191A",
    "tokenDecimals": 18,
    "tokenProviderId": "sushi",
    "earnedToken": "mooPaeWETHsETH",
    "earnedTokenAddress": "0xB8ff233d024277b0E188A478C18e9263330A1B51",
    "earnContractAddress": "0xB8ff233d024277b0E188A478C18e9263330A1B51",
    "oracle": "lps",
    "oracleId": "ripae-seth-weth",
    "status": "eol",
    "createdAt": 1658444532,
    "retireReason": "tvl",
    "retiredAt": 1675865662,
    "platformId": "ripae",
    "assets": ["psETH", "ETH"],
    "risks": [
      "COMPLEXITY_LOW",
      "BATTLE_TESTED",
      "IL_HIGH",
      "MCAP_MICRO",
      "AUDIT",
      "CONTRACTS_VERIFIED"
    ],
    "strategyTypeId": "lp",
    "buyTokenUrl": "https://app.sushi.com/swap?inputCurrency=ETH&outputCurrency=0x83EA9d8748A7AD9f2F12B2A2F7a45CE47A862ac9&chainId=42161",
    "addLiquidityUrl": "https://www.sushi.com/earn/arb1:0x89a3a5b03f705a10443fb0a93f19f6cbb7ca191a/add",
    "removeLiquidityUrl": "https://www.sushi.com/earn/arb1:0x89a3a5b03f705a10443fb0a93f19f6cbb7ca191a/remove",
    "network": "arbitrum",
    "zaps": [
      {
        "strategyId": "uniswap-v2",
        "ammId": "arbitrum-sushi"
      }
    ]
  },
  {
    "id": "ripae-peth-weth",
    "name": "pETH-ETH",
    "type": "standard",
    "token": "pETH-ETH LP",
    "tokenAddress": "0xB54B196E9FeCcF364c2281da1E11BC498cB5c1C1",
    "tokenDecimals": 18,
    "tokenProviderId": "sushi",
    "earnedToken": "mooPaeWETHpETH",
    "earnedTokenAddress": "0x0B7EA1b9fBC9860f4A508E9d0Dde04f2552d2ADE",
    "earnContractAddress": "0x0B7EA1b9fBC9860f4A508E9d0Dde04f2552d2ADE",
    "oracle": "lps",
    "oracleId": "ripae-peth-weth",
    "status": "eol",
    "createdAt": 1658431125,
    "retireReason": "tvl",
    "retiredAt": 1695059742,
    "platformId": "ripae",
    "assets": ["pETH", "ETH"],
    "risks": [
      "COMPLEXITY_LOW",
      "BATTLE_TESTED",
      "IL_HIGH",
      "ALGO_STABLE",
      "MCAP_MICRO",
      "AUDIT",
      "CONTRACTS_VERIFIED"
    ],
    "strategyTypeId": "lp",
    "buyTokenUrl": "https://app.sushi.com/swap?inputCurrency=ETH&outputCurrency=0xA0dF47432d9d88bcc040E9ee66dDC7E17A882715&chainId=42161",
    "addLiquidityUrl": "https://www.sushi.com/earn/arb1:0xb54b196e9feccf364c2281da1e11bc498cb5c1c1/add",
    "removeLiquidityUrl": "https://www.sushi.com/earn/arb1:0xb54b196e9feccf364c2281da1e11bc498cb5c1c1/remove",
    "network": "arbitrum",
    "zaps": [
      {
        "strategyId": "uniswap-v2",
        "ammId": "arbitrum-sushi"
      }
    ]
  },
  {
    "id": "balancer-wbtc-eth-usdc",
    "name": "WBTC/WETH/USDC.e",
    "type": "standard",
    "token": "WBTC/WETH/USDC.e",
    "tokenAddress": "0x64541216bAFFFEec8ea535BB71Fbc927831d0595",
    "tokenDecimals": 18,
    "tokenProviderId": "balancer",
    "earnedToken": "mooBalancerWBTC-WETH-USDC",
    "earnedTokenAddress": "0xCBAB6076b4B0c482e7127a201b79a13D117E2B53",
    "earnContractAddress": "0xCBAB6076b4B0c482e7127a201b79a13D117E2B53",
    "oracle": "lps",
    "oracleId": "balancer-wbtc-eth-usdc",
    "status": "eol",
    "createdAt": 1656454475,
    "retireReason": "rewards",
    "retiredAt": 1690357628,
    "platformId": "balancer",
    "assets": ["WBTC", "ETH", "arbUSDCe"],
    "risks": [
      "COMPLEXITY_LOW",
      "BATTLE_TESTED",
      "IL_LOW",
      "MCAP_LARGE",
      "AUDIT",
      "CONTRACTS_VERIFIED"
    ],
    "strategyTypeId": "multi-lp",
    "addLiquidityUrl": "https://arbitrum.balancer.fi/#/pool/0x64541216bafffeec8ea535bb71fbc927831d0595000100000000000000000002/invest",
    "removeLiquidityUrl": "https://arbitrum.balancer.fi/#/pool/0x64541216bafffeec8ea535bb71fbc927831d0595000100000000000000000002/withdraw",
    "network": "arbitrum"
  },
  {
    "id": "spell-mim-crv",
    "name": "MIM/USDC.e/USDT",
    "type": "standard",
    "token": "MIM2CRV",
    "tokenAddress": "0x30dF229cefa463e991e29D42DB0bae2e122B2AC7",
    "tokenDecimals": 18,
    "tokenProviderId": "curve",
    "earnedToken": "mooAbrcdbrMIM-2CRV",
    "earnedTokenAddress": "0xDa2307A45D298e855415675bF388e2bd64351D5b",
    "earnContractAddress": "0xDa2307A45D298e855415675bF388e2bd64351D5b",
    "oracle": "lps",
    "oracleId": "curve-arb-mim",
    "status": "active",
    "createdAt": 1701769111,
    "platformId": "abracadabra",
    "assets": ["MIM", "arbUSDCe", "USDT"],
    "migrationIds": ["l2-convex", "l2-curve"],
    "risks": [
      "COMPLEXITY_LOW",
      "BATTLE_TESTED",
      "IL_NONE",
      "MCAP_LARGE",
      "AUDIT",
      "CONTRACTS_VERIFIED",
      "OVER_COLLAT_ALGO_STABLECOIN"
    ],
    "strategyTypeId": "multi-lp",
    "addLiquidityUrl": "https://curve.fi/#/arbitrum/pools/factory-v2-0/deposit",
    "removeLiquidityUrl": "https://curve.fi/#/arbitrum/pools/factory-v2-0/withdraw",
    "network": "arbitrum",
    "zaps": [
      {
        "strategyId": "curve",
        "poolAddress": "0x30dF229cefa463e991e29D42DB0bae2e122B2AC7",
        "methods": [
          {
            "type": "fixed-deposit-int128",
            "target": "0x30dF229cefa463e991e29D42DB0bae2e122B2AC7",
            "coins": [
              "0xFEa7a6a0B346362BF88A9e4A88416B77a57D6c2A",
              "0x7f90122BF0700F9E7e1F688fe926940E8839F353"
            ]
          },
          {
            "type": "pool-fixed-deposit",
            "target": "0x7544fe3d184b6b55d6b36c3fca1157ee0ba30287",
            "coins": [
              "0xFEa7a6a0B346362BF88A9e4A88416B77a57D6c2A",
              "0xFF970A61A04b1cA14834A43f5dE4533eBDDB5CC8",
              "0xFd086bC7CD5C481DCC9C85ebE478A1C0b69FCbb9"
            ]
          }
        ]
      }
    ]
  },
  {
    "id": "sushi-arb-spell-weth",
    "name": "SPELL-ETH LP",
    "type": "standard",
    "token": "SPELL-ETH LP",
    "tokenAddress": "0x8f93Eaae544e8f5EB077A1e09C1554067d9e2CA8",
    "tokenDecimals": 18,
    "tokenProviderId": "sushi",
    "earnedToken": "mooSushiSPELL-WETH",
    "earnedTokenAddress": "0x149f3dDeB5FF9bE7342D07C35D6dA19Df3F790af",
    "earnContractAddress": "0x149f3dDeB5FF9bE7342D07C35D6dA19Df3F790af",
    "oracle": "lps",
    "oracleId": "sushi-arb-spell-weth",
    "status": "eol",
    "createdAt": 1632254179,
    "retireReason": "rewards",
    "retiredAt": 1675865662,
    "platformId": "sushi",
    "assets": ["SPELL", "ETH"],
    "risks": [
      "COMPLEXITY_LOW",
      "BATTLE_TESTED",
      "IL_LOW",
      "MCAP_MEDIUM",
      "AUDIT",
      "CONTRACTS_VERIFIED"
    ],
    "strategyTypeId": "lp",
    "buyTokenUrl": "https://app.sushi.com/swap?inputCurrency=0x3E6648C5a70A150A88bCE65F4aD4d506Fe15d2AF&outputCurrency=0x82af49447d8a07e3bd95bd0d56f35241523fbab1",
    "addLiquidityUrl": "https://www.sushi.com/earn/arb1:0x8f93eaae544e8f5eb077a1e09c1554067d9e2ca8/add",
    "removeLiquidityUrl": "https://www.sushi.com/earn/arb1:0x8f93eaae544e8f5eb077a1e09c1554067d9e2ca8/remove",
    "network": "arbitrum",
    "zaps": [
      {
        "strategyId": "uniswap-v2",
        "ammId": "arbitrum-sushi"
      }
    ]
  },
  {
    "id": "sushi-arb-weth-mim",
    "name": "MIM-ETH LP",
    "type": "standard",
    "token": "MIM-ETH LP",
    "tokenAddress": "0xb6DD51D5425861C808Fd60827Ab6CFBfFE604959",
    "tokenDecimals": 18,
    "tokenProviderId": "sushi",
    "earnedToken": "mooSushiMIM-WETH",
    "earnedTokenAddress": "0x80514CfB7cb438F1f997Ab62fFD1314c1a1c0f12",
    "earnContractAddress": "0x80514CfB7cb438F1f997Ab62fFD1314c1a1c0f12",
    "oracle": "lps",
    "oracleId": "sushi-arb-weth-mim",
    "status": "eol",
    "createdAt": 1632254301,
    "retireReason": "rewards",
    "retiredAt": 1675865662,
    "platformId": "sushi",
    "assets": ["MIM", "ETH"],
    "risks": [
      "COMPLEXITY_LOW",
      "BATTLE_TESTED",
      "IL_HIGH",
      "MCAP_LARGE",
      "AUDIT",
      "CONTRACTS_VERIFIED",
      "OVER_COLLAT_ALGO_STABLECOIN"
    ],
    "strategyTypeId": "lp",
    "buyTokenUrl": "https://app.sushi.com/swap?inputCurrency=0xFEa7a6a0B346362BF88A9e4A88416B77a57D6c2A&outputCurrency=0x82af49447d8a07e3bd95bd0d56f35241523fbab1",
    "addLiquidityUrl": "https://www.sushi.com/earn/arb1:0xb6dd51d5425861c808fd60827ab6cfbffe604959/add",
    "removeLiquidityUrl": "https://www.sushi.com/earn/arb1:0xb6dd51d5425861c808fd60827ab6cfbffe604959/remove",
    "network": "arbitrum",
    "zaps": [
      {
        "strategyId": "uniswap-v2",
        "ammId": "arbitrum-sushi"
      }
    ]
  },
  {
    "id": "sushi-arb-eth-usdc",
    "name": "USDC.e-ETH LP",
    "type": "standard",
    "token": "USDC.e-ETH LP",
    "tokenAddress": "0x905dfCD5649217c42684f23958568e533C711Aa3",
    "tokenDecimals": 18,
    "tokenProviderId": "sushi",
    "earnedToken": "mooSushiWETH-USDC",
    "earnedTokenAddress": "0x07Db98358D58Ba9bE90cd0A18cd86AF807ac3B4E",
    "earnContractAddress": "0x07Db98358D58Ba9bE90cd0A18cd86AF807ac3B4E",
    "oracle": "lps",
    "oracleId": "sushi-arb-eth-usdc",
    "status": "eol",
    "createdAt": 1632243592,
    "retireReason": "rewards",
    "retiredAt": 1702305918,
    "platformId": "sushi",
    "assets": ["arbUSDCe", "ETH"],
    "risks": [
      "COMPLEXITY_LOW",
      "BATTLE_TESTED",
      "IL_LOW",
      "MCAP_LARGE",
      "AUDIT",
      "CONTRACTS_VERIFIED"
    ],
    "strategyTypeId": "lp",
    "buyTokenUrl": "https://app.sushi.com/swap?inputCurrency=0xFF970A61A04b1cA14834A43f5dE4533eBDDB5CC8&outputCurrency=0x82af49447d8a07e3bd95bd0d56f35241523fbab1",
    "addLiquidityUrl": "https://www.sushi.com/earn/arb1:0x905dfcd5649217c42684f23958568e533c711aa3/add",
    "removeLiquidityUrl": "https://www.sushi.com/earn/arb1:0x905dfcd5649217c42684f23958568e533c711aa3/remove",
    "network": "arbitrum",
    "zaps": [
      {
        "strategyId": "uniswap-v2",
        "ammId": "arbitrum-sushi"
      }
    ]
  },
  {
    "id": "curve-arb-tricrypto",
    "name": "TriCrypto",
    "type": "standard",
    "token": "crv3crypto",
    "tokenAddress": "0x8e0B8c8BB9db49a46697F3a5Bb8A308e744821D2",
    "tokenDecimals": 18,
    "tokenProviderId": "curve",
    "earnedToken": "mooCurveTriCrypto",
    "earnedTokenAddress": "0xF26C10811D602e39580C9448944ddAe7b183fD95",
    "earnContractAddress": "0xF26C10811D602e39580C9448944ddAe7b183fD95",
    "oracle": "lps",
    "oracleId": "curve-arb-tricrypto",
    "status": "eol",
    "createdAt": 1669709222,
    "retireReason": "withdraw",
    "retiredAt": 1690796977,
    "platformId": "convex",
    "assets": ["USDT", "WBTC", "ETH"],
    "migrationIds": ["l2-convex", "l2-curve"],
    "risks": [
      "COMPLEXITY_LOW",
      "BATTLE_TESTED",
      "IL_LOW",
      "MCAP_LARGE",
      "AUDIT",
      "CONTRACTS_VERIFIED"
    ],
    "strategyTypeId": "multi-lp",
    "buyTokenUrl": "https://curve.fi/#/arbitrum/pools/tricrypto/swap",
    "addLiquidityUrl": "https://curve.fi/#/arbitrum/pools/tricrypto/deposit",
    "removeLiquidityUrl": "https://curve.fi/#/arbitrum/pools/tricrypto/withdraw",
    "network": "arbitrum",
    "zaps": [
      {
        "strategyId": "curve",
        "poolAddress": "0x960ea3e3C7FB317332d990873d354E18d7645590",
        "methods": [
          {
            "type": "fixed-deposit-uint256",
            "target": "0x960ea3e3C7FB317332d990873d354E18d7645590",
            "coins": [
              "0xFd086bC7CD5C481DCC9C85ebE478A1C0b69FCbb9",
              "0x2f2a2543B76A4166549F7aaB2e75Bef0aefC5B0f",
              "0x82aF49447D8a07e3bd95BD0d56f35241523fBab1"
            ]
          }
        ]
      }
    ]
  },
  {
    "id": "curve-arb-2pool",
    "name": "USDC.e/USDT",
    "type": "standard",
    "token": "2CRV",
    "tokenAddress": "0x7f90122BF0700F9E7e1F688fe926940E8839F353",
    "tokenDecimals": 18,
    "tokenProviderId": "curve",
    "earnedToken": "mooCurve2Pool",
    "earnedTokenAddress": "0xEc7c0205a6f426c2Cb1667d783B5B4fD2f875434",
    "earnContractAddress": "0xEc7c0205a6f426c2Cb1667d783B5B4fD2f875434",
    "oracle": "lps",
    "oracleId": "curve-arb-2pool",
    "status": "active",
    "createdAt": 1669709222,
    "platformId": "convex",
    "assets": ["USDT", "arbUSDCe"],
    "migrationIds": ["l2-convex", "l2-curve"],
    "risks": [
      "COMPLEXITY_LOW",
      "BATTLE_TESTED",
      "IL_NONE",
      "MCAP_LARGE",
      "AUDIT",
      "CONTRACTS_VERIFIED"
    ],
    "strategyTypeId": "lp",
    "buyTokenUrl": "https://curve.fi/#/arbitrum/pools/2pool/swap",
    "addLiquidityUrl": "https://curve.fi/#/arbitrum/pools/2pool/deposit",
    "removeLiquidityUrl": "https://curve.fi/#/arbitrum/pools/2pool/withdraw",
    "network": "arbitrum",
    "zaps": [
      {
        "strategyId": "curve",
        "poolAddress": "0x7f90122BF0700F9E7e1F688fe926940E8839F353",
        "methods": [
          {
            "type": "fixed-deposit-int128",
            "target": "0x7f90122BF0700F9E7e1F688fe926940E8839F353",
            "coins": [
              "0xFF970A61A04b1cA14834A43f5dE4533eBDDB5CC8",
              "0xFd086bC7CD5C481DCC9C85ebE478A1C0b69FCbb9"
            ]
          }
        ]
      }
    ]
  },
  {
    "id": "curve-arb-ren",
    "name": "WBTC/renBTC",
    "type": "standard",
    "token": "btcCRV",
    "tokenAddress": "0x3E01dD8a5E1fb3481F0F589056b428Fc308AF0Fb",
    "tokenDecimals": 18,
    "tokenProviderId": "curve",
    "earnedToken": "mooCurveRenBTC",
    "earnedTokenAddress": "0x14d07853560436aEe38BE12DD66d944B07D5E59F",
    "earnContractAddress": "0x14d07853560436aEe38BE12DD66d944B07D5E59F",
    "oracle": "lps",
    "oracleId": "curve-arb-ren",
    "status": "eol",
    "createdAt": 1652662923,
    "retireReason": "rewards",
    "retiredAt": 1673628009,
    "platformId": "curve",
    "assets": ["WBTC", "renBTC"],
    "migrationIds": ["l2-convex", "l2-curve"],
    "risks": [
      "COMPLEXITY_LOW",
      "BATTLE_TESTED",
      "IL_NONE",
      "MCAP_LARGE",
      "AUDIT",
      "CONTRACTS_VERIFIED"
    ],
    "strategyTypeId": "lp",
    "buyTokenUrl": "https://curve.fi/#/arbitrum/pools/ren/swap",
    "addLiquidityUrl": "https://curve.fi/#/arbitrum/pools/ren/deposit",
    "removeLiquidityUrl": "https://curve.fi/#/arbitrum/pools/ren/withdraw",
    "network": "arbitrum",
    "zaps": [
      {
        "strategyId": "curve",
        "poolAddress": "0x3E01dD8a5E1fb3481F0F589056b428Fc308AF0Fb",
        "methods": [
          {
            "type": "fixed-deposit-int128",
            "target": "0x3E01dD8a5E1fb3481F0F589056b428Fc308AF0Fb",
            "coins": [
              "0x2f2a2543B76A4166549F7aaB2e75Bef0aefC5B0f",
              "0xDBf31dF14B66535aF65AaC99C32e9eA844e14501"
            ]
          }
        ]
      }
    ]
  },
  {
    "id": "sushi-arb-wbtc-weth",
    "name": "WBTC-ETH LP",
    "type": "standard",
    "token": "WBTC-ETH LP",
    "tokenAddress": "0x515e252b2b5c22b4b2b6Df66c2eBeeA871AA4d69",
    "tokenDecimals": 18,
    "tokenProviderId": "sushi",
    "earnedToken": "mooSushiWBTC-WETH",
    "earnedTokenAddress": "0xfcDD5a02C611ba6Fe2802f885281500EC95805d7",
    "earnContractAddress": "0xfcDD5a02C611ba6Fe2802f885281500EC95805d7",
    "oracle": "lps",
    "oracleId": "sushi-arb-wbtc-weth",
    "status": "eol",
    "createdAt": 1632169397,
    "retireReason": "rewards",
    "retiredAt": 1688639926,
    "platformId": "sushi",
    "assets": ["WBTC", "ETH"],
    "risks": [
      "COMPLEXITY_LOW",
      "BATTLE_TESTED",
      "IL_LOW",
      "MCAP_LARGE",
      "AUDIT",
      "CONTRACTS_VERIFIED"
    ],
    "strategyTypeId": "lp",
    "buyTokenUrl": "https://app.sushi.com/swap?inputCurrency=0x2f2a2543b76a4166549f7aab2e75bef0aefc5b0f&outputCurrency=0x82af49447d8a07e3bd95bd0d56f35241523fbab1",
    "addLiquidityUrl": "https://www.sushi.com/earn/arb1:0x515e252b2b5c22b4b2b6df66c2ebeea871aa4d69/add",
    "removeLiquidityUrl": "https://www.sushi.com/earn/arb1:0x515e252b2b5c22b4b2b6df66c2ebeea871aa4d69/remove",
    "network": "arbitrum",
    "zaps": [
      {
        "strategyId": "uniswap-v2",
        "ammId": "arbitrum-sushi"
      }
    ]
  },
  {
    "id": "sushi-arb-sushi-eth",
    "name": "SUSHI-ETH LP",
    "type": "standard",
    "token": "SUSHI-ETH LP",
    "tokenAddress": "0x3221022e37029923aCe4235D812273C5A42C322d",
    "tokenDecimals": 18,
    "tokenProviderId": "sushi",
    "earnedToken": "mooSushiSUSHI-WETH",
    "earnedTokenAddress": "0xBa5041B1c06e8c9cFb5dDB4b82BdC52E41EA5FC5",
    "earnContractAddress": "0xBa5041B1c06e8c9cFb5dDB4b82BdC52E41EA5FC5",
    "oracle": "lps",
    "oracleId": "sushi-arb-sushi-eth",
    "status": "eol",
    "createdAt": 1632173780,
    "retireReason": "rewards",
    "retiredAt": 1688639926,
    "platformId": "sushi",
    "assets": ["SUSHI", "ETH"],
    "risks": [
      "COMPLEXITY_LOW",
      "BATTLE_TESTED",
      "IL_LOW",
      "MCAP_LARGE",
      "AUDIT",
      "CONTRACTS_VERIFIED"
    ],
    "strategyTypeId": "lp",
    "buyTokenUrl": "https://app.sushi.com/swap?inputCurrency=0xd4d42f0b6def4ce0383636770ef773390d85c61af&outputCurrency=0x82af49447d8a07e3bd95bd0d56f35241523fbab1",
    "addLiquidityUrl": "https://www.sushi.com/earn/arb1:0x3221022e37029923ace4235d812273c5a42c322d/add",
    "removeLiquidityUrl": "https://www.sushi.com/earn/arb1:0x3221022e37029923ace4235d812273c5a42c322d/remove",
    "network": "arbitrum",
    "zaps": [
      {
        "strategyId": "uniswap-v2",
        "ammId": "arbitrum-sushi"
      }
    ]
  },
  {
    "id": "sushi-arb-weth-usdt",
    "name": "USDT-ETH LP",
    "type": "standard",
    "token": "USDT-ETH LP",
    "tokenAddress": "0xCB0E5bFa72bBb4d16AB5aA0c60601c438F04b4ad",
    "tokenDecimals": 18,
    "tokenProviderId": "sushi",
    "earnedToken": "mooSushiUSDT-WETH",
    "earnedTokenAddress": "0xE99c8A590c98c7Ae9FB3B7ecbC115D2eBD533B50",
    "earnContractAddress": "0xE99c8A590c98c7Ae9FB3B7ecbC115D2eBD533B50",
    "oracle": "lps",
    "oracleId": "sushi-arb-weth-usdt",
    "status": "eol",
    "createdAt": 1632173316,
    "retireReason": "rewards",
    "retiredAt": 1688639926,
    "platformId": "sushi",
    "assets": ["USDT", "ETH"],
    "risks": [
      "COMPLEXITY_LOW",
      "BATTLE_TESTED",
      "IL_LOW",
      "MCAP_LARGE",
      "AUDIT",
      "CONTRACTS_VERIFIED"
    ],
    "strategyTypeId": "lp",
    "buyTokenUrl": "https://app.sushi.com/swap?inputCurrency=0xFd086bC7CD5C481DCC9C85ebE478A1C0b69FCbb9&outputCurrency=0x82af49447d8a07e3bd95bd0d56f35241523fbab1",
    "addLiquidityUrl": "https://www.sushi.com/earn/arb1:0xcb0e5bfa72bbb4d16ab5aa0c60601c438f04b4ad/add",
    "removeLiquidityUrl": "https://www.sushi.com/earn/arb1:0xcb0e5bfa72bbb4d16ab5aa0c60601c438f04b4ad/remove",
    "network": "arbitrum",
    "zaps": [
      {
        "strategyId": "uniswap-v2",
        "ammId": "arbitrum-sushi"
      }
    ]
  },
  {
    "id": "arbi-bifi-maxi",
    "name": "oldBIFI Maxi",
    "type": "standard",
    "token": "oldBIFI",
    "tokenAddress": "0x99C409E5f62E4bd2AC142f17caFb6810B8F0BAAE",
    "tokenDecimals": 18,
    "earnedToken": "mooArbitrumoldBIFI",
    "earnedTokenAddress": "0x78AB636351c1C5f117C1442B82d14aB3a92F8464",
    "earnContractAddress": "0x78AB636351c1C5f117C1442B82d14aB3a92F8464",
    "oracle": "tokens",
    "oracleId": "oldBIFI",
    "status": "eol",
    "createdAt": 1636764972,
    "retireReason": "bifiV2",
    "retiredAt": 1689087437,
    "platformId": "beefy",
    "assets": ["oldBIFI"],
    "risks": [
      "COMPLEXITY_LOW",
      "BATTLE_TESTED",
      "IL_NONE",
      "MCAP_MEDIUM",
      "AUDIT",
      "CONTRACTS_VERIFIED"
    ],
    "strategyTypeId": "maxi",
    "buyTokenUrl": "https://app.sushi.com/swap?inputCurrency=ETH&outputCurrency=0x99C409E5f62E4bd2AC142f17caFb6810B8F0BAAE",
    "network": "arbitrum"
  },
  {
    "id": "sushi-arb-magic-weth",
    "name": "MAGIC-ETH LP",
    "type": "standard",
    "token": "MAGIC-ETH LP",
    "tokenAddress": "0xB7E50106A5bd3Cf21AF210A755F9C8740890A8c9",
    "tokenDecimals": 18,
    "tokenProviderId": "sushi",
    "earnedToken": "mooSushiMAGIC-ETH",
    "earnedTokenAddress": "0x8cbaAC87FDD9Bb6C3FdB5b3C870b2443D0284fa6",
    "earnContractAddress": "0x8cbaAC87FDD9Bb6C3FdB5b3C870b2443D0284fa6",
    "oracle": "lps",
    "oracleId": "sushi-arb-magic-weth",
    "status": "active",
    "createdAt": 1639146591,
    "platformId": "sushi",
    "assets": ["MAGIC", "ETH"],
    "risks": [
      "COMPLEXITY_LOW",
      "BATTLE_TESTED",
      "IL_LOW",
      "MCAP_MEDIUM",
      "AUDIT",
      "CONTRACTS_VERIFIED"
    ],
    "strategyTypeId": "lp",
    "buyTokenUrl": "https://app.sushi.com/swap?inputCurrency=0x82aF49447D8a07e3bd95BD0d56f35241523fBab1&outputCurrency=0x539bdE0d7Dbd336b79148AA742883198BBF60342",
    "addLiquidityUrl": "https://www.sushi.com/earn/arb1:0xb7e50106a5bd3cf21af210a755f9c8740890a8c9/add",
    "removeLiquidityUrl": "https://www.sushi.com/earn/arb1:0xb7e50106a5bd3cf21af210a755f9c8740890a8c9/remove",
    "network": "arbitrum",
    "zaps": [
      {
        "strategyId": "uniswap-v2",
        "ammId": "arbitrum-sushi"
      }
    ]
  },
  {
    "id": "sushi-arb-weth-gohm",
    "name": "gOHM-ETH LP",
    "type": "standard",
    "token": "gOHM-ETH LP",
    "tokenAddress": "0xaa5bD49f2162ffdC15634c87A77AC67bD51C6a6D",
    "tokenDecimals": 18,
    "tokenProviderId": "sushi",
    "earnedToken": "mooSushigOHM-ETH",
    "earnedTokenAddress": "0xD295d690b9BF17bd217B94BC50C12729762C1862",
    "earnContractAddress": "0xD295d690b9BF17bd217B94BC50C12729762C1862",
    "oracle": "lps",
    "oracleId": "sushi-arb-weth-gohm",
    "status": "eol",
    "createdAt": 1639146342,
    "retireReason": "rewards",
    "retiredAt": 1684254120,
    "platformId": "sushi",
    "assets": ["gOHM", "ETH"],
    "risks": [
      "COMPLEXITY_LOW",
      "BATTLE_TESTED",
      "IL_LOW",
      "MCAP_MEDIUM",
      "AUDIT",
      "CONTRACTS_VERIFIED"
    ],
    "strategyTypeId": "lp",
    "buyTokenUrl": "https://app.sushi.com/swap?inputCurrency=0x82aF49447D8a07e3bd95BD0d56f35241523fBab1&outputCurrency=0x8D9bA570D6cb60C7e3e0F31343Efe75AB8E65FB1",
    "addLiquidityUrl": "https://www.sushi.com/earn/arb1:0xaa5bd49f2162ffdc15634c87a77ac67bd51c6a6d/add",
    "removeLiquidityUrl": "https://www.sushi.com/earn/arb1:0xaa5bd49f2162ffdc15634c87a77ac67bd51c6a6d/remove",
    "network": "arbitrum",
    "zaps": [
      {
        "strategyId": "uniswap-v2",
        "ammId": "arbitrum-sushi"
      }
    ]
  },
  {
    "id": "sushi-arb-weth-link-eol",
    "name": "LINK-ETH LP",
    "type": "standard",
    "token": "LINK-ETH LP",
    "tokenAddress": "0x7050A8908E2a60899D8788015148241f0993a3FD",
    "tokenDecimals": 18,
    "tokenProviderId": "sushi",
    "earnedToken": "mooSushiWETH-LINK",
    "earnedTokenAddress": "0xf785Ef43A082C85ABbe19CA888f91748AA604ac5",
    "earnContractAddress": "0xf785Ef43A082C85ABbe19CA888f91748AA604ac5",
    "oracle": "lps",
    "oracleId": "sushi-arb-weth-link",
    "status": "eol",
    "createdAt": 1632249714,
    "retireReason": "rewards",
    "retiredAt": 1654271429,
    "platformId": "sushi",
    "assets": ["LINK", "ETH"],
    "risks": [
      "COMPLEXITY_LOW",
      "BATTLE_TESTED",
      "IL_LOW",
      "MCAP_LARGE",
      "AUDIT",
      "CONTRACTS_VERIFIED"
    ],
    "strategyTypeId": "lp",
    "buyTokenUrl": "https://app.sushi.com/swap?inputCurrency=0xf97f4df75117a78c1A5a0DBb814Af92458539FB4&outputCurrency=0x82af49447d8a07e3bd95bd0d56f35241523fbab1",
    "addLiquidityUrl": "https://www.sushi.com/earn/arb1:0x7050a8908e2a60899d8788015148241f0993a3fd/add",
    "removeLiquidityUrl": "https://www.sushi.com/earn/arb1:0x7050a8908e2a60899d8788015148241f0993a3fd/remove",
    "network": "arbitrum",
    "zaps": [
      {
        "strategyId": "uniswap-v2",
        "ammId": "arbitrum-sushi"
      }
    ]
  }
]<|MERGE_RESOLUTION|>--- conflicted
+++ resolved
@@ -1,6 +1,5 @@
 [
   {
-<<<<<<< HEAD
     "id": "uniswap-cow-arb-eusd-usdc-rp",
     "name": "eUSD-USDC Reward Pool",
     "type": "gov",
@@ -17,7 +16,7 @@
     "oracle": "lps",
     "oracleId": "uniswap-cow-arb-eusd-usdc",
     "status": "active",
-    "createdAt": 1718889726,
+    "createdAt": 1719247654,
     "platformId": "beefy",
     "assets": ["eUSD", "USDC"],
     "risks": [
@@ -34,7 +33,10 @@
     "zaps": [
       {
         "strategyId": "gov-composer"
-=======
+      }
+    ]
+  },
+  {
     "id": "pendle-arb-dusdc-26sep24",
     "name": "USDC (Dolomite) 26Sep24",
     "token": "USDC (Dolomite) 26Sep24",
@@ -148,7 +150,7 @@
     "platformId": "beefy",
     "assets": ["PENDLE", "WETH"],
     "risks": ["IL_HIGH", "MCAP_LARGE", "CONTRACTS_VERIFIED"],
-    "strategyTypeId": "cowcentrated",
+    "strategyTypeId": "compounds",
     "network": "arbitrum",
     "feeTier": "Dynamic",
     "zaps": [
@@ -179,7 +181,7 @@
     "platformId": "beefy",
     "assets": ["GMX", "WETH"],
     "risks": ["IL_HIGH", "MCAP_LARGE", "CONTRACTS_VERIFIED"],
-    "strategyTypeId": "cowcentrated",
+    "strategyTypeId": "compounds",
     "network": "arbitrum",
     "feeTier": "Dynamic",
     "zaps": [
@@ -210,7 +212,7 @@
     "platformId": "beefy",
     "assets": ["RDNT", "WETH"],
     "risks": ["IL_HIGH", "MCAP_LARGE", "CONTRACTS_VERIFIED"],
-    "strategyTypeId": "cowcentrated",
+    "strategyTypeId": "compounds",
     "network": "arbitrum",
     "feeTier": "Dynamic",
     "zaps": [
@@ -241,7 +243,7 @@
     "platformId": "beefy",
     "assets": ["MAGIC", "WETH"],
     "risks": ["IL_HIGH", "MCAP_LARGE", "CONTRACTS_VERIFIED"],
-    "strategyTypeId": "cowcentrated",
+    "strategyTypeId": "compounds",
     "network": "arbitrum",
     "feeTier": "Dynamic",
     "zaps": [
@@ -272,7 +274,7 @@
     "platformId": "beefy",
     "assets": ["SOL", "USDC"],
     "risks": ["IL_HIGH", "MCAP_LARGE", "CONTRACTS_VERIFIED"],
-    "strategyTypeId": "cowcentrated",
+    "strategyTypeId": "compounds",
     "network": "arbitrum",
     "feeTier": "Dynamic",
     "zaps": [
@@ -303,7 +305,7 @@
     "platformId": "beefy",
     "assets": ["LINK", "WETH"],
     "risks": ["IL_HIGH", "MCAP_LARGE", "CONTRACTS_VERIFIED"],
-    "strategyTypeId": "cowcentrated",
+    "strategyTypeId": "compounds",
     "network": "arbitrum",
     "feeTier": "Dynamic",
     "zaps": [
@@ -334,7 +336,7 @@
     "platformId": "beefy",
     "assets": ["USDT", "WETH"],
     "risks": ["IL_HIGH", "MCAP_LARGE", "CONTRACTS_VERIFIED"],
-    "strategyTypeId": "cowcentrated",
+    "strategyTypeId": "compounds",
     "network": "arbitrum",
     "feeTier": "Dynamic",
     "zaps": [
@@ -365,7 +367,7 @@
     "platformId": "beefy",
     "assets": ["weETH", "WETH"],
     "risks": ["IL_NONE", "MCAP_LARGE", "CONTRACTS_VERIFIED"],
-    "strategyTypeId": "cowcentrated",
+    "strategyTypeId": "compounds",
     "network": "arbitrum",
     "feeTier": "Dynamic",
     "zaps": [
@@ -396,7 +398,7 @@
     "platformId": "beefy",
     "assets": ["ARB", "WETH"],
     "risks": ["IL_HIGH", "MCAP_LARGE", "CONTRACTS_VERIFIED"],
-    "strategyTypeId": "cowcentrated",
+    "strategyTypeId": "compounds",
     "network": "arbitrum",
     "feeTier": "Dynamic",
     "zaps": [
@@ -427,7 +429,7 @@
     "platformId": "beefy",
     "assets": ["ARB", "USDC"],
     "risks": ["IL_HIGH", "MCAP_LARGE", "CONTRACTS_VERIFIED"],
-    "strategyTypeId": "cowcentrated",
+    "strategyTypeId": "compounds",
     "network": "arbitrum",
     "feeTier": "Dynamic",
     "zaps": [
@@ -458,7 +460,7 @@
     "platformId": "beefy",
     "assets": ["WBTC", "WETH"],
     "risks": ["IL_LOW", "MCAP_LARGE", "CONTRACTS_VERIFIED"],
-    "strategyTypeId": "cowcentrated",
+    "strategyTypeId": "compounds",
     "network": "arbitrum",
     "feeTier": "Dynamic",
     "zaps": [
@@ -489,7 +491,7 @@
     "platformId": "beefy",
     "assets": ["ezETH", "WETH"],
     "risks": ["IL_NONE", "MCAP_LARGE", "CONTRACTS_VERIFIED"],
-    "strategyTypeId": "cowcentrated",
+    "strategyTypeId": "compounds",
     "network": "arbitrum",
     "feeTier": "Dynamic",
     "zaps": [
@@ -520,7 +522,7 @@
     "platformId": "beefy",
     "assets": ["USDC", "WETH"],
     "risks": ["IL_HIGH", "MCAP_LARGE", "CONTRACTS_VERIFIED"],
-    "strategyTypeId": "cowcentrated",
+    "strategyTypeId": "compounds",
     "network": "arbitrum",
     "feeTier": "Dynamic",
     "zaps": [
@@ -551,7 +553,7 @@
     "platformId": "beefy",
     "assets": ["wstETH", "WETH"],
     "risks": ["IL_NONE", "MCAP_LARGE", "CONTRACTS_VERIFIED"],
-    "strategyTypeId": "cowcentrated",
+    "strategyTypeId": "compounds",
     "network": "arbitrum",
     "feeTier": "Dynamic",
     "zaps": [
@@ -582,7 +584,7 @@
     "platformId": "beefy",
     "assets": ["ZRO", "WETH"],
     "risks": ["IL_HIGH", "MCAP_LARGE", "CONTRACTS_VERIFIED"],
-    "strategyTypeId": "cowcentrated",
+    "strategyTypeId": "compounds",
     "network": "arbitrum",
     "feeTier": "0.3",
     "zaps": [
@@ -613,7 +615,7 @@
     "platformId": "beefy",
     "assets": ["ZRO", "WETH"],
     "risks": ["IL_HIGH", "MCAP_LARGE", "CONTRACTS_VERIFIED"],
-    "strategyTypeId": "cowcentrated",
+    "strategyTypeId": "compounds",
     "network": "arbitrum",
     "feeTier": "1",
     "zaps": [
@@ -644,13 +646,12 @@
     "platformId": "beefy",
     "assets": ["ZRO", "USDT"],
     "risks": ["IL_HIGH", "MCAP_LARGE", "CONTRACTS_VERIFIED"],
-    "strategyTypeId": "cowcentrated",
+    "strategyTypeId": "compounds",
     "network": "arbitrum",
     "feeTier": "1",
     "zaps": [
       {
         "strategyId": "cowcentrated"
->>>>>>> 19846473
       }
     ]
   },
