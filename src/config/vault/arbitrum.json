--- conflicted
+++ resolved
@@ -1,6 +1,5 @@
 [
   {
-<<<<<<< HEAD
     "id": "uniswap-cow-arb-eusd-usdc-rp",
     "name": "eUSD-USDC Reward Pool",
     "type": "gov",
@@ -18,10 +17,26 @@
     "oracle": "lps",
     "oracleId": "uniswap-cow-arb-eusd-usdc",
     "status": "active",
-    "createdAt": 1719442908,
+    "createdAt": 1719500595,
     "platformId": "beefy",
     "assets": ["eUSD", "USDC"],
-=======
+    "risks": [
+      "COMPLEXITY_LOW",
+      "BATTLE_TESTED",
+      "IL_NONE",
+      "MCAP_MEDIUM",
+      "AUDIT",
+      "CONTRACTS_VERIFIED"
+    ],
+    "strategyTypeId": "pool",
+    "network": "arbitrum",
+    "zaps": [
+      {
+        "strategyId": "gov-composer"
+      }
+    ]
+  },
+  {
     "id": "aura-arb-gyro-weeth-wsteth",
     "name": "Gyroscope weETH-wstETH",
     "type": "standard",
@@ -68,7 +83,6 @@
     "createdAt": 1719486776,
     "platformId": "aura",
     "assets": ["WOETH", "WETH"],
->>>>>>> c96f270d
     "risks": [
       "COMPLEXITY_LOW",
       "BATTLE_TESTED",
@@ -77,13 +91,6 @@
       "AUDIT",
       "CONTRACTS_VERIFIED"
     ],
-<<<<<<< HEAD
-    "strategyTypeId": "pool",
-    "network": "arbitrum",
-    "zaps": [
-      {
-        "strategyId": "gov-composer"
-=======
     "strategyTypeId": "lp",
     "addLiquidityUrl": "https://app.gyro.finance/pools/arbitrum/e-clp/0xef0c116A2818A5b1A5D836A291856A321f43C2Fb/join/",
     "removeLiquidityUrl": "https://app.gyro.finance/pools/arbitrum/e-clp/0xef0c116A2818A5b1A5D836A291856A321f43C2Fb/exit/",
@@ -186,7 +193,6 @@
             ]
           }
         ]
->>>>>>> c96f270d
       }
     ]
   },
