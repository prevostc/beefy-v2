[
  {
<<<<<<< HEAD
    "id": "uniswap-cow-base-weth-normus-rp",
    "name": "NORMUS-WETH Reward Pool",
    "type": "gov",
    "version": 2,
    "token": "cowUniswapBaseWETH-NORMUS",
    "tokenAddress": "0xf181Ef98Bee1fBa44acc4726054A0c2a12B48d35",
    "tokenDecimals": 18,
    "tokenProviderId": "uniswap",
    "earnContractAddress": "0xd640667e3cD3efCF53A132c6f45577C5FFE2BF29",
    "earnedToken": "rcowUniswapBaseWETH-NORMUS",
    "earnedTokenAddresses": [],
    "oracle": "lps",
    "oracleId": "uniswap-cow-base-weth-normus",
    "status": "active",
    "createdAt": 1719145885,
    "platformId": "uniswap",
    "assets": ["NORMUS", "WETH"],
    "risks": ["IL_HIGH", "MCAP_MICRO", "CONTRACTS_VERIFIED"],
    "strategyTypeId": "compounds",
    "network": "base",
    "zaps": [
      {
        "strategyId": "gov-composer"
      }
    ]
  },
  {
    "id": "uniswap-cow-base-tybg-weth-rp",
    "name": "TYBG-WETH Reward Pool",
    "type": "gov",
    "version": 2,
    "token": "cowUniswapBaseTYBG-WETH",
    "tokenAddress": "0x11b6ae0bD06fA08908511F0f14a5F6B27E7dEdF3",
    "tokenDecimals": 18,
    "tokenProviderId": "uniswap",

    "earnContractAddress": "0x5D91AED3ebb65baFaae90b13558B1386894D0c40",
    "earnedToken": "rcowUniswapBaseTYBG-WETH",
    "earnedTokenAddresses": [],
    "oracle": "lps",
    "oracleId": "uniswap-cow-base-tybg-weth",
    "status": "active",
    "createdAt": 1719145885,
    "platformId": "uniswap",
    "assets": ["TYBG", "WETH"],
    "risks": ["IL_HIGH", "MCAP_MICRO", "CONTRACTS_VERIFIED"],
    "strategyTypeId": "compounds",
    "network": "base",
    "zaps": [
      {
        "strategyId": "gov-composer"
      }
    ]
  },
  {
    "id": "uniswap-cow-base-weth-zro-0.3-rp",
    "name": "ZRO-WETH Reward Pool",
    "type": "gov",
    "version": 2,
    "token": "cowUniswapBaseWETH-ZRO-0.3",
    "tokenAddress": "0x4a06DE050548770C13B76fE013729432b84BDeC6",
    "tokenDecimals": 18,
    "tokenProviderId": "uniswap",
    "earnContractAddress": "0x610a4016c2F095A1C507FB73BB7cD7581B58a594",
    "earnedToken": "rcowUniswapBaseWETH-ZRO-0.3",
    "earnedTokenAddresses": [],
    "oracle": "lps",
    "oracleId": "uniswap-cow-base-weth-zro-0.3",
    "status": "active",
    "createdAt": 1719145885,
    "platformId": "uniswap",
    "assets": ["ZRO", "WETH"],
    "risks": ["IL_HIGH", "MCAP_LARGE", "CONTRACTS_VERIFIED"],
    "strategyTypeId": "compounds",
    "network": "base",
    "zaps": [
      {
        "strategyId": "gov-composer"
      }
    ]
  },
  {
    "id": "uniswap-cow-base-weth-zro-rp",
    "name": "ZRO-WETH Reward Pool",
    "type": "gov",
    "version": 2,
    "token": "cowUniswapBaseWETH-ZRO",
    "tokenAddress": "0xc88d16c4cb87b5EEC33cA0696bBd5154492E4282",
    "tokenDecimals": 18,
    "tokenProviderId": "uniswap",
    "earnContractAddress": "0xbd1D6eece5727c6097CEE84fdedBdc43599da54f",
    "earnedToken": "rcowUniswapBaseWETH-ZRO",
    "earnedTokenAddresses": [],
    "oracle": "lps",
    "oracleId": "uniswap-cow-base-weth-zro",
    "status": "active",
    "createdAt": 1718885885,
    "platformId": "uniswap",
    "assets": ["ZRO", "WETH"],
    "risks": ["IL_HIGH", "MCAP_LARGE", "CONTRACTS_VERIFIED"],
    "strategyTypeId": "compounds",
    "network": "base",
    "zaps": [
      {
        "strategyId": "gov-composer"
      }
    ]
  },
  {
    "id": "uniswap-cow-base-zro-usdc-rp",
    "name": "ZRO-USDC Reward Pool",
    "type": "gov",
    "version": 2,
    "token": "cowUniswapBaseZRO-USDC",
    "tokenAddress": "0xB6DDAb86739524ba19185105B545220A858F2d0e",
    "tokenDecimals": 18,
    "tokenProviderId": "uniswap",
    "earnContractAddress": "0xbF9BD114ebEaa45755Afb5cd5d6A1961d8c31930",
    "earnedToken": "rcowUniswapBaseZRO-USDC",
    "earnedTokenAddresses": [],
    "oracle": "lps",
    "oracleId": "uniswap-cow-base-zro-usdc",
    "status": "active",
    "createdAt": 1718885885,
    "platformId": "uniswap",
    "assets": ["ZRO", "USDC"],
    "risks": ["IL_HIGH", "MCAP_LARGE", "CONTRACTS_VERIFIED"],
    "strategyTypeId": "compounds",
    "network": "base",
    "zaps": [
      {
        "strategyId": "gov-composer"
      }
    ]
  },
  {
    "id": "uniswap-cow-base-weth-usdbc-rp",
    "name": "WETH-USDbC Reward Pool",
    "type": "gov",
    "version": 2,
    "token": "cowUniswapBaseWETH-USDbC",
    "tokenAddress": "0xB34B8DeC4f7c5e0c20e5dda09e862Df39C3Fb285",
    "tokenDecimals": 18,
    "tokenProviderId": "uniswap",
    "earnContractAddress": "0x5F58A6618D84934fd7e306a6Aa5e3E83517d50B4",
    "earnedToken": "rcowUniswapBaseWETH-USDbC",
    "earnedTokenAddresses": [],
    "oracle": "lps",
    "oracleId": "uniswap-cow-base-weth-usdbc",
    "status": "active",
    "createdAt": 1718467480,
    "platformId": "uniswap",
    "assets": ["WETH", "USDbC"],
    "risks": ["IL_HIGH", "MCAP_LARGE", "CONTRACTS_VERIFIED"],
    "strategyTypeId": "compounds",
    "network": "base",
    "zaps": [
      {
        "strategyId": "gov-composer"
      }
    ]
  },
  {
    "id": "uniswap-cow-base-usdc-wsteth-rp",
    "name": "USDC-wstETH Reward Pool",
    "type": "gov",
    "version": 2,
    "token": "cowUniswapBasewstETH-USDC",
    "tokenAddress": "0xD07111A837F9D62bCa452132bDBEE2F1443666F6",
    "tokenDecimals": 18,
    "tokenProviderId": "uniswap",
    "earnContractAddress": "0xB2843283ea12D615cde6FBFC11933264BC009287",
    "earnedToken": "rcowUniswapBasewstETH-USDC",
    "earnedTokenAddresses": [],
    "oracle": "lps",
    "oracleId": "uniswap-cow-base-usdc-wsteth",
    "status": "active",
    "createdAt": 1718153800,
    "platformId": "uniswap",
    "assets": ["USDC", "wstETH"],
    "risks": ["IL_HIGH", "MCAP_LARGE", "CONTRACTS_VERIFIED"],
    "strategyTypeId": "compounds",
    "network": "base",
    "zaps": [
      {
        "strategyId": "gov-composer"
      }
    ]
  },
  {
    "id": "uniswap-cow-base-weth-usdt-rp",
    "name": "USDT-WETH Reward Pool",
    "type": "gov",
    "version": 2,
    "token": "cowUniswapBaseUSDT-WETH",
    "tokenAddress": "0xE4d02B7997635883bf68a810d1d781990006B58C",
    "tokenDecimals": 18,
    "tokenProviderId": "uniswap",
    "earnContractAddress": "0x2949fd1c3A3AeF6e920B5e0ab09A81d17b99F160",
    "earnedToken": "rcowUniswapBaseUSDT-WETH",
    "earnedTokenAddresses": [],
    "oracle": "lps",
    "oracleId": "uniswap-cow-base-weth-usdt",
    "status": "active",
    "createdAt": 1718153800,
    "platformId": "uniswap",
    "assets": ["USDT", "WETH"],
    "risks": ["IL_HIGH", "MCAP_LARGE", "CONTRACTS_VERIFIED"],
    "strategyTypeId": "compounds",
    "network": "base",
    "zaps": [
      {
        "strategyId": "gov-composer"
      }
    ]
  },
  {
    "id": "uniswap-cow-base-cbeth-weth-rp",
    "name": "cbETH-WETH Reward Pool",
    "type": "gov",
    "version": 2,
    "token": "cowUniswapBasecbETH-WETH",
    "tokenAddress": "0xe97383FFa8AbA69FB5f182CF35E31833250586E4",
    "tokenDecimals": 18,
    "tokenProviderId": "uniswap",
    "earnContractAddress": "0xB8b3f205941b896909229435B043E3E1Ec3bb9c4",
    "earnedToken": "rcowUniswapBasecbETH-WETH",
    "earnedTokenAddresses": [],
    "oracle": "lps",
    "oracleId": "uniswap-cow-base-cbeth-weth",
    "status": "active",
    "createdAt": 1718153800,
    "platformId": "uniswap",
    "assets": ["cbETH", "WETH"],
    "risks": ["IL_NONE", "MCAP_LARGE", "CONTRACTS_VERIFIED"],
    "strategyTypeId": "compounds",
    "network": "base",
    "zaps": [
      {
        "strategyId": "gov-composer"
      }
    ]
  },
  {
    "id": "uniswap-cow-base-aero-weth-rp",
    "name": "AERO-WETH Reward Pool",
    "type": "gov",
    "version": 2,
    "token": "cowUniswapBaseAERO-WETH",
    "tokenAddress": "0xE39887EfF72d0AF25E4B90f52b6a6De82948D472",
    "tokenDecimals": 18,
    "tokenProviderId": "uniswap",
    "earnContractAddress": "0x986c2fbD0DC342F2073022410e052142C5903d78",
    "earnedToken": "rcowUniswapBaseAERO-WETH",
    "earnedTokenAddresses": [],
    "oracle": "lps",
    "oracleId": "uniswap-cow-base-aero-weth",
    "status": "active",
    "createdAt": 1718153800,
    "platformId": "uniswap",
    "assets": ["WETH", "AERO"],
    "risks": ["IL_HIGH", "MCAP_LARGE", "CONTRACTS_VERIFIED"],
    "strategyTypeId": "compounds",
    "network": "base",
    "zaps": [
      {
        "strategyId": "gov-composer"
      }
    ]
  },
  {
    "id": "uniswap-cow-base-usdc-weth-rp",
    "name": "USDC-WETH Reward Pool",
    "type": "gov",
    "version": 2,
    "token": "cowUniswapBaseUSDC-WETH",
    "tokenAddress": "0xA05C5A7121B351aa7003C73Ae794Ec17995440C7",
    "tokenDecimals": 18,
    "tokenProviderId": "uniswap",
    "earnContractAddress": "0x3C30eF5DaaF34aAEA9DCa2e265f676096EB2Bcc8",
    "earnedToken": "rcowUniswapBaseUSDC-WETH",
    "earnedTokenAddresses": [],
    "oracle": "lps",
    "oracleId": "uniswap-cow-base-usdc-weth",
    "status": "active",
    "createdAt": 1718153800,
    "platformId": "uniswap",
    "assets": ["WETH", "USDC"],
    "risks": ["IL_HIGH", "MCAP_LARGE", "CONTRACTS_VERIFIED"],
    "strategyTypeId": "compounds",
    "network": "base",
    "zaps": [
      {
        "strategyId": "gov-composer"
=======
    "id": "aerodrome-cbeth-usdc",
    "name": "cbETH-USDC vLP",
    "token": "vAMM-cbETH/USDC",
    "tokenAddress": "0xa1d2ee6212D4375F154393E59895A5D27859C4e4",
    "tokenDecimals": 18,
    "tokenProviderId": "aerodrome",
    "earnedToken": "mooAerocbETH-USDC",
    "earnedTokenAddress": "0x0dBD0Ff3a771FeC4b09e8F2DC57eBb34d534065c",
    "earnContractAddress": "0x0dBD0Ff3a771FeC4b09e8F2DC57eBb34d534065c",
    "oracle": "lps",
    "oracleId": "aerodrome-cbeth-usdc",
    "status": "active",
    "createdAt": 1719868969,
    "platformId": "aerodrome",
    "assets": ["cbETH", "USDC"],
    "risks": ["COMPLEXITY_LOW", "IL_HIGH", "MCAP_LARGE", "AUDIT", "CONTRACTS_VERIFIED"],
    "strategyTypeId": "multi-lp",
    "addLiquidityUrl": "https://aerodrome.finance/deposit?token0=0x2Ae3F1Ec7F1F5012CFEab0185bfc7aa3cf0DEc22&token1=0x833589fCD6eDb6E08f4c7C32D4f71b54bdA02913&type=-1",
    "removeLiquidityUrl": "https://aerodrome.finance/withdraw",
    "network": "base",
    "zaps": [
      {
        "strategyId": "solidly",
        "ammId": "base-aerodrome"
>>>>>>> 1a9e6d19
      }
    ]
  },
  {
    "id": "aerodrome-usd+-mai",
    "name": "USD+-MAI sLP",
    "token": "sAMM-USD+/MAI",
    "tokenAddress": "0x3FF5bfE3ff5e1877664Fe25862871554e632b9C9",
    "tokenDecimals": 18,
    "tokenProviderId": "aerodrome",
    "earnedToken": "mooAeroUSD+-MAI",
    "earnedTokenAddress": "0x36687C7b4A84a718eaC32A62722E01A5eE43abC1",
    "earnContractAddress": "0x36687C7b4A84a718eaC32A62722E01A5eE43abC1",
    "oracle": "lps",
    "oracleId": "aerodrome-usd+-mai",
    "status": "active",
    "createdAt": 1719516747,
    "platformId": "aerodrome",
    "assets": ["USD+", "MAI"],
    "risks": ["COMPLEXITY_LOW", "IL_NONE", "MCAP_MEDIUM", "AUDIT", "CONTRACTS_VERIFIED"],
    "strategyTypeId": "multi-lp",
    "addLiquidityUrl": "https://aerodrome.finance/deposit?token0=0xB79DD08EA68A908A97220C76d19A6aA9cBDE4376&token1=0xbf1aeA8670D2528E08334083616dD9C5F3B087aE&type=0",
    "removeLiquidityUrl": "https://aerodrome.finance/withdraw",
    "network": "base",
    "zaps": [
      {
        "strategyId": "solidly",
        "ammId": "base-aerodrome"
      }
    ]
  },
  {
    "id": "aerodrome-weth-reth-s",
    "name": "ETH-rETH sLP",
    "type": "standard",
    "token": "sAMM-WETH/rETH",
    "tokenAddress": "0xb8866732424AcDdd729C6fcf7146b19bFE4A2e36",
    "tokenDecimals": 18,
    "tokenProviderId": "aerodrome",
    "earnedToken": "mooAeroETH-rETH-s",
    "earnedTokenAddress": "0x7f6c2827Fa27CF3D8DaDBE1c3D471da93a9A248D",
    "earnContractAddress": "0x7f6c2827Fa27CF3D8DaDBE1c3D471da93a9A248D",
    "oracle": "lps",
    "oracleId": "aerodrome-weth-reth-s",
    "status": "active",
    "createdAt": 1719920477,
    "platformId": "aerodrome",
    "assets": ["WETH", "rETH"],
    "risks": ["COMPLEXITY_LOW", "IL_NONE", "MCAP_LARGE", "AUDIT", "CONTRACTS_VERIFIED"],
    "strategyTypeId": "lp",
    "addLiquidityUrl": "https://aerodrome.finance/deposit?token0=0x4200000000000000000000000000000000000006&token1=0xB6fe221Fe9EeF5aBa221c348bA20A1Bf5e73624c&type=0",
    "removeLiquidityUrl": "https://aerodrome.finance/withdraw",
    "network": "base",
    "zaps": [
      {
        "strategyId": "solidly",
        "ammId": "base-aerodrome"
      }
    ]
  },
  {
    "id": "aerodrome-dola-eusd",
    "name": "DOLA-eUSD sLP",
    "token": "sAMM-DOLA/eUSD",
    "tokenAddress": "0x867dFdb75786c58f6fDf64d955EA2524A147a98C",
    "tokenDecimals": 18,
    "tokenProviderId": "aerodrome",
    "earnedToken": "mooAeroDOLA-eUSD",
    "earnedTokenAddress": "0x81782e202d11480BfC563FC4446C6250fe1dF135",
    "earnContractAddress": "0x81782e202d11480BfC563FC4446C6250fe1dF135",
    "oracle": "lps",
    "oracleId": "aerodrome-dola-eusd",
    "status": "active",
    "createdAt": 1719393865,
    "platformId": "aerodrome",
    "assets": ["DOLA", "eUSD"],
    "migrationIds": [],
    "risks": ["COMPLEXITY_LOW", "IL_NONE", "MCAP_MEDIUM", "AUDIT", "CONTRACTS_VERIFIED"],
    "strategyTypeId": "multi-lp",
    "addLiquidityUrl": "https://aerodrome.finance/deposit?token0=0x4621b7A9c75199271F773Ebd9A499dbd165c3191&token1=0xCfA3Ef56d303AE4fAabA0592388F19d7C3399FB4&type=0",
    "removeLiquidityUrl": "https://aerodrome.finance/withdraw",
    "network": "base",
    "zaps": [
      {
        "strategyId": "solidly",
        "ammId": "base-aerodrome"
      }
    ]
  },
  {
    "id": "uniswap-cow-base-weth-normus",
    "name": "NORMUS-WETH",
    "token": "NORMUS-WETH",
    "tokenAddress": "0x70C079c33a9F5DAE97bB5085be8155d6dE68BbED",
    "tokenDecimals": 18,
    "depositTokenAddresses": [
      "0x4200000000000000000000000000000000000006",
      "0xBA5EDE8d98ab88CEa9f0D69918ddE28Dc23c2553"
    ],
    "tokenProviderId": "uniswap",
    "earnedToken": "cowUniswapBaseWETH-NORMUS",
    "earnedTokenAddress": "0xf181Ef98Bee1fBa44acc4726054A0c2a12B48d35",
    "earnContractAddress": "0xf181Ef98Bee1fBa44acc4726054A0c2a12B48d35",
    "oracle": "lps",
    "oracleId": "uniswap-cow-base-weth-normus",
    "status": "active",
    "createdAt": 1719145884,
    "platformId": "uniswap",
    "assets": ["NORMUS", "WETH"],
    "risks": ["IL_HIGH", "MCAP_MICRO", "CONTRACTS_VERIFIED"],
    "strategyTypeId": "compounds",
    "network": "base",
    "type": "cowcentrated",
    "feeTier": "1",
    "zaps": [
      {
        "strategyId": "cowcentrated"
      }
    ]
  },
  {
    "id": "uniswap-cow-base-tybg-weth",
    "name": "TYBG-WETH",
    "token": "TYBG-WETH",
    "tokenAddress": "0xE745a591970e0Fa981204cf525E170a2B9e4fb93",
    "tokenDecimals": 18,
    "depositTokenAddresses": [
      "0x0d97F261b1e88845184f678e2d1e7a98D9FD38dE",
      "0x4200000000000000000000000000000000000006"
    ],
    "tokenProviderId": "uniswap",
    "earnedToken": "cowUniswapBaseTYBG-WETH",
    "earnedTokenAddress": "0x11b6ae0bD06fA08908511F0f14a5F6B27E7dEdF3",
    "earnContractAddress": "0x11b6ae0bD06fA08908511F0f14a5F6B27E7dEdF3",
    "oracle": "lps",
    "oracleId": "uniswap-cow-base-tybg-weth",
    "status": "active",
    "createdAt": 1719145884,
    "platformId": "uniswap",
    "assets": ["TYBG", "WETH"],
    "risks": ["IL_HIGH", "MCAP_MICRO", "CONTRACTS_VERIFIED"],
    "strategyTypeId": "compounds",
    "network": "base",
    "type": "cowcentrated",
    "feeTier": "1",
    "zaps": [
      {
        "strategyId": "cowcentrated"
      }
    ]
  },
  {
    "id": "uniswap-cow-base-weth-zro-0.3",
    "name": "ZRO-WETH",
    "token": "ZRO-WETH",
    "tokenAddress": "0xa2d4A8e00dAaD32aCACe1A0dD0905f6aaF57E84e",
    "tokenDecimals": 18,
    "depositTokenAddresses": [
      "0x4200000000000000000000000000000000000006",
      "0x6985884C4392D348587B19cb9eAAf157F13271cd"
    ],
    "tokenProviderId": "uniswap",
    "earnedToken": "cowUniswapBaseWETH-ZRO-0.3",
    "earnedTokenAddress": "0x4a06DE050548770C13B76fE013729432b84BDeC6",
    "earnContractAddress": "0x4a06DE050548770C13B76fE013729432b84BDeC6",
    "oracle": "lps",
    "oracleId": "uniswap-cow-base-weth-zro-0.3",
    "status": "active",
    "createdAt": 1719145884,
    "platformId": "uniswap",
    "assets": ["ZRO", "WETH"],
    "risks": ["IL_HIGH", "MCAP_LARGE", "CONTRACTS_VERIFIED"],
    "strategyTypeId": "compounds",
    "network": "base",
    "type": "cowcentrated",
    "feeTier": "0.3",
    "zaps": [
      {
        "strategyId": "cowcentrated"
      }
    ]
  },
  {
    "id": "uniswap-cow-base-weth-zro",
    "name": "ZRO-WETH",
    "token": "ZRO-WETH",
    "tokenAddress": "0x41Fd11E5997fBC144418Fd2F1B5D9D9b45a94e32",
    "tokenDecimals": 18,
    "depositTokenAddresses": [
      "0x4200000000000000000000000000000000000006",
      "0x6985884C4392D348587B19cb9eAAf157F13271cd"
    ],
    "tokenProviderId": "uniswap",
    "earnedToken": "cowUniswapBaseWETH-ZRO",
    "earnedTokenAddress": "0xc88d16c4cb87b5EEC33cA0696bBd5154492E4282",
    "earnContractAddress": "0xc88d16c4cb87b5EEC33cA0696bBd5154492E4282",
    "oracle": "lps",
    "oracleId": "uniswap-cow-base-weth-zro",
    "status": "active",
    "createdAt": 1718885884,
    "platformId": "uniswap",
    "assets": ["ZRO", "WETH"],
    "risks": ["IL_HIGH", "MCAP_LARGE", "CONTRACTS_VERIFIED"],
    "strategyTypeId": "compounds",
    "network": "base",
    "type": "cowcentrated",
    "feeTier": "1",
    "zaps": [
      {
        "strategyId": "cowcentrated"
      }
    ]
  },
  {
    "id": "uniswap-cow-base-zro-usdc",
    "name": "ZRO-USDC",
    "token": "ZRO-USDC",
    "tokenAddress": "0x4587df381022922f6622F9096C22e754BcF27b4F",
    "tokenDecimals": 18,
    "depositTokenAddresses": [
      "0x6985884C4392D348587B19cb9eAAf157F13271cd",
      "0x833589fCD6eDb6E08f4c7C32D4f71b54bdA02913"
    ],
    "tokenProviderId": "uniswap",
    "earnedToken": "cowUniswapBaseZRO-USDC",
    "earnedTokenAddress": "0xB6DDAb86739524ba19185105B545220A858F2d0e",
    "earnContractAddress": "0xB6DDAb86739524ba19185105B545220A858F2d0e",
    "oracle": "lps",
    "oracleId": "uniswap-cow-base-zro-usdc",
    "status": "active",
    "createdAt": 1718885884,
    "platformId": "uniswap",
    "assets": ["ZRO", "USDC"],
    "risks": ["IL_HIGH", "MCAP_LARGE", "CONTRACTS_VERIFIED"],
    "strategyTypeId": "compounds",
    "network": "base",
    "type": "cowcentrated",
    "feeTier": "1",
    "zaps": [
      {
        "strategyId": "cowcentrated"
      }
    ]
  },
  {
    "id": "aerodrome-sfrxeth-wsteth",
    "name": "sfrxETH-wstETH vLP",
    "token": "vAMM-sfrxETH/wstETH",
    "tokenAddress": "0x456c166e63634D75a4B49EDEC86cB51424D4C926",
    "tokenDecimals": 18,
    "tokenProviderId": "aerodrome",
    "earnedToken": "mooAerosfrxETH-wstETH",
    "earnedTokenAddress": "0xdeE327BF6b0182a1727caEC9C6344a0D27D6da99",
    "earnContractAddress": "0xdeE327BF6b0182a1727caEC9C6344a0D27D6da99",
    "oracle": "lps",
    "oracleId": "aerodrome-sfrxeth-wsteth",
    "status": "active",
    "createdAt": 1718857291,
    "platformId": "aerodrome",
    "assets": ["sfrxETH", "wstETH"],
    "risks": ["COMPLEXITY_LOW", "IL_NONE", "MCAP_LARGE", "AUDIT", "CONTRACTS_VERIFIED"],
    "strategyTypeId": "lp",
    "addLiquidityUrl": "https://aerodrome.finance/deposit?token0=0x1f55a02A049033E3419a8E2975cF3F572F4e6E9A&token1=0xc1CBa3fCea344f92D9239c08C0568f6F2F0ee452&type=-1",
    "removeLiquidityUrl": "https://aerodrome.finance/withdraw",
    "network": "base",
    "zaps": [
      {
        "strategyId": "solidly",
        "ammId": "base-aerodrome"
      }
    ]
  },
  {
    "id": "aerodrome-sfrxeth-sfrax",
    "name": "sfrxETH-sFRAX vLP",
    "token": "vAMM-sfrxETH/sFRAX",
    "tokenAddress": "0xD73a3EF449043AAc66bFF3FEE37E83B4f8DAE998",
    "tokenDecimals": 18,
    "tokenProviderId": "aerodrome",
    "earnedToken": "mooAerosfrxETH-sFRAX",
    "earnedTokenAddress": "0x4C756F7FecCB28FDe0BD1834D966f4eb5ff41fF3",
    "earnContractAddress": "0x4C756F7FecCB28FDe0BD1834D966f4eb5ff41fF3",
    "oracle": "lps",
    "oracleId": "aerodrome-sfrxeth-sfrax",
    "status": "active",
    "createdAt": 1718857291,
    "platformId": "aerodrome",
    "assets": ["sfrxETH", "sFRAX"],
    "risks": ["COMPLEXITY_LOW", "IL_HIGH", "MCAP_LARGE", "AUDIT", "CONTRACTS_VERIFIED"],
    "strategyTypeId": "lp",
    "addLiquidityUrl": "https://aerodrome.finance/deposit?token0=0x833589fCD6eDb6E08f4c7C32D4f71b54bdA02913&token1=0xe4796cCB6bB5DE2290C417Ac337F2b66CA2E770E&type=-1",
    "removeLiquidityUrl": "https://aerodrome.finance/withdraw",
    "network": "base",
    "zaps": [
      {
        "strategyId": "solidly",
        "ammId": "base-aerodrome"
      }
    ]
  },
  {
    "id": "uniswap-cow-base-weth-usdbc",
    "name": "WETH-USDbC",
    "token": "WETH-USDbC",
    "tokenAddress": "0x4C36388bE6F416A29C8d8Eee81C771cE6bE14B18",
    "tokenDecimals": 18,
    "depositTokenAddresses": [
      "0x4200000000000000000000000000000000000006",
      "0xd9aAEc86B65D86f6A7B5B1b0c42FFA531710b6CA"
    ],
    "tokenProviderId": "uniswap",
    "earnedToken": "cowUniswapBaseWETH-USDbC",
    "earnedTokenAddress": "0xB34B8DeC4f7c5e0c20e5dda09e862Df39C3Fb285",
    "earnContractAddress": "0xB34B8DeC4f7c5e0c20e5dda09e862Df39C3Fb285",
    "oracle": "lps",
    "oracleId": "uniswap-cow-base-weth-usdbc",
    "status": "active",
    "createdAt": 1718467479,
    "platformId": "uniswap",
    "assets": ["WETH", "USDbC"],
    "risks": ["IL_HIGH", "MCAP_LARGE", "CONTRACTS_VERIFIED"],
    "strategyTypeId": "compounds",
    "network": "base",
    "type": "cowcentrated",
    "feeTier": "0.05",
    "zaps": [
      {
        "strategyId": "cowcentrated"
      }
    ]
  },
  {
    "id": "uniswap-cow-base-usdc-wsteth",
    "name": "USDC-wstETH",
    "token": "USDC-wstETH",
    "tokenAddress": "0x45837e65E4c44cA260aB40E6dc30fF1B466a00cA",
    "tokenDecimals": 18,
    "depositTokenAddresses": [
      "0x833589fCD6eDb6E08f4c7C32D4f71b54bdA02913",
      "0xc1CBa3fCea344f92D9239c08C0568f6F2F0ee452"
    ],
    "tokenProviderId": "uniswap",
    "earnedToken": "cowUniswapBasewstETH-USDC",
    "earnedTokenAddress": "0xD07111A837F9D62bCa452132bDBEE2F1443666F6",
    "earnContractAddress": "0xD07111A837F9D62bCa452132bDBEE2F1443666F6",
    "oracle": "lps",
    "oracleId": "uniswap-cow-base-usdc-wsteth",
    "status": "active",
    "createdAt": 1718153799,
    "platformId": "uniswap",
    "assets": ["USDC", "wstETH"],
    "risks": ["IL_HIGH", "MCAP_LARGE", "CONTRACTS_VERIFIED"],
    "strategyTypeId": "compounds",
    "network": "base",
    "type": "cowcentrated",
    "feeTier": "0.05",
    "zaps": [
      {
        "strategyId": "cowcentrated"
      }
    ]
  },
  {
    "id": "uniswap-cow-base-weth-usdt",
    "name": "USDT-WETH",
    "token": "USDT-WETH",
    "tokenAddress": "0xd92E0767473D1E3FF11Ac036f2b1DB90aD0aE55F",
    "tokenDecimals": 18,
    "depositTokenAddresses": [
      "0x4200000000000000000000000000000000000006",
      "0xfde4C96c8593536E31F229EA8f37b2ADa2699bb2"
    ],
    "tokenProviderId": "uniswap",
    "earnedToken": "cowUniswapBaseUSDT-WETH",
    "earnedTokenAddress": "0xE4d02B7997635883bf68a810d1d781990006B58C",
    "earnContractAddress": "0xE4d02B7997635883bf68a810d1d781990006B58C",
    "oracle": "lps",
    "oracleId": "uniswap-cow-base-weth-usdt",
    "status": "active",
    "createdAt": 1718153799,
    "platformId": "uniswap",
    "assets": ["USDT", "WETH"],
    "risks": ["IL_HIGH", "MCAP_LARGE", "CONTRACTS_VERIFIED"],
    "strategyTypeId": "compounds",
    "network": "base",
    "type": "cowcentrated",
    "feeTier": "0.05",
    "zaps": [
      {
        "strategyId": "cowcentrated"
      }
    ]
  },
  {
    "id": "uniswap-cow-base-cbeth-weth",
    "name": "cbETH-WETH",
    "token": "cbETH-WETH",
    "tokenAddress": "0x10648BA41B8565907Cfa1496765fA4D95390aa0d",
    "tokenDecimals": 18,
    "depositTokenAddresses": [
      "0x2Ae3F1Ec7F1F5012CFEab0185bfc7aa3cf0DEc22",
      "0x4200000000000000000000000000000000000006"
    ],
    "tokenProviderId": "uniswap",
    "earnedToken": "cowUniswapBasecbETH-WETH",
    "earnedTokenAddress": "0xe97383FFa8AbA69FB5f182CF35E31833250586E4",
    "earnContractAddress": "0xe97383FFa8AbA69FB5f182CF35E31833250586E4",
    "oracle": "lps",
    "oracleId": "uniswap-cow-base-cbeth-weth",
    "status": "active",
    "createdAt": 1718153799,
    "platformId": "uniswap",
    "assets": ["cbETH", "WETH"],
    "risks": ["IL_NONE", "MCAP_LARGE", "CONTRACTS_VERIFIED"],
    "strategyTypeId": "compounds",
    "network": "base",
    "type": "cowcentrated",
    "feeTier": "0.05",
    "zaps": [
      {
        "strategyId": "cowcentrated"
      }
    ]
  },
  {
    "id": "uniswap-cow-base-aero-weth",
    "name": "AERO-WETH",
    "token": "AERO-WETH",
    "tokenAddress": "0x3d5D143381916280ff91407FeBEB52f2b60f33Cf",
    "tokenDecimals": 18,
    "depositTokenAddresses": [
      "0x4200000000000000000000000000000000000006",
      "0x940181a94A35A4569E4529A3CDfB74e38FD98631"
    ],
    "tokenProviderId": "uniswap",

    "earnedToken": "cowUniswapBaseAERO-WETH",
    "earnedTokenAddress": "0xE39887EfF72d0AF25E4B90f52b6a6De82948D472",
    "earnContractAddress": "0xE39887EfF72d0AF25E4B90f52b6a6De82948D472",
    "oracle": "lps",
    "oracleId": "uniswap-cow-base-aero-weth",
    "status": "active",
    "createdAt": 1718153799,
    "platformId": "uniswap",
    "assets": ["WETH", "AERO"],
    "risks": ["IL_HIGH", "MCAP_LARGE", "CONTRACTS_VERIFIED"],
    "strategyTypeId": "compounds",
    "network": "base",
    "type": "cowcentrated",
    "feeTier": "0.30",
    "zaps": [
      {
        "strategyId": "cowcentrated"
      }
    ]
  },
  {
    "id": "uniswap-cow-base-usdc-weth",
    "name": "USDC-WETH",
    "token": "USDC-WETH",
    "tokenAddress": "0xd0b53D9277642d899DF5C87A3966A349A798F224",
    "tokenDecimals": 18,
    "depositTokenAddresses": [
      "0x4200000000000000000000000000000000000006",
      "0x833589fCD6eDb6E08f4c7C32D4f71b54bdA02913"
    ],
    "tokenProviderId": "uniswap",
    "earnedToken": "cowUniswapBaseUSDC-WETH",
    "earnedTokenAddress": "0xA05C5A7121B351aa7003C73Ae794Ec17995440C7",
    "earnContractAddress": "0xA05C5A7121B351aa7003C73Ae794Ec17995440C7",
    "oracle": "lps",
    "oracleId": "uniswap-cow-base-usdc-weth",
    "status": "active",
    "createdAt": 1718153799,
    "platformId": "uniswap",
    "assets": ["WETH", "USDC"],
    "risks": ["IL_HIGH", "MCAP_LARGE", "CONTRACTS_VERIFIED"],
    "strategyTypeId": "compounds",
    "network": "base",
    "type": "cowcentrated",
    "feeTier": "0.05",
    "zaps": [
      {
        "strategyId": "cowcentrated"
      }
    ]
  },
  {
    "id": "aerodrome-hbr-usdc",
    "name": "HBR-USDC vLP",
    "token": "vAMM-HBR/USDC",
    "tokenAddress": "0x68cfB52C74827f91E1F664fFeD634F849AEce455",
    "tokenDecimals": 18,
    "tokenProviderId": "aerodrome",
    "earnedToken": "mooAeroHBR-USDC",
    "earnedTokenAddress": "0xADa309b35f2a96f5B729BC8efA0E69ED449370B5",
    "earnContractAddress": "0xADa309b35f2a96f5B729BC8efA0E69ED449370B5",
    "oracle": "lps",
    "oracleId": "aerodrome-hbr-usdc",
    "status": "active",
    "createdAt": 1718036268,
    "platformId": "aerodrome",
    "assets": ["HBR", "USDC"],
    "risks": ["COMPLEXITY_LOW", "IL_HIGH", "MCAP_MICRO", "AUDIT", "CONTRACTS_VERIFIED"],
    "strategyTypeId": "lp",
    "addLiquidityUrl": "https://aerodrome.finance/deposit?token0=0x416bd43Bc76D496ff49923c20eCaf86b52Ab078d&token1=0x833589fCD6eDb6E08f4c7C32D4f71b54bdA02913&type=-1",
    "removeLiquidityUrl": "https://aerodrome.finance/withdraw",
    "network": "base",
    "zaps": [
      {
        "strategyId": "solidly",
        "ammId": "base-aerodrome"
      }
    ]
  },
  {
    "id": "aerodrome-usdz-usdc",
    "name": "USDz-USDC sLP",
    "token": "sAMM-USDz/USDC",
    "tokenAddress": "0x6d0b9C9E92a3De30081563c3657B5258b3fFa38B",
    "tokenDecimals": 18,
    "tokenProviderId": "aerodrome",
    "earnedToken": "mooAeroUSDz-USDC",
    "earnedTokenAddress": "0x3b5F990364fa9BF1Db34d9d24B0Bdca6eE4bD4B1",
    "earnContractAddress": "0x3b5F990364fa9BF1Db34d9d24B0Bdca6eE4bD4B1",
    "oracle": "lps",
    "oracleId": "aerodrome-usdz-usdc",
    "status": "active",
    "createdAt": 1717661367,
    "platformId": "aerodrome",
    "assets": ["USDz", "USDC"],
    "migrationIds": [],
    "risks": ["COMPLEXITY_LOW", "IL_NONE", "MCAP_MEDIUM", "AUDIT", "CONTRACTS_VERIFIED"],
    "strategyTypeId": "multi-lp",
    "addLiquidityUrl": "https://aerodrome.finance/deposit?token0=0x04D5ddf5f3a8939889F11E97f8c4BB48317F1938&token1=0x833589fCD6eDb6E08f4c7C32D4f71b54bdA02913&type=0",
    "removeLiquidityUrl": "https://aerodrome.finance/withdraw",
    "network": "base",
    "earningPoints": true,
    "zaps": [
      {
        "strategyId": "solidly",
        "ammId": "base-aerodrome"
      }
    ]
  },
  {
    "id": "aura-base-weeth-weth",
    "name": "weETH-ETH",
    "type": "standard",
    "token": "weETH-ETH Base",
    "tokenAddress": "0xaB99a3e856dEb448eD99713dfce62F937E2d4D74",
    "tokenDecimals": 18,
    "tokenProviderId": "balancer",
    "earnedToken": "mooAuraBaseweETH-WETH",
    "earnedTokenAddress": "0xc52393b27FeE4355Fe6a5DC92D25BC2Ed1B418Cb",
    "earnContractAddress": "0xc52393b27FeE4355Fe6a5DC92D25BC2Ed1B418Cb",
    "oracle": "lps",
    "oracleId": "aura-base-weeth-weth",
    "status": "active",
    "createdAt": 1716557368,
    "updatedAt": 1718744992,
    "platformId": "aura",
    "assets": ["weETH", "ETH"],
    "risks": [
      "COMPLEXITY_LOW",
      "BATTLE_TESTED",
      "IL_NONE",
      "MCAP_LARGE",
      "AUDIT",
      "CONTRACTS_VERIFIED"
    ],
    "strategyTypeId": "lp",
    "addLiquidityUrl": "https://app.balancer.fi/#/base/pool/0xab99a3e856deb448ed99713dfce62f937e2d4d74000000000000000000000118/add-liquidity",
    "removeLiquidityUrl": "https://app.balancer.fi/#/base/pool/0xab99a3e856deb448ed99713dfce62f937e2d4d74000000000000000000000118/withdraw",
    "network": "base",
    "earningPoints": true
  },
  {
    "id": "aerodrome-weth-ghst",
    "name": "ETH-GHST vLP",
    "type": "standard",
    "token": "vAMM-WETH-GHST",
    "tokenAddress": "0x0DFb9Cb66A18468850d6216fCc691aa20ad1e091",
    "tokenDecimals": 18,
    "tokenProviderId": "aerodrome",
    "earnedToken": "mooAeroWETH-GHST",
    "earnedTokenAddress": "0x2494f1E2BADE141cE74d444d6F9012d7948AA362",
    "earnContractAddress": "0x2494f1E2BADE141cE74d444d6F9012d7948AA362",
    "oracle": "lps",
    "oracleId": "aerodrome-weth-ghst",
    "status": "active",
    "createdAt": 1716034908,
    "platformId": "aerodrome",
    "assets": ["ETH", "GHST"],
    "risks": ["COMPLEXITY_LOW", "IL_HIGH", "MCAP_MEDIUM", "AUDIT", "CONTRACTS_VERIFIED"],
    "strategyTypeId": "lp",
    "addLiquidityUrl": "https://aerodrome.finance/deposit?token0=0x4200000000000000000000000000000000000006&token1=0xcD2F22236DD9Dfe2356D7C543161D4d260FD9BcB&type=-1",
    "removeLiquidityUrl": "https://aerodrome.finance/withdraw",
    "network": "base",
    "zaps": [
      {
        "strategyId": "solidly",
        "ammId": "base-aerodrome"
      }
    ]
  },
  {
    "id": "aerodrome-bsdeth-hyusd",
    "name": "bsdETH-hyUSD vLP",
    "type": "standard",
    "token": "vAMM-bsdETH/hyUSD",
    "tokenAddress": "0x45AC3a4C1d17DB713839728B752604E40e5ABa72",
    "tokenDecimals": 18,
    "tokenProviderId": "aerodrome",
    "earnedToken": "mooAerobsdETH-hyUSD",
    "earnedTokenAddress": "0xF7385b00e01eb1e29FF9786Be731A6614388Ad9A",
    "earnContractAddress": "0xF7385b00e01eb1e29FF9786Be731A6614388Ad9A",
    "oracle": "lps",
    "oracleId": "aerodrome-bsdeth-hyusd",
    "status": "active",
    "createdAt": 1715856789,
    "platformId": "aerodrome",
    "assets": ["bsdETH", "hyUSD"],
    "risks": ["COMPLEXITY_LOW", "IL_HIGH", "MCAP_MEDIUM", "AUDIT", "CONTRACTS_VERIFIED"],
    "strategyTypeId": "lp",
    "addLiquidityUrl": "https://aerodrome.finance/deposit?token0=0xCb327b99fF831bF8223cCEd12B1338FF3aA322Ff&token1=0xCc7FF230365bD730eE4B352cC2492CEdAC49383e&type=-1",
    "removeLiquidityUrl": "https://aerodrome.finance/withdraw",
    "network": "base",
    "zaps": [
      {
        "strategyId": "solidly",
        "ammId": "base-aerodrome"
      }
    ]
  },
  {
    "id": "aerodrome-weeth-weth",
    "name": "weETH-ETH vLP",
    "type": "standard",
    "token": "vAMM-weETH/WETH",
    "tokenAddress": "0x91F0f34916Ca4E2cCe120116774b0e4fA0cdcaA8",
    "tokenDecimals": 18,
    "tokenProviderId": "aerodrome",
    "earnedToken": "mooAeroweETH-WETH",
    "earnedTokenAddress": "0x47579C50c7AeDeA788D18927aed4c827Fe34996A",
    "earnContractAddress": "0x47579C50c7AeDeA788D18927aed4c827Fe34996A",
    "oracle": "lps",
    "oracleId": "aerodrome-weeth-weth",
    "status": "active",
    "createdAt": 1714647704,
    "platformId": "aerodrome",
    "assets": ["weETH", "ETH"],
    "risks": [
      "COMPLEXITY_LOW",
      "BATTLE_TESTED",
      "IL_NONE",
      "MCAP_LARGE",
      "AUDIT",
      "CONTRACTS_VERIFIED"
    ],
    "strategyTypeId": "lp",
    "addLiquidityUrl": "https://aerodrome.finance/deposit?token0=0x04C0599Ae5A44757c0af6F9eC3b93da8976c150A&token1=0x4200000000000000000000000000000000000006&type=-1",
    "removeLiquidityUrl": "https://aerodrome.finance/withdraw",
    "network": "base",
    "earningPoints": true,
    "zaps": [
      {
        "strategyId": "solidly",
        "ammId": "base-aerodrome"
      }
    ]
  },
  {
    "id": "aerodrome-weeth-aero",
    "name": "weETH-AERO vLP",
    "type": "standard",
    "token": "vAMM-weETH/AERO",
    "tokenAddress": "0xc5aDfb267a95df1233a2b5F7f48041E7Fb384BcA",
    "tokenDecimals": 18,
    "tokenProviderId": "aerodrome",
    "earnedToken": "mooAeroweETH-AERO",
    "earnedTokenAddress": "0xb63682961B3dC55d2aD8AD756beAEcDDe8474E83",
    "earnContractAddress": "0xb63682961B3dC55d2aD8AD756beAEcDDe8474E83",
    "oracle": "lps",
    "oracleId": "aerodrome-weeth-aero",
    "status": "active",
    "createdAt": 1717052879,
    "platformId": "aerodrome",
    "assets": ["weETH", "AERO"],
    "risks": [
      "COMPLEXITY_LOW",
      "BATTLE_TESTED",
      "IL_HIGH",
      "MCAP_MEDIUM",
      "AUDIT",
      "CONTRACTS_VERIFIED"
    ],
    "strategyTypeId": "lp",
    "addLiquidityUrl": "https://aerodrome.finance/deposit?token0=0x04C0599Ae5A44757c0af6F9eC3b93da8976c150A&token1=0x940181a94A35A4569E4529A3CDfB74e38FD98631&type=-1",
    "removeLiquidityUrl": "https://aerodrome.finance/withdraw",
    "network": "base",
    "zaps": [
      {
        "strategyId": "solidly",
        "ammId": "base-aerodrome"
      }
    ]
  },
  {
    "id": "aerodrome-weth-wrseth",
    "name": "wrsETH-ETH vLP",
    "type": "standard",
    "token": "vAMM-WETH/wrsETH",
    "tokenAddress": "0xA24382874A6FD59de45BbccFa160488647514c28",
    "tokenDecimals": 18,
    "tokenProviderId": "aerodrome",
    "earnedToken": "mooAeroWETH-wrsETH",
    "earnedTokenAddress": "0xC5cD1A6d4918820201B8E4eeB6d2AdFD1CDF783d",
    "earnContractAddress": "0xC5cD1A6d4918820201B8E4eeB6d2AdFD1CDF783d",
    "oracle": "lps",
    "oracleId": "aerodrome-weth-wrseth",
    "status": "active",
    "createdAt": 1714408660,
    "platformId": "aerodrome",
    "assets": ["wrsETH", "ETH"],
    "risks": [
      "COMPLEXITY_LOW",
      "BATTLE_TESTED",
      "IL_NONE",
      "MCAP_LARGE",
      "AUDIT",
      "CONTRACTS_VERIFIED"
    ],
    "strategyTypeId": "lp",
    "addLiquidityUrl": "https://aerodrome.finance/deposit?token0=0x4200000000000000000000000000000000000006&token1=0xEDfa23602D0EC14714057867A78d01e94176BEA0&type=-1",
    "removeLiquidityUrl": "https://aerodrome.finance/withdraw",
    "network": "base",
    "earningPoints": true,
    "zaps": [
      {
        "strategyId": "solidly",
        "ammId": "base-aerodrome"
      }
    ]
  },
  {
    "id": "aerodrome-dola-rgusd",
    "name": "DOLA-rgUSD sLP",
    "type": "standard",
    "token": "sAMM-DOLA/rgUSD",
    "tokenAddress": "0xBA15D0494fE4f0cAECD7730F6D77BeB6DD0feca9",
    "tokenDecimals": 18,
    "tokenProviderId": "aerodrome",
    "earnedToken": "mooAeroDOLA-rgUSD",
    "earnedTokenAddress": "0xE7A8955c4D8FC271bf9b51ad7dC4c665b199C2B3",
    "earnContractAddress": "0xE7A8955c4D8FC271bf9b51ad7dC4c665b199C2B3",
    "oracle": "lps",
    "oracleId": "aerodrome-dola-rgusd",
    "status": "active",
    "createdAt": 1716446393,
    "platformId": "aerodrome",
    "assets": ["DOLA", "rgUSD"],
    "risks": [
      "COMPLEXITY_LOW",
      "BATTLE_TESTED",
      "IL_NONE",
      "MCAP_MICRO",
      "AUDIT",
      "CONTRACTS_VERIFIED"
    ],
    "strategyTypeId": "lp",
    "addLiquidityUrl": "https://aerodrome.finance/deposit?token0=0x4621b7A9c75199271F773Ebd9A499dbd165c3191&token1=0x8E5E9DF4F0EA39aE5270e79bbABFCc34203A3470&type=0",
    "removeLiquidityUrl": "https://aerodrome.finance/withdraw",
    "network": "base",
    "zaps": [
      {
        "strategyId": "solidly",
        "ammId": "base-aerodrome"
      }
    ]
  },
  {
    "id": "aerodrome-usdc-rgusd",
    "name": "rgUSD-USDC sLP",
    "type": "standard",
    "token": "sAMM-USDC/rgUSD",
    "tokenAddress": "0xF8CCE695B387424122d59ae2d01fA8CE359CfB00",
    "tokenDecimals": 18,
    "tokenProviderId": "aerodrome",
    "earnedToken": "mooAerorgUSD-USDC",
    "earnedTokenAddress": "0x8C9df9654EEaD95Fb05e491FF490c5B193BFAbc9",
    "earnContractAddress": "0x8C9df9654EEaD95Fb05e491FF490c5B193BFAbc9",
    "oracle": "lps",
    "oracleId": "aerodrome-usdc-rgusd",
    "status": "active",
    "createdAt": 1715389073,
    "platformId": "aerodrome",
    "assets": ["rgUSD", "USDC"],
    "risks": [
      "COMPLEXITY_LOW",
      "BATTLE_TESTED",
      "IL_NONE",
      "MCAP_MICRO",
      "AUDIT",
      "CONTRACTS_VERIFIED"
    ],
    "strategyTypeId": "lp",
    "addLiquidityUrl": "https://aerodrome.finance/deposit?token0=0x833589fCD6eDb6E08f4c7C32D4f71b54bdA02913&token1=0x8E5E9DF4F0EA39aE5270e79bbABFCc34203A3470&type=0",
    "removeLiquidityUrl": "https://aerodrome.finance/withdraw",
    "network": "base",
    "zaps": [
      {
        "strategyId": "solidly",
        "ammId": "base-aerodrome"
      }
    ]
  },
  {
    "id": "aerodrome-rgusd-eusd",
    "name": "rgUSD-eUSD sLP",
    "type": "standard",
    "token": "sAMM-rgUSD/eUSD",
    "tokenAddress": "0xd7AdbF474E991f4AEbF95C0b095001ce661aAD17",
    "tokenDecimals": 18,
    "tokenProviderId": "aerodrome",
    "earnedToken": "mooAerorgUSD-eUSD",
    "earnedTokenAddress": "0x998C93F7a4a7B6ebFf162083c95C70d3B8758776",
    "earnContractAddress": "0x998C93F7a4a7B6ebFf162083c95C70d3B8758776",
    "oracle": "lps",
    "oracleId": "aerodrome-rgusd-eusd",
    "status": "active",
    "createdAt": 1715389073,
    "platformId": "aerodrome",
    "assets": ["rgUSD", "eUSD"],
    "risks": [
      "COMPLEXITY_LOW",
      "BATTLE_TESTED",
      "IL_NONE",
      "MCAP_MICRO",
      "AUDIT",
      "CONTRACTS_VERIFIED"
    ],
    "strategyTypeId": "lp",
    "addLiquidityUrl": "https://aerodrome.finance/deposit?token0=0x8E5E9DF4F0EA39aE5270e79bbABFCc34203A3470&token1=0xCfA3Ef56d303AE4fAabA0592388F19d7C3399FB4&type=0",
    "removeLiquidityUrl": "https://aerodrome.finance/withdraw",
    "network": "base",
    "zaps": [
      {
        "strategyId": "solidly",
        "ammId": "base-aerodrome"
      }
    ]
  },
  {
    "id": "equalizer-base-ichi-weth-usdbc",
    "name": "ETH-USDbC LP",
    "type": "standard",
    "token": "ETH-USDbC LP",
    "tokenAddress": "0x0E8CD30FC79a79cf16E11424ff5681441361149E",
    "tokenDecimals": 18,
    "tokenProviderId": "equalizer",
    "earnedToken": "mooEqualizerIchiWETH-USDbC",
    "earnedTokenAddress": "0xf5761Ad89F84Ab4A2E41e4E5eF7bF75fFE69aa1c",
    "earnContractAddress": "0xf5761Ad89F84Ab4A2E41e4E5eF7bF75fFE69aa1c",
    "oracle": "lps",
    "oracleId": "equalizer-base-ichi-weth-usdbc",
    "status": "active",
    "createdAt": 1714402128,
    "platformId": "ichi",
    "assets": ["ETH", "USDbC"],
    "risks": ["COMPLEXITY_LOW", "IL_LOW", "MCAP_LARGE", "AUDIT", "CONTRACTS_VERIFIED"],
    "strategyTypeId": "ichi-solidly",
    "addLiquidityUrl": "https://cl.equalizer.exchange/",
    "removeLiquidityUrl": "https://cl.equalizer.exchange/",
    "network": "base"
  },
  {
    "id": "equalizer-base-ichi-weth-usdc",
    "name": "ETH-USDC LP",
    "type": "standard",
    "token": "ETH-USDC LP",
    "tokenAddress": "0xF5834bdE4859763840d8449262D296AD7D17cE21",
    "tokenDecimals": 18,
    "tokenProviderId": "equalizer",
    "earnedToken": "mooEqualizerIchiWETH-USDC",
    "earnedTokenAddress": "0x301BcB914074DD00759101e56761f14b03823658",
    "earnContractAddress": "0x301BcB914074DD00759101e56761f14b03823658",
    "oracle": "lps",
    "oracleId": "equalizer-base-ichi-weth-usdc",
    "status": "active",
    "createdAt": 1714402128,
    "platformId": "ichi",
    "assets": ["ETH", "USDC"],
    "risks": ["COMPLEXITY_LOW", "IL_LOW", "MCAP_LARGE", "AUDIT", "CONTRACTS_VERIFIED"],
    "strategyTypeId": "ichi-solidly",
    "addLiquidityUrl": "https://cl.equalizer.exchange/",
    "removeLiquidityUrl": "https://cl.equalizer.exchange/",
    "network": "base"
  },
  {
    "id": "equalizer-base-ichi-usdbc-weth",
    "name": "USDbC-ETH LP",
    "type": "standard",
    "token": "USDbC-ETH LP",
    "tokenAddress": "0x98c7030EA996D325559E3B0f0eCf800C3F376Fe4",
    "tokenDecimals": 18,
    "tokenProviderId": "equalizer",
    "earnedToken": "mooEqualizerIchiUSDbC-WETH",
    "earnedTokenAddress": "0x9539D7c29C78207d15323EbF0A763e674011B66f",
    "earnContractAddress": "0x9539D7c29C78207d15323EbF0A763e674011B66f",
    "oracle": "lps",
    "oracleId": "equalizer-base-ichi-usdbc-weth",
    "status": "active",
    "createdAt": 1714402128,
    "platformId": "ichi",
    "assets": ["USDbC", "WETH"],
    "risks": ["COMPLEXITY_LOW", "IL_LOW", "MCAP_LARGE", "AUDIT", "CONTRACTS_VERIFIED"],
    "strategyTypeId": "ichi-solidly",
    "addLiquidityUrl": "https://cl.equalizer.exchange/",
    "removeLiquidityUrl": "https://cl.equalizer.exchange/",
    "network": "base"
  },
  {
    "id": "aerodrome-usd+-eusd",
    "name": "USD+-eUSD sLP",
    "type": "standard",
    "token": "sAMM-USD+/eUSD",
    "tokenAddress": "0x8041e2A135D2da7A8E21E4B14113D8245EC532e1",
    "tokenDecimals": 18,
    "tokenProviderId": "aerodrome",
    "earnedToken": "mooAeroUSD+-eUSD",
    "earnedTokenAddress": "0x478162ae7199A59E76bB246Cb8649542DCDd33Bd",
    "earnContractAddress": "0x478162ae7199A59E76bB246Cb8649542DCDd33Bd",
    "oracle": "lps",
    "oracleId": "aerodrome-usd+-eusd",
    "status": "active",
    "createdAt": 1713992031,
    "platformId": "aerodrome",
    "assets": ["USD+", "eUSD"],
    "risks": [
      "COMPLEXITY_LOW",
      "IL_NONE",
      "MCAP_MEDIUM",
      "OVER_COLLAT_ALGO_STABLECOIN",
      "AUDIT",
      "CONTRACTS_VERIFIED"
    ],
    "strategyTypeId": "lp",
    "addLiquidityUrl": "https://aerodrome.finance/deposit?token0=0xB79DD08EA68A908A97220C76d19A6aA9cBDE4376&token1=0xCfA3Ef56d303AE4fAabA0592388F19d7C3399FB4&type=0",
    "removeLiquidityUrl": "https://aerodrome.finance/withdraw",
    "network": "base",
    "zaps": [
      {
        "strategyId": "solidly",
        "ammId": "base-aerodrome"
      }
    ]
  },
  {
    "id": "aerodrome-usd+-wsteth",
    "name": "USD+-wstETH vLP",
    "type": "standard",
    "token": "vAMM-USD+/wstETH",
    "tokenAddress": "0xf15B30a0a823f588B523fD794A43939F0B1dC582",
    "tokenDecimals": 18,
    "tokenProviderId": "aerodrome",
    "earnedToken": "mooAeroUSD+-wstETH",
    "earnedTokenAddress": "0xD0f8f87e8Ce4831dD67C65000FACdee012945eeD",
    "earnContractAddress": "0xD0f8f87e8Ce4831dD67C65000FACdee012945eeD",
    "oracle": "lps",
    "oracleId": "aerodrome-usd+-wsteth",
    "status": "active",
    "createdAt": 1713992030,
    "platformId": "aerodrome",
    "assets": ["USD+", "wstETH"],
    "risks": [
      "COMPLEXITY_LOW",
      "IL_HIGH",
      "MCAP_MEDIUM",
      "OVER_COLLAT_ALGO_STABLECOIN",
      "AUDIT",
      "CONTRACTS_VERIFIED"
    ],
    "strategyTypeId": "lp",
    "addLiquidityUrl": "https://aerodrome.finance/deposit?token0=0xB79DD08EA68A908A97220C76d19A6aA9cBDE4376&token1=0xc1CBa3fCea344f92D9239c08C0568f6F2F0ee452&stable=false",
    "removeLiquidityUrl": "https://aerodrome.finance/withdraw",
    "network": "base",
    "zaps": [
      {
        "strategyId": "solidly",
        "ammId": "base-aerodrome"
      }
    ]
  },
  {
    "id": "aerodrome-crvusd-usdc",
    "name": "crvUSD-USDC sLP",
    "type": "standard",
    "token": "sAMM-crvUSD/USDC",
    "tokenAddress": "0x7F6095FECb6b67c08F1b8397701d666d71d703e0",
    "tokenDecimals": 18,
    "tokenProviderId": "aerodrome",
    "earnedToken": "mooAerocrvUSD-USDC",
    "earnedTokenAddress": "0xa9Fa1c5eC681BCFdF7ff43250eCB314320Bfe9bF",
    "earnContractAddress": "0xa9Fa1c5eC681BCFdF7ff43250eCB314320Bfe9bF",
    "oracle": "lps",
    "oracleId": "aerodrome-crvusd-usdc",
    "status": "eol",
    "retireReason": "rewards",
    "retiredAt": 1714505422,
    "createdAt": 1713368619,
    "platformId": "aerodrome",
    "assets": ["crvUSD", "USDC"],
    "risks": [
      "COMPLEXITY_LOW",
      "BATTLE_TESTED",
      "IL_NONE",
      "MCAP_MEDIUM",
      "AUDIT",
      "CONTRACTS_VERIFIED"
    ],
    "strategyTypeId": "lp",
    "addLiquidityUrl": "https://aerodrome.finance/deposit?token0=0x368181499736d0c0cc614dbb145e2ec1ac86b8c6&token1=0x833589fcd6edb6e08f4c7c32d4f71b54bda02913&type=0",
    "removeLiquidityUrl": "https://aerodrome.finance/withdraw",
    "network": "base",
    "zaps": [
      {
        "strategyId": "solidly",
        "ammId": "base-aerodrome"
      }
    ]
  },
  {
    "id": "aura-base-tbtc-weth",
    "name": "tBTC-ETH",
    "type": "standard",
    "token": "tBTC-ETH Base",
    "tokenAddress": "0x52e281318Fed4eFFfb8E46c0847a8f9B71a461A8",
    "tokenDecimals": 18,
    "tokenProviderId": "balancer",
    "earnedToken": "mooAuraBasetBTC-WETH",
    "earnedTokenAddress": "0x715a4a6Afb44f87f8C4eE8d945Eb6B630A11E72c",
    "earnContractAddress": "0x715a4a6Afb44f87f8C4eE8d945Eb6B630A11E72c",
    "oracle": "lps",
    "oracleId": "aura-base-tbtc-weth",
    "status": "active",
    "createdAt": 1713018583,
    "platformId": "aura",
    "assets": ["tBTC", "ETH"],
    "risks": [
      "COMPLEXITY_LOW",
      "BATTLE_TESTED",
      "IL_HIGH",
      "MCAP_MEDIUM",
      "AUDIT",
      "CONTRACTS_VERIFIED"
    ],
    "strategyTypeId": "lp",
    "addLiquidityUrl": "https://app.balancer.fi/#/base/pool/0x52e281318fed4efffb8e46c0847a8f9b71a461a8000200000000000000000018/add-liquidity",
    "removeLiquidityUrl": "https://app.balancer.fi/#/base/pool/0x52e281318fed4efffb8e46c0847a8f9b71a461a8000200000000000000000018/withdraw",
    "network": "base"
  },
  {
    "id": "aerodrome-weth-normilio",
    "name": "NORMILIO-ETH vLP",
    "type": "standard",
    "token": "vAMM-WETH/NORMILIO",
    "tokenAddress": "0x7D68c4E183e31971deb223e6F8A064751d0599d0",
    "tokenDecimals": 18,
    "tokenProviderId": "aerodrome",
    "earnedToken": "mooAeroNORMILIO-ETH",
    "earnedTokenAddress": "0xE738c3aa0F2B287d75cb8A321074Bc5bF42B5773",
    "earnContractAddress": "0xE738c3aa0F2B287d75cb8A321074Bc5bF42B5773",
    "oracle": "lps",
    "oracleId": "aerodrome-weth-normilio",
    "status": "active",
    "createdAt": 1713424040,
    "platformId": "aerodrome",
    "assets": ["NORMILIO", "WETH"],
    "risks": [
      "COMPLEXITY_LOW",
      "BATTLE_TESTED",
      "IL_HIGH",
      "MCAP_MICRO",
      "AUDIT",
      "CONTRACTS_VERIFIED"
    ],
    "strategyTypeId": "lp",
    "addLiquidityUrl": "https://aerodrome.finance/deposit?token0=0x4200000000000000000000000000000000000006&token1=0xcde90558fc317c69580deeaf3efc509428df9080&stable=false",
    "removeLiquidityUrl": "https://aerodrome.finance/withdraw",
    "network": "base",
    "zaps": [
      {
        "strategyId": "solidly",
        "ammId": "base-aerodrome"
      }
    ]
  },
  {
    "id": "aerodrome-usdc-mta",
    "name": "MTA-USDC vLP",
    "type": "standard",
    "token": "vAMM-USDC/MTA",
    "tokenAddress": "0x1307f36BC34081401497A873522570AebA4CdE90",
    "tokenDecimals": 18,
    "tokenProviderId": "aerodrome",
    "earnedToken": "mooAeroMTA-USDC",
    "earnedTokenAddress": "0xa526b47455034a0dab0572826dF9b2aEB63CBb1C",
    "earnContractAddress": "0xa526b47455034a0dab0572826dF9b2aEB63CBb1C",
    "oracle": "lps",
    "oracleId": "aerodrome-usdc-mta",
    "status": "active",
    "createdAt": 1713424040,
    "platformId": "aerodrome",
    "assets": ["MTA", "USDC"],
    "risks": [
      "COMPLEXITY_LOW",
      "BATTLE_TESTED",
      "IL_HIGH",
      "MCAP_MICRO",
      "AUDIT",
      "CONTRACTS_VERIFIED"
    ],
    "strategyTypeId": "lp",
    "addLiquidityUrl": "https://aerodrome.finance/deposit?token0=0x833589fcd6edb6e08f4c7c32d4f71b54bda02913&token1=0xba7d47f471add16875e765edee0858c3413a56fd&stable=false",
    "removeLiquidityUrl": "https://aerodrome.finance/withdraw",
    "network": "base",
    "zaps": [
      {
        "strategyId": "solidly",
        "ammId": "base-aerodrome"
      }
    ]
  },
  {
    "id": "aerodrome-weth-hop",
    "name": "HOP-ETH vLP",
    "type": "standard",
    "token": "vAMM-WETH/HOP",
    "tokenAddress": "0x75D18ee68bB93BE5cB2dcCFa0d8151E25CBC8Eb8",
    "tokenDecimals": 18,
    "tokenProviderId": "aerodrome",
    "earnedToken": "mooAeroHOP-ETH",
    "earnedTokenAddress": "0x7E8aDe8CbBbAfaf49D44E0055aA65dbF60c3B1d8",
    "earnContractAddress": "0x7E8aDe8CbBbAfaf49D44E0055aA65dbF60c3B1d8",
    "oracle": "lps",
    "oracleId": "aerodrome-weth-hop",
    "status": "active",
    "createdAt": 1713424040,
    "platformId": "aerodrome",
    "assets": ["HOP", "WETH"],
    "risks": [
      "COMPLEXITY_LOW",
      "BATTLE_TESTED",
      "IL_HIGH",
      "MCAP_MICRO",
      "AUDIT",
      "CONTRACTS_VERIFIED"
    ],
    "strategyTypeId": "lp",
    "addLiquidityUrl": "https://aerodrome.finance/deposit?token0=0x4200000000000000000000000000000000000006&token1=0xc5102fe9359fd9a28f877a67e36b0f050d81a3cc&stable=false",
    "removeLiquidityUrl": "https://aerodrome.finance/withdraw",
    "network": "base",
    "zaps": [
      {
        "strategyId": "solidly",
        "ammId": "base-aerodrome"
      }
    ]
  },
  {
    "id": "aerodrome-lusd-pool",
    "name": "LUSD-POOL vLP",
    "type": "standard",
    "token": "vAMM-LUSD/POOL",
    "tokenAddress": "0x0b15b1d434f86eCaa83d14398C8Db6d162F3921e",
    "tokenDecimals": 18,
    "tokenProviderId": "aerodrome",
    "earnedToken": "mooAeroLUSD-POOL",
    "earnedTokenAddress": "0xbF93166bE905Cb8E3C16bDA16a4eF3c3e46e1C1d",
    "earnContractAddress": "0xbF93166bE905Cb8E3C16bDA16a4eF3c3e46e1C1d",
    "oracle": "lps",
    "oracleId": "aerodrome-lusd-pool",
    "status": "active",
    "createdAt": 1712860490,
    "platformId": "aerodrome",
    "assets": ["LUSD", "POOL"],
    "risks": ["COMPLEXITY_LOW", "BATTLE_TESTED", "IL_HIGH", "MCAP_SMALL", "CONTRACTS_VERIFIED"],
    "strategyTypeId": "lp",
    "addLiquidityUrl": "https://aerodrome.finance/deposit?token0=0x368181499736d0c0cc614dbb145e2ec1ac86b8c6&token1=0xd652c5425aea2afd5fb142e120fecf79e18fafc3&stable=false",
    "removeLiquidityUrl": "https://aerodrome.finance/withdraw",
    "network": "base",
    "zaps": [
      {
        "strategyId": "solidly",
        "ammId": "base-aerodrome"
      }
    ]
  },
  {
    "id": "aerodrome-lusd-usdc",
    "name": "LUSD-USDC sLP",
    "type": "standard",
    "token": "sAMM-LUSD/USDC",
    "tokenAddress": "0xf53B7Af40BE75043eeBa493C622F4f56b3C27A31",
    "tokenDecimals": 18,
    "tokenProviderId": "aerodrome",
    "earnedToken": "mooAeroLUSD-USDC",
    "earnedTokenAddress": "0x6C340D16a2A2f00b0F27336749BEa76fB2De501f",
    "earnContractAddress": "0x6C340D16a2A2f00b0F27336749BEa76fB2De501f",
    "oracle": "lps",
    "oracleId": "aerodrome-lusd-usdc",
    "status": "active",
    "createdAt": 1712860489,
    "platformId": "aerodrome",
    "assets": ["LUSD", "USDC"],
    "risks": [
      "COMPLEXITY_LOW",
      "BATTLE_TESTED",
      "IL_NONE",
      "MCAP_MEDIUM",
      "OVER_COLLAT_ALGO_STABLECOIN",
      "CONTRACTS_VERIFIED"
    ],
    "strategyTypeId": "lp",
    "addLiquidityUrl": "https://aerodrome.finance/deposit?token0=0x833589fcd6edb6e08f4c7c32d4f71b54bda02913&token1=0x417ac0e078398c154edfadd9ef675d30be60af93&type=0",
    "removeLiquidityUrl": "https://aerodrome.finance/withdraw",
    "network": "base",
    "zaps": [
      {
        "strategyId": "solidly",
        "ammId": "base-aerodrome"
      }
    ]
  },
  {
    "id": "aerodrome-usda-eura",
    "name": "USDA-EURA vLP",
    "type": "standard",
    "token": "vAMM-USDA/EURA",
    "tokenAddress": "0x79eF3eCDa775860a2351ae2A7B80C4d80ba47F72",
    "tokenDecimals": 18,
    "tokenProviderId": "aerodrome",
    "earnedToken": "mooAeroUSDA-EURA",
    "earnedTokenAddress": "0x1345216de8C3E7e0076b862087607d63595465Ae",
    "earnContractAddress": "0x1345216de8C3E7e0076b862087607d63595465Ae",
    "oracle": "lps",
    "oracleId": "aerodrome-usda-eura",
    "status": "active",
    "createdAt": 1713268046,
    "platformId": "aerodrome",
    "assets": ["USDA", "EURA"],
    "risks": [
      "COMPLEXITY_LOW",
      "IL_LOW",
      "MCAP_MICRO",
      "AUDIT",
      "CONTRACTS_VERIFIED",
      "OVER_COLLAT_ALGO_STABLECOIN"
    ],
    "strategyTypeId": "lp",
    "addLiquidityUrl": "https://aerodrome.finance/deposit?token0=0xa61beb4a3d02decb01039e378237032b351125b4&token1=0x0000206329b97db379d5e1bf586bbdb969c63274&stable=false",
    "removeLiquidityUrl": "https://aerodrome.finance/withdraw",
    "network": "base",
    "zaps": [
      {
        "strategyId": "solidly",
        "ammId": "base-aerodrome"
      }
    ]
  },
  {
    "id": "aerodrome-usda-usdc",
    "name": "USDA-USDC sLP",
    "type": "standard",
    "token": "sAMM-USDA/USDC",
    "tokenAddress": "0xE503312E932a3647AeAC8b00A8Bd1d04E6A73C08",
    "tokenDecimals": 18,
    "tokenProviderId": "aerodrome",
    "earnedToken": "mooAeroUSDA-USDC",
    "earnedTokenAddress": "0xb78a44BB1B12fB3F93E24a0b80AbA74FA79bEC45",
    "earnContractAddress": "0xb78a44BB1B12fB3F93E24a0b80AbA74FA79bEC45",
    "oracle": "lps",
    "oracleId": "aerodrome-usda-usdc",
    "status": "active",
    "createdAt": 1713268046,
    "platformId": "aerodrome",
    "assets": ["USDA", "USDC"],
    "risks": [
      "COMPLEXITY_LOW",
      "IL_NONE",
      "MCAP_MICRO",
      "AUDIT",
      "CONTRACTS_VERIFIED",
      "OVER_COLLAT_ALGO_STABLECOIN"
    ],
    "strategyTypeId": "lp",
    "addLiquidityUrl": "https://aerodrome.finance/deposit?token0=0x833589fcd6edb6e08f4c7c32d4f71b54bda02913&token1=0x0000206329b97db379d5e1bf586bbdb969c63274&stable=false",
    "removeLiquidityUrl": "https://aerodrome.finance/withdraw",
    "network": "base",
    "zaps": [
      {
        "strategyId": "solidly",
        "ammId": "base-aerodrome"
      }
    ]
  },
  {
    "id": "aerodrome-aero-ovn",
    "name": "OVN-AERO vLP",
    "type": "standard",
    "token": "vAMM-AERO/OVN",
    "tokenAddress": "0x4704f9Cf735b58ea442E387ACca6717311597322",
    "tokenDecimals": 18,
    "tokenProviderId": "aerodrome",
    "earnedToken": "mooAeroAERO-OVN",
    "earnedTokenAddress": "0xca8112A67B80E1Db2F6BA1c665a3fa22d6e4D0e9",
    "earnContractAddress": "0xca8112A67B80E1Db2F6BA1c665a3fa22d6e4D0e9",
    "oracle": "lps",
    "oracleId": "aerodrome-aero-ovn",
    "status": "active",
    "createdAt": 1712769452,
    "platformId": "aerodrome",
    "assets": ["OVN", "AERO"],
    "risks": [
      "COMPLEXITY_LOW",
      "BATTLE_TESTED",
      "IL_HIGH",
      "MCAP_MEDIUM",
      "AUDIT",
      "CONTRACTS_VERIFIED"
    ],
    "strategyTypeId": "lp",
    "addLiquidityUrl": "https://aerodrome.finance/deposit?token0=0x940181a94a35a4569e4529a3cdfb74e38fd98631&token1=0xa3d1a8deb97b111454b294e2324efad13a9d8396&stable=false",
    "removeLiquidityUrl": "https://aerodrome.finance/withdraw",
    "network": "base",
    "zaps": [
      {
        "strategyId": "solidly",
        "ammId": "base-aerodrome"
      }
    ]
  },
  {
    "id": "aerodrome-weth-qi",
    "name": "QI-ETH vLP",
    "type": "standard",
    "token": "vAMM-WETH/QI",
    "tokenAddress": "0x06709C364dd4E2f5b0c10b1eBf80B2Ce483dbdC5",
    "tokenDecimals": 18,
    "tokenProviderId": "aerodrome",
    "earnedToken": "mooAeroWETH-QI",
    "earnedTokenAddress": "0x8d2795767E17C3d0944101d1DCDF79b625601cd6",
    "earnContractAddress": "0x8d2795767E17C3d0944101d1DCDF79b625601cd6",
    "oracle": "lps",
    "oracleId": "aerodrome-weth-qi",
    "status": "active",
    "createdAt": 1712769452,
    "platformId": "aerodrome",
    "assets": ["baseQI", "WETH"],
    "risks": [
      "COMPLEXITY_LOW",
      "BATTLE_TESTED",
      "IL_HIGH",
      "MCAP_MICRO",
      "AUDIT",
      "CONTRACTS_VERIFIED"
    ],
    "strategyTypeId": "lp",
    "addLiquidityUrl": "https://aerodrome.finance/deposit?token0=0x4200000000000000000000000000000000000006&token1=0xd3fdcb837dafdb7c9c3ebd48fe22a53f6dd3d7d7&stable=false",
    "removeLiquidityUrl": "https://aerodrome.finance/withdraw",
    "network": "base",
    "zaps": [
      {
        "strategyId": "solidly",
        "ammId": "base-aerodrome"
      }
    ]
  },
  {
    "id": "aerodrome-mog-weth",
    "name": "Mog-ETH vLP",
    "type": "standard",
    "token": "vAMM-Mog/WETH",
    "tokenAddress": "0x4A311ac4563abc30E71D0631C88A6232C1309ac5",
    "tokenDecimals": 18,
    "tokenProviderId": "aerodrome",
    "earnedToken": "mooAeroMog-ETH",
    "earnedTokenAddress": "0x5B9dCfa5251D2deff3ED334077ee9E9A391616C1",
    "earnContractAddress": "0x5B9dCfa5251D2deff3ED334077ee9E9A391616C1",
    "oracle": "lps",
    "oracleId": "aerodrome-mog-weth",
    "status": "active",
    "createdAt": 1712907886,
    "platformId": "aerodrome",
    "assets": ["Mog", "WETH"],
    "risks": [
      "COMPLEXITY_LOW",
      "BATTLE_TESTED",
      "IL_HIGH",
      "MCAP_SMALL",
      "AUDIT",
      "CONTRACTS_VERIFIED"
    ],
    "strategyTypeId": "lp",
    "addLiquidityUrl": "https://aerodrome.finance/deposit?token0=0x4200000000000000000000000000000000000006&token1=0x2da56acb9ea78330f947bd57c54119debda7af71&stable=false",
    "removeLiquidityUrl": "https://aerodrome.finance/withdraw",
    "network": "base",
    "zaps": [
      {
        "strategyId": "solidly",
        "ammId": "base-aerodrome"
      }
    ]
  },
  {
    "id": "aerodrome-mog-weth-bribe",
    "name": "Mog-ETH vLP Briber",
    "type": "standard",
    "token": "vAMM-Mog/WETH",
    "tokenAddress": "0x4A311ac4563abc30E71D0631C88A6232C1309ac5",
    "tokenDecimals": 18,
    "tokenProviderId": "aerodrome",
    "earnedToken": "mooAeroBribeMog-ETH",
    "earnedTokenAddress": "0x1e348AE6FCdE7Ff3914d8821B6A4F924c5e3D09a",
    "earnContractAddress": "0x1e348AE6FCdE7Ff3914d8821B6A4F924c5e3D09a",
    "oracle": "lps",
    "oracleId": "aerodrome-mog-weth-bribe",
    "status": "active",
    "createdAt": 1713992030,
    "platformId": "aerodrome",
    "assets": ["Mog", "WETH"],
    "risks": [
      "COMPLEXITY_LOW",
      "BATTLE_TESTED",
      "IL_HIGH",
      "MCAP_SMALL",
      "AUDIT",
      "CONTRACTS_VERIFIED"
    ],
    "strategyTypeId": "lp-bribe",
    "addLiquidityUrl": "https://aerodrome.finance/deposit?token0=0x4200000000000000000000000000000000000006&token1=0x2da56acb9ea78330f947bd57c54119debda7af71&stable=false",
    "removeLiquidityUrl": "https://aerodrome.finance/withdraw",
    "network": "base",
    "zaps": [
      {
        "strategyId": "solidly",
        "ammId": "base-aerodrome"
      }
    ]
  },
  {
    "id": "aerodrome-hpc-weth",
    "name": "HPC-ETH vLP",
    "type": "standard",
    "token": "vAMM-HPC/WETH",
    "tokenAddress": "0xd07B4d7CeA966B6E8087C8be3347E4B790679785",
    "tokenDecimals": 18,
    "tokenProviderId": "aerodrome",
    "earnedToken": "mooAeroHPC-ETH",
    "earnedTokenAddress": "0x0f13620550Be4721Afd82e24abDdDae3F2947880",
    "earnContractAddress": "0x0f13620550Be4721Afd82e24abDdDae3F2947880",
    "oracle": "lps",
    "oracleId": "aerodrome-hpc-weth",
    "status": "active",
    "createdAt": 1712907886,
    "platformId": "aerodrome",
    "assets": ["HPC", "WETH"],
    "risks": [
      "COMPLEXITY_LOW",
      "BATTLE_TESTED",
      "IL_HIGH",
      "MCAP_MICRO",
      "AUDIT",
      "CONTRACTS_VERIFIED"
    ],
    "strategyTypeId": "lp",
    "addLiquidityUrl": "https://aerodrome.finance/deposit?token0=0x4200000000000000000000000000000000000006&token1=0x1f3ba804efb9cfe17d595e7262cea4782dbf6e4e&stable=false",
    "removeLiquidityUrl": "https://aerodrome.finance/withdraw",
    "network": "base",
    "zaps": [
      {
        "strategyId": "solidly",
        "ammId": "base-aerodrome"
      }
    ]
  },
  {
    "id": "aerodrome-weth-npc",
    "name": "NPC-ETH vLP",
    "type": "standard",
    "token": "vAMM-WETH/NPC",
    "tokenAddress": "0x5E14319D52c9C18a04BFBBE12dd3a0FE3C1A816a",
    "tokenDecimals": 18,
    "tokenProviderId": "aerodrome",
    "earnedToken": "mooAeroNPC-ETH",
    "earnedTokenAddress": "0x54b0EA8860B5E8b419FbDd200e05c7DC1ba97413",
    "earnContractAddress": "0x54b0EA8860B5E8b419FbDd200e05c7DC1ba97413",
    "oracle": "lps",
    "oracleId": "aerodrome-weth-npc",
    "status": "active",
    "createdAt": 1712907886,
    "platformId": "aerodrome",
    "assets": ["NPC", "WETH"],
    "risks": [
      "COMPLEXITY_LOW",
      "BATTLE_TESTED",
      "IL_HIGH",
      "MCAP_MICRO",
      "AUDIT",
      "CONTRACTS_VERIFIED"
    ],
    "strategyTypeId": "lp",
    "addLiquidityUrl": "https://aerodrome.finance/deposit?token0=0x4200000000000000000000000000000000000006&token1=0xb166e8b140d35d9d8226e40c09f757bac5a4d87d&stable=false",
    "removeLiquidityUrl": "https://aerodrome.finance/withdraw",
    "network": "base",
    "zaps": [
      {
        "strategyId": "solidly",
        "ammId": "base-aerodrome"
      }
    ]
  },
  {
    "id": "aerodrome-weth-chad",
    "name": "CHAD-ETH vLP",
    "type": "standard",
    "token": "vAMM-WETH/CHAD",
    "tokenAddress": "0x17Cf4aBb54a9D18c90FA0e36B8669aB0f4936f2e",
    "tokenDecimals": 18,
    "tokenProviderId": "aerodrome",
    "earnedToken": "mooAeroCHAD-ETH",
    "earnedTokenAddress": "0xe2889d1610fBe19444cd45b37e2acA236B0fdB0e",
    "earnContractAddress": "0xe2889d1610fBe19444cd45b37e2acA236B0fdB0e",
    "oracle": "lps",
    "oracleId": "aerodrome-weth-chad",
    "status": "active",
    "createdAt": 1712839749,
    "platformId": "aerodrome",
    "assets": ["CHAD", "WETH"],
    "risks": [
      "COMPLEXITY_LOW",
      "BATTLE_TESTED",
      "IL_HIGH",
      "MCAP_MICRO",
      "AUDIT",
      "CONTRACTS_VERIFIED"
    ],
    "strategyTypeId": "lp",
    "addLiquidityUrl": "https://aerodrome.finance/deposit?token0=0x4200000000000000000000000000000000000006&token1=0xecaf81eb42cd30014eb44130b89bcd6d4ad98b92&stable=false",
    "removeLiquidityUrl": "https://aerodrome.finance/withdraw",
    "network": "base",
    "zaps": [
      {
        "strategyId": "solidly",
        "ammId": "base-aerodrome"
      }
    ]
  },
  {
    "id": "aerodrome-anime-weth",
    "name": "ANIME-ETH vLP",
    "type": "standard",
    "token": "vAMM-ANIME/WETH",
    "tokenAddress": "0xeB956b77D455e33b41bBE6052dBE4388dCfD729B",
    "tokenDecimals": 18,
    "tokenProviderId": "aerodrome",
    "earnedToken": "mooAeroANIME-ETH",
    "earnedTokenAddress": "0x4FC5A435B5462de83B9773C932a073db7f291C53",
    "earnContractAddress": "0x4FC5A435B5462de83B9773C932a073db7f291C53",
    "oracle": "lps",
    "oracleId": "aerodrome-anime-weth",
    "status": "active",
    "createdAt": 1712839749,
    "platformId": "aerodrome",
    "assets": ["ANIME", "WETH"],
    "risks": [
      "COMPLEXITY_LOW",
      "BATTLE_TESTED",
      "IL_HIGH",
      "MCAP_MICRO",
      "AUDIT",
      "CONTRACTS_VERIFIED"
    ],
    "strategyTypeId": "lp",
    "addLiquidityUrl": "https://aerodrome.finance/deposit?token0=0x4200000000000000000000000000000000000006&token1=0x0e0c9756a3290cd782cf4ab73ac24d25291c9564&stable=false",
    "removeLiquidityUrl": "https://aerodrome.finance/withdraw",
    "network": "base",
    "zaps": [
      {
        "strategyId": "solidly",
        "ammId": "base-aerodrome"
      }
    ]
  },
  {
    "id": "aerodrome-aero-usd+",
    "name": "USD+-AERO vLP",
    "type": "standard",
    "token": "vAMM-AERO/USD+",
    "tokenAddress": "0x267d950110D9ED57999c3451b89C35a9D278C074",
    "tokenDecimals": 18,
    "tokenProviderId": "aerodrome",
    "earnedToken": "mooAeroUSD+-AERO",
    "earnedTokenAddress": "0x74A1A64955280b021E1c32b2f8B88D48456DCB3e",
    "earnContractAddress": "0x74A1A64955280b021E1c32b2f8B88D48456DCB3e",
    "oracle": "lps",
    "oracleId": "aerodrome-aero-usd+",
    "status": "eol",
    "createdAt": 1712839749,
    "retireReason": "tvl",
    "retiredAt": 1718119005,
    "platformId": "aerodrome",
    "assets": ["USD+", "AERO"],
    "risks": [
      "COMPLEXITY_LOW",
      "BATTLE_TESTED",
      "IL_HIGH",
      "MCAP_MEDIUM",
      "AUDIT",
      "CONTRACTS_VERIFIED"
    ],
    "strategyTypeId": "lp",
    "addLiquidityUrl": "https://aerodrome.finance/deposit?token0=0xb79dd08ea68a908a97220c76d19a6aa9cbde4376&token1=0x940181a94a35a4569e4529a3cdfb74e38fd98631&stable=false",
    "removeLiquidityUrl": "https://aerodrome.finance/withdraw",
    "network": "base",
    "zaps": [
      {
        "strategyId": "solidly",
        "ammId": "base-aerodrome"
      }
    ]
  },
  {
    "id": "aerodrome-weth-rock",
    "name": "ROCK-ETH vLP",
    "type": "standard",
    "token": "vAMM-WETH/ROCK",
    "tokenAddress": "0x66d93F2e6C7Fbcb1B81cDEB48E95A019835f1a71",
    "tokenDecimals": 18,
    "tokenProviderId": "aerodrome",
    "earnedToken": "mooAeroWETH-ROCK",
    "earnedTokenAddress": "0x2bC902E8240C862e4C26d90AFfCAaf2255ce2f4e",
    "earnContractAddress": "0x2bC902E8240C862e4C26d90AFfCAaf2255ce2f4e",
    "oracle": "lps",
    "oracleId": "aerodrome-weth-rock",
    "status": "active",
    "createdAt": 1712769452,
    "platformId": "aerodrome",
    "assets": ["ROCK", "WETH"],
    "risks": [
      "COMPLEXITY_LOW",
      "BATTLE_TESTED",
      "IL_HIGH",
      "MCAP_MICRO",
      "AUDIT",
      "CONTRACTS_VERIFIED"
    ],
    "strategyTypeId": "lp",
    "addLiquidityUrl": "https://aerodrome.finance/deposit?token0=0x4200000000000000000000000000000000000006&token1=0xece7b98bd817ee5b1f2f536daf34d0b6af8bb542&stable=false",
    "removeLiquidityUrl": "https://aerodrome.finance/withdraw",
    "network": "base",
    "zaps": [
      {
        "strategyId": "solidly",
        "ammId": "base-aerodrome"
      }
    ]
  },
  {
    "id": "aerodrome-weth-jarvis",
    "name": "JARVIS-ETH vLP Briber",
    "type": "standard",
    "token": "vAMM-WETH/JARVIS",
    "tokenAddress": "0xeff0891e5a1bd47a8F1e77ABebfEE4145974D088",
    "tokenDecimals": 18,
    "tokenProviderId": "aerodrome",
    "earnedToken": "mooAeroWETH-JARVIS",
    "earnedTokenAddress": "0x2f824157912b0a2d377573A8404Cb28ED590ED86",
    "earnContractAddress": "0x2f824157912b0a2d377573A8404Cb28ED590ED86",
    "oracle": "lps",
    "oracleId": "aerodrome-weth-jarvis",
    "status": "active",
    "createdAt": 1712769452,
    "platformId": "aerodrome",
    "assets": ["JARVIS", "WETH"],
    "risks": [
      "COMPLEXITY_LOW",
      "BATTLE_TESTED",
      "IL_HIGH",
      "MCAP_MICRO",
      "AUDIT",
      "CONTRACTS_VERIFIED"
    ],
    "strategyTypeId": "lp-bribe",
    "addLiquidityUrl": "https://aerodrome.finance/deposit?token0=0x4200000000000000000000000000000000000006&token1=0x777b2839832982b35213063d850848369390ee16&stable=false",
    "removeLiquidityUrl": "https://aerodrome.finance/withdraw",
    "network": "base",
    "zaps": [
      {
        "strategyId": "solidly",
        "ammId": "base-aerodrome"
      }
    ]
  },
  {
    "id": "aerodrome-usd+-sfrax",
    "name": "USD+-sFRAX vLP",
    "type": "standard",
    "token": "vAMM-USD+/sFRAX",
    "tokenAddress": "0xbB38EeBd670A9F3cafe6D3170862ccD930cB25f9",
    "tokenDecimals": 18,
    "tokenProviderId": "aerodrome",
    "earnedToken": "mooAeroUSD+-sFRAX",
    "earnedTokenAddress": "0x5A60F3eCe2B663796Cd2b86c213Cf2274CD4fb4F",
    "earnContractAddress": "0x5A60F3eCe2B663796Cd2b86c213Cf2274CD4fb4F",
    "oracle": "lps",
    "oracleId": "aerodrome-usd+-sfrax",
    "status": "active",
    "createdAt": 1712753799,
    "platformId": "aerodrome",
    "assets": ["USD+", "sFRAX"],
    "risks": [
      "COMPLEXITY_LOW",
      "IL_LOW",
      "MCAP_SMALL",
      "OVER_COLLAT_ALGO_STABLECOIN",
      "AUDIT",
      "CONTRACTS_VERIFIED"
    ],
    "strategyTypeId": "lp",
    "addLiquidityUrl": "https://aerodrome.finance/deposit?token0=0xb79dd08ea68a908a97220c76d19a6aa9cbde4376&token1=0xe4796ccb6bb5de2290c417ac337f2b66ca2e770e&stable=false",
    "removeLiquidityUrl": "https://aerodrome.finance/withdraw",
    "network": "base",
    "zaps": [
      {
        "strategyId": "solidly",
        "ammId": "base-aerodrome"
      }
    ]
  },
  {
    "id": "aerodrome-sfrxeth-aero",
    "name": "sfrxETH-AERO vLP",
    "type": "standard",
    "token": "vAMM-sfrxETH/AERO",
    "tokenAddress": "0xE25bc9133D26F62C9FA03b6750f3F3Ba57E9eB44",
    "tokenDecimals": 18,
    "tokenProviderId": "aerodrome",
    "earnedToken": "mooAerosfrxETH-AERO",
    "earnedTokenAddress": "0x8251eA1b51CCD54A26f18022cB40aA8A919Db06f",
    "earnContractAddress": "0x8251eA1b51CCD54A26f18022cB40aA8A919Db06f",
    "oracle": "lps",
    "oracleId": "aerodrome-sfrxeth-aero",
    "status": "active",
    "createdAt": 1712752806,
    "platformId": "aerodrome",
    "assets": ["sfrxETH", "AERO"],
    "risks": [
      "COMPLEXITY_LOW",
      "BATTLE_TESTED",
      "IL_HIGH",
      "MCAP_MEDIUM",
      "AUDIT",
      "CONTRACTS_VERIFIED"
    ],
    "strategyTypeId": "lp",
    "addLiquidityUrl": "https://aerodrome.finance/deposit?token0=0x1f55a02a049033e3419a8e2975cf3f572f4e6e9a&token1=0x940181a94a35a4569e4529a3cdfb74e38fd98631&stable=false",
    "removeLiquidityUrl": "https://aerodrome.finance/withdraw",
    "network": "base",
    "zaps": [
      {
        "strategyId": "solidly",
        "ammId": "base-aerodrome"
      }
    ]
  },
  {
    "id": "aerodrome-sfrxeth-fxs",
    "name": "sfrxETH-FXS vLP",
    "type": "standard",
    "token": "vAMM-sfrxETH/FXS",
    "tokenAddress": "0x1bDEb67E8B0D700b7717C7F3a7341859B7Dac784",
    "tokenDecimals": 18,
    "tokenProviderId": "aerodrome",
    "earnedToken": "mooAerosfrxETH-FXS",
    "earnedTokenAddress": "0xd73996B73122906f4B43766DeACbD05c00FE46b4",
    "earnContractAddress": "0xd73996B73122906f4B43766DeACbD05c00FE46b4",
    "oracle": "lps",
    "oracleId": "aerodrome-sfrxeth-fxs",
    "status": "active",
    "createdAt": 1712752806,
    "platformId": "aerodrome",
    "assets": ["sfrxETH", "FXS"],
    "risks": [
      "COMPLEXITY_LOW",
      "BATTLE_TESTED",
      "IL_HIGH",
      "MCAP_MEDIUM",
      "AUDIT",
      "CONTRACTS_VERIFIED"
    ],
    "strategyTypeId": "lp",
    "addLiquidityUrl": "https://aerodrome.finance/deposit?token0=0x1f55a02a049033e3419a8e2975cf3f572f4e6e9a&token1=0x23432452b720c80553458496d4d9d7c5003280d0&stable=false",
    "removeLiquidityUrl": "https://aerodrome.finance/withdraw",
    "network": "base",
    "zaps": [
      {
        "strategyId": "solidly",
        "ammId": "base-aerodrome"
      }
    ]
  },
  {
    "id": "aerodrome-usdc-sfrax",
    "name": "sFRAX-USDC vLP",
    "type": "standard",
    "token": "vAMM-USDC/sFRAX",
    "tokenAddress": "0xf0e08Fa759B9C3099B0Dd63f73f79984AEb6254f",
    "tokenDecimals": 18,
    "tokenProviderId": "aerodrome",
    "earnedToken": "mooAeroUSDC-sFRAX",
    "earnedTokenAddress": "0x9757f8aF3a5A50844eA334C538De43a5EB835e88",
    "earnContractAddress": "0x9757f8aF3a5A50844eA334C538De43a5EB835e88",
    "oracle": "lps",
    "oracleId": "aerodrome-usdc-sfrax",
    "status": "active",
    "createdAt": 1712752806,
    "platformId": "aerodrome",
    "assets": ["sFRAX", "USDC"],
    "risks": [
      "COMPLEXITY_LOW",
      "BATTLE_TESTED",
      "IL_NONE",
      "MCAP_MEDIUM",
      "AUDIT",
      "CONTRACTS_VERIFIED"
    ],
    "strategyTypeId": "lp",
    "addLiquidityUrl": "https://aerodrome.finance/deposit?token0=0x833589fcd6edb6e08f4c7c32d4f71b54bda02913&token1=0xe4796ccb6bb5de2290c417ac337f2b66ca2e770e&stable=false",
    "removeLiquidityUrl": "https://aerodrome.finance/withdraw",
    "network": "base",
    "zaps": [
      {
        "strategyId": "solidly",
        "ammId": "base-aerodrome"
      }
    ]
  },
  {
    "id": "aerodrome-fxs-usdc",
    "name": "FXS-USDC vLP",
    "type": "standard",
    "token": "vAMM-FXS/USDC",
    "tokenAddress": "0xa2D4414421e5531E727d532ef018109f59d22340",
    "tokenDecimals": 18,
    "tokenProviderId": "aerodrome",
    "earnedToken": "mooAeroFXS-USDC",
    "earnedTokenAddress": "0x2cCd7Ed44cD801836A32930351ccc2d64Da76170",
    "earnContractAddress": "0x2cCd7Ed44cD801836A32930351ccc2d64Da76170",
    "oracle": "lps",
    "oracleId": "aerodrome-fxs-usdc",
    "status": "active",
    "createdAt": 1712752806,
    "platformId": "aerodrome",
    "assets": ["FXS", "USDC"],
    "risks": [
      "COMPLEXITY_LOW",
      "BATTLE_TESTED",
      "IL_HIGH",
      "MCAP_MEDIUM",
      "AUDIT",
      "CONTRACTS_VERIFIED"
    ],
    "strategyTypeId": "lp",
    "addLiquidityUrl": "https://aerodrome.finance/deposit?token0=0x23432452b720c80553458496d4d9d7c5003280d0&token1=0x833589fcd6edb6e08f4c7c32d4f71b54bda02913&stable=false",
    "removeLiquidityUrl": "https://aerodrome.finance/withdraw",
    "network": "base",
    "zaps": [
      {
        "strategyId": "solidly",
        "ammId": "base-aerodrome"
      }
    ]
  },
  {
    "id": "aerodrome-wbasedoge-aero",
    "name": "wBaseDOGE-AERO vLP",
    "type": "standard",
    "token": "vAMM-wBaseDOGE/AERO",
    "tokenAddress": "0xDab27FB1923FC017e941D837040add59b9aFF9fD",
    "tokenDecimals": 18,
    "tokenProviderId": "aerodrome",
    "earnedToken": "mooAerowBaseDOGE-AERO",
    "earnedTokenAddress": "0x650170AfC2A0061E35E66B0Fa4f4820Cd808994c",
    "earnContractAddress": "0x650170AfC2A0061E35E66B0Fa4f4820Cd808994c",
    "oracle": "lps",
    "oracleId": "aerodrome-wbasedoge-aero",
    "status": "active",
    "createdAt": 1712591169,
    "platformId": "aerodrome",
    "assets": ["wBaseDOGE", "AERO"],
    "risks": [
      "COMPLEXITY_LOW",
      "BATTLE_TESTED",
      "IL_HIGH",
      "MCAP_MICRO",
      "AUDIT",
      "CONTRACTS_VERIFIED"
    ],
    "strategyTypeId": "lp",
    "addLiquidityUrl": "https://aerodrome.finance/deposit?token0=0x373504da48418c67e6fcd071f33cb0b3b47613c7&token1=0x940181a94a35a4569e4529a3cdfb74e38fd98631&stable=false",
    "removeLiquidityUrl": "https://aerodrome.finance/withdraw",
    "network": "base",
    "zaps": [
      {
        "strategyId": "solidly",
        "ammId": "base-aerodrome"
      }
    ]
  },
  {
    "id": "aerodrome-wbasedoge-weth",
    "name": "wBaseDOGE-ETH vLP",
    "type": "standard",
    "token": "vAMM-wBaseDOGE/WETH",
    "tokenAddress": "0x9D933f0AF9dc01A6f9e5D2e6dcB25B6D0837EA81",
    "tokenDecimals": 18,
    "tokenProviderId": "aerodrome",
    "earnedToken": "mooAerowBaseDOGE-ETH",
    "earnedTokenAddress": "0x9FC8a20520cec937448a003A396dc6691ceE0882",
    "earnContractAddress": "0x9FC8a20520cec937448a003A396dc6691ceE0882",
    "oracle": "lps",
    "oracleId": "aerodrome-wbasedoge-weth",
    "status": "active",
    "createdAt": 1712591169,
    "platformId": "aerodrome",
    "assets": ["wBaseDOGE", "ETH"],
    "risks": [
      "COMPLEXITY_LOW",
      "BATTLE_TESTED",
      "IL_HIGH",
      "MCAP_MICRO",
      "AUDIT",
      "CONTRACTS_VERIFIED"
    ],
    "strategyTypeId": "lp",
    "addLiquidityUrl": "https://aerodrome.finance/deposit?token0=0x373504da48418c67e6fcd071f33cb0b3b47613c7&token1=0x4200000000000000000000000000000000000006&stable=false",
    "removeLiquidityUrl": "https://aerodrome.finance/withdraw",
    "network": "base",
    "zaps": [
      {
        "strategyId": "solidly",
        "ammId": "base-aerodrome"
      }
    ]
  },
  {
    "id": "aerodrome-rsr-bsdeth",
    "name": "RSR-bsdETH vLP",
    "type": "standard",
    "token": "vAMM-RSR/bsdETH",
    "tokenAddress": "0x95F04B5594e2a944CA91d56933D119841eeF9a99",
    "tokenDecimals": 18,
    "tokenProviderId": "aerodrome",
    "earnedToken": "mooAeroRSR-bsdETH",
    "earnedTokenAddress": "0x22a0B976b3c2f1f695e25A15b8449a785F17f8Ae",
    "earnContractAddress": "0x22a0B976b3c2f1f695e25A15b8449a785F17f8Ae",
    "oracle": "lps",
    "oracleId": "aerodrome-rsr-bsdeth",
    "status": "active",
    "createdAt": 1712773065,
    "platformId": "aerodrome",
    "assets": ["RSR", "bsdETH"],
    "risks": ["COMPLEXITY_LOW", "IL_HIGH", "MCAP_MEDIUM", "AUDIT", "CONTRACTS_VERIFIED"],
    "strategyTypeId": "lp",
    "addLiquidityUrl": "https://aerodrome.finance/deposit?token0=0xab36452dbac151be02b16ca17d8919826072f64a&token1=0xcb327b99ff831bf8223cced12b1338ff3aa322ff&stable=false",
    "removeLiquidityUrl": "https://aerodrome.finance/withdraw",
    "network": "base",
    "zaps": [
      {
        "strategyId": "solidly",
        "ammId": "base-aerodrome"
      }
    ]
  },
  {
    "id": "aerodrome-weth-bwell",
    "name": "WELL-ETH vLP",
    "type": "standard",
    "token": "vAMM-WETH/WELL",
    "tokenAddress": "0x89D0F320ac73dd7d9513FFC5bc58D1161452a657",
    "tokenDecimals": 18,
    "tokenProviderId": "aerodrome",
    "earnedToken": "mooAeroWETH-bWELL",
    "earnedTokenAddress": "0xacDBb7c90C0F764cA7BB5307d18C5b211Fbd9C00",
    "earnContractAddress": "0xacDBb7c90C0F764cA7BB5307d18C5b211Fbd9C00",
    "oracle": "lps",
    "oracleId": "aerodrome-weth-bwell",
    "status": "active",
    "createdAt": 1712591169,
    "platformId": "aerodrome",
    "assets": ["bWELL", "WETH"],
    "risks": [
      "COMPLEXITY_LOW",
      "BATTLE_TESTED",
      "IL_HIGH",
      "MCAP_SMALL",
      "AUDIT",
      "CONTRACTS_VERIFIED"
    ],
    "strategyTypeId": "lp",
    "addLiquidityUrl": "https://aerodrome.finance/deposit?token0=0x4200000000000000000000000000000000000006&token1=0xa88594d404727625a9437c3f886c7643872296ae&stable=false",
    "removeLiquidityUrl": "https://aerodrome.finance/withdraw",
    "network": "base",
    "zaps": [
      {
        "strategyId": "solidly",
        "ammId": "base-aerodrome"
      }
    ]
  },
  {
    "id": "aerodrome-ezeth-weth",
    "name": "ezETH-ETH vLP",
    "type": "standard",
    "token": "vAMM-ezETH/WETH",
    "tokenAddress": "0x0C8bF3cb3E1f951B284EF14aa95444be86a33E2f",
    "tokenDecimals": 18,
    "tokenProviderId": "aerodrome",
    "earnedToken": "mooAeroezETH-ETH",
    "earnedTokenAddress": "0xAB7EeE0a368079D2fBfc83599eD0148a16d0Ea09",
    "earnContractAddress": "0xAB7EeE0a368079D2fBfc83599eD0148a16d0Ea09",
    "oracle": "lps",
    "oracleId": "aerodrome-ezeth-weth",
    "status": "active",
    "createdAt": 1712237278,
    "platformId": "aerodrome",
    "assets": ["ezETH", "ETH"],
    "risks": [
      "COMPLEXITY_LOW",
      "BATTLE_TESTED",
      "IL_NONE",
      "MCAP_LARGE",
      "AUDIT",
      "CONTRACTS_VERIFIED"
    ],
    "strategyTypeId": "lp",
    "addLiquidityUrl": "https://aerodrome.finance/deposit?token0=0x2416092f143378750bb29b79ed961ab195cceea5&token1=0x4200000000000000000000000000000000000006&stable=false",
    "removeLiquidityUrl": "https://aerodrome.finance/withdraw",
    "network": "base",
    "earningPoints": true,
    "zaps": [
      {
        "strategyId": "solidly",
        "ammId": "base-aerodrome"
      }
    ]
  },
  {
    "id": "aerodrome-ezeth-weth-s",
    "name": "ezETH-ETH sLP",
    "type": "standard",
    "token": "sAMM-ezETH/WETH",
    "tokenAddress": "0x497139e8435E01555AC1e3740fccab7AFf149e02",
    "tokenDecimals": 18,
    "tokenProviderId": "aerodrome",
    "earnedToken": "mooAeroezETH-ETH-s",
    "earnedTokenAddress": "0x90A7de0E16CA4521B1E4C3dBBA4edAA2354aB81B",
    "earnContractAddress": "0x90A7de0E16CA4521B1E4C3dBBA4edAA2354aB81B",
    "oracle": "lps",
    "oracleId": "aerodrome-ezeth-weth-s",
    "status": "active",
    "createdAt": 1712801020,
    "platformId": "aerodrome",
    "assets": ["ezETH", "ETH"],
    "risks": [
      "COMPLEXITY_LOW",
      "BATTLE_TESTED",
      "IL_NONE",
      "MCAP_LARGE",
      "AUDIT",
      "CONTRACTS_VERIFIED"
    ],
    "strategyTypeId": "lp",
    "addLiquidityUrl": "https://aerodrome.finance/deposit?token0=0x2416092f143378750bb29b79ed961ab195cceea5&token1=0x4200000000000000000000000000000000000006&type=0",
    "removeLiquidityUrl": "https://aerodrome.finance/withdraw",
    "network": "base",
    "earningPoints": true,
    "zaps": [
      {
        "strategyId": "solidly",
        "ammId": "base-aerodrome"
      }
    ]
  },
  {
    "id": "compound-base-usdc",
    "name": "USDC",
    "type": "standard",
    "token": "USDC",
    "tokenAddress": "0x833589fCD6eDb6E08f4c7C32D4f71b54bdA02913",
    "tokenDecimals": 6,
    "earnedToken": "mooCompoundBaseUSDC",
    "earnedTokenAddress": "0xeF6ED674486E54507d0f711C0d388BD8a1552E6F",
    "earnContractAddress": "0xeF6ED674486E54507d0f711C0d388BD8a1552E6F",
    "oracle": "tokens",
    "oracleId": "USDC",
    "status": "active",
    "createdAt": 1711975000,
    "platformId": "compound",
    "assets": ["USDC"],
    "risks": [
      "COMPLEXITY_LOW",
      "BATTLE_TESTED",
      "IL_NONE",
      "MCAP_LARGE",
      "PLATFORM_ESTABLISHED",
      "AUDIT",
      "CONTRACTS_VERIFIED"
    ],
    "strategyTypeId": "lendingNoBorrow",
    "buyTokenUrl": "https://swap.defillama.com/?chain=base&from=0x0000000000000000000000000000000000000000&to=0x833589fCD6eDb6E08f4c7C32D4f71b54bdA02913",
    "network": "base",
    "zaps": [
      {
        "strategyId": "single"
      }
    ],
    "lendingOracle": {
      "provider": "chainlink",
      "address": "0x7e860098F58bBFC8648a4311b374B1D669a2bc6B"
    }
  },
  {
    "id": "aerodrome-weth-l2ve",
    "name": "L2VE-ETH vLP",
    "type": "standard",
    "token": "vAMM-WETH/L2VE",
    "tokenAddress": "0x253Da544f498b85429F6ACDc6E98B36b36c1C824",
    "tokenDecimals": 18,
    "tokenProviderId": "aerodrome",
    "earnedToken": "mooAeroL2VE-ETH",
    "earnedTokenAddress": "0xE0927cfb0F281Ae086fcd93DAd49F6e9dD318Aef",
    "earnContractAddress": "0xE0927cfb0F281Ae086fcd93DAd49F6e9dD318Aef",
    "oracle": "lps",
    "oracleId": "aerodrome-weth-l2ve",
    "status": "active",
    "createdAt": 1716325841,
    "platformId": "aerodrome",
    "assets": ["L2VE", "ETH"],
    "risks": [
      "COMPLEXITY_LOW",
      "BATTLE_TESTED",
      "IL_HIGH",
      "MCAP_MICRO",
      "AUDIT",
      "CONTRACTS_VERIFIED"
    ],
    "strategyTypeId": "lp",
    "addLiquidityUrl": "https://aerodrome.finance/deposit?token0=0x4200000000000000000000000000000000000006&token1=0xA19328fb05ce6FD204D16c2a2A98F7CF434c12F4&type=-1",
    "removeLiquidityUrl": "https://aerodrome.finance/withdraw",
    "network": "base",
    "zaps": [
      {
        "strategyId": "solidly",
        "ammId": "base-aerodrome"
      }
    ]
  },
  {
    "id": "aerodrome-weth-doginme",
    "name": "doginme-ETH vLP",
    "type": "standard",
    "token": "vAMM-WETH/doginme",
    "tokenAddress": "0x139E9f235588A9720e7Eab045da29dC781c4b658",
    "tokenDecimals": 18,
    "tokenProviderId": "aerodrome",
    "earnedToken": "mooAerodoginme-ETH",
    "earnedTokenAddress": "0xe061fF2edaC3dA4F27A43df55F1Ae8118a1a916f",
    "earnContractAddress": "0xe061fF2edaC3dA4F27A43df55F1Ae8118a1a916f",
    "oracle": "lps",
    "oracleId": "aerodrome-weth-doginme",
    "status": "active",
    "createdAt": 1712195843,
    "platformId": "aerodrome",
    "assets": ["doginme", "ETH"],
    "risks": ["COMPLEXITY_LOW", "BATTLE_TESTED", "IL_HIGH", "MCAP_MICRO", "CONTRACTS_VERIFIED"],
    "strategyTypeId": "lp",
    "addLiquidityUrl": "https://aerodrome.finance/deposit?token0=0x4200000000000000000000000000000000000006&token1=0x6921b130d297cc43754afba22e5eac0fbf8db75b&type=-1",
    "removeLiquidityUrl": "https://aerodrome.finance/withdraw",
    "network": "base",
    "zaps": [
      {
        "strategyId": "solidly",
        "ammId": "base-aerodrome"
      }
    ]
  },
  {
    "id": "aerodrome-snx-usdc",
    "name": "SNX-USDC vLP",
    "type": "standard",
    "token": "vAMM-SNX/USDC",
    "tokenAddress": "0xcC79bfA7a3212d94390c358E88afcD39294549ca",
    "tokenDecimals": 18,
    "tokenProviderId": "aerodrome",
    "earnedToken": "mooAeroSNX-USDC",
    "earnedTokenAddress": "0x5076392C96F546eB0FF98FA32AD0890f2B8e84Cb",
    "earnContractAddress": "0x5076392C96F546eB0FF98FA32AD0890f2B8e84Cb",
    "oracle": "lps",
    "oracleId": "aerodrome-snx-usdc",
    "status": "active",
    "createdAt": 1711465904,
    "platformId": "aerodrome",
    "assets": ["SNX", "USDC"],
    "risks": ["COMPLEXITY_LOW", "BATTLE_TESTED", "IL_HIGH", "MCAP_MEDIUM", "CONTRACTS_VERIFIED"],
    "strategyTypeId": "lp",
    "addLiquidityUrl": "https://aerodrome.finance/deposit?token0=0x22e6966B799c4D5B13BE962E1D117b56327FDa66&token1=0x833589fCD6eDb6E08f4c7C32D4f71b54bdA02913&type=-1",
    "removeLiquidityUrl": "https://aerodrome.finance/withdraw",
    "network": "base",
    "zaps": [
      {
        "strategyId": "solidly",
        "ammId": "base-aerodrome"
      }
    ]
  },
  {
    "id": "aerodrome-tbtc-t",
    "name": "tBTC-T vLP",
    "type": "standard",
    "token": "vAMM-tBTC/T",
    "tokenAddress": "0xfd8aA87c97D32345BFe4F753ACf25729008331C9",
    "tokenDecimals": 18,
    "tokenProviderId": "aerodrome",
    "earnedToken": "mooAerotBTC-T",
    "earnedTokenAddress": "0xeB508910b23cBbc735708E43Da1aA50dB2C15c07",
    "earnContractAddress": "0xeB508910b23cBbc735708E43Da1aA50dB2C15c07",
    "oracle": "lps",
    "oracleId": "aerodrome-tbtc-t",
    "status": "active",
    "createdAt": 1711465904,
    "platformId": "aerodrome",
    "assets": ["tBTC", "T"],
    "risks": [
      "COMPLEXITY_LOW",
      "BATTLE_TESTED",
      "MCAP_MICRO",
      "IL_HIGH",
      "AUDIT",
      "CONTRACTS_VERIFIED"
    ],
    "strategyTypeId": "lp",
    "addLiquidityUrl": "https://aerodrome.finance/deposit?token0=0x236aa50979D5f3De3Bd1Eeb40E81137F22ab794b&token1=0x26f3901aC8a79c50fb0d8289C74f0d09AdC42E29&type=-1",
    "removeLiquidityUrl": "https://aerodrome.finance/withdraw",
    "network": "base",
    "zaps": [
      {
        "strategyId": "solidly",
        "ammId": "base-aerodrome"
      }
    ]
  },
  {
    "id": "aerodrome-weth-reth",
    "name": "ETH-rETH vLP",
    "type": "standard",
    "token": "vAMM-WETH/rETH",
    "tokenAddress": "0xA6F8A6bc3deA678d5bA786f2Ad2f5F93d1c87c18",
    "tokenDecimals": 18,
    "tokenProviderId": "aerodrome",
    "earnedToken": "mooAeroETH-rETH",
    "earnedTokenAddress": "0x74251C0d0B74Fba6e3B3EDe8533D9Da82B4EC4a4",
    "earnContractAddress": "0x74251C0d0B74Fba6e3B3EDe8533D9Da82B4EC4a4",
    "oracle": "lps",
    "oracleId": "aerodrome-weth-reth",
    "status": "active",
    "createdAt": 1710522656,
    "platformId": "aerodrome",
    "assets": ["WETH", "rETH"],
    "risks": [
      "COMPLEXITY_LOW",
      "BATTLE_TESTED",
      "IL_NONE",
      "MCAP_LARGE",
      "AUDIT",
      "CONTRACTS_VERIFIED"
    ],
    "strategyTypeId": "lp",
    "addLiquidityUrl": "https://aerodrome.finance/deposit?token0=0x4200000000000000000000000000000000000006&token1=0xB6fe221Fe9EeF5aBa221c348bA20A1Bf5e73624c&type=-1",
    "removeLiquidityUrl": "https://aerodrome.finance/withdraw",
    "network": "base",
    "zaps": [
      {
        "strategyId": "solidly",
        "ammId": "base-aerodrome"
      }
    ]
  },
  {
    "id": "aerodrome-weth-axlop",
    "name": "axlOP-ETH vLP",
    "type": "standard",
    "token": "vAMM-WETH/axlOP",
    "tokenAddress": "0x6a071315B5Ae7da81CA56901ff13893F84776c7B",
    "tokenDecimals": 18,
    "tokenProviderId": "aerodrome",
    "earnedToken": "mooAeroaxlOP-ETH",
    "earnedTokenAddress": "0x9C34D475ab4Aee4088620A9D71624772636b9e8C",
    "earnContractAddress": "0x9C34D475ab4Aee4088620A9D71624772636b9e8C",
    "oracle": "lps",
    "oracleId": "aerodrome-weth-axlop",
    "status": "eol",
    "retireReason": "tvl",
    "retiredAt": 1713202188,
    "createdAt": 1710433338,
    "platformId": "aerodrome",
    "assets": ["axlOP", "ETH"],
    "risks": ["COMPLEXITY_LOW", "IL_HIGH", "MCAP_LARGE", "AUDIT", "CONTRACTS_VERIFIED"],
    "strategyTypeId": "lp",
    "addLiquidityUrl": "https://aerodrome.finance/deposit?token0=0x4200000000000000000000000000000000000006&token1=0x994ac01750047b9d35431a7ae4ed312ee955e030&type=-1",
    "removeLiquidityUrl": "https://aerodrome.finance/withdraw?pair=0x6a071315B5Ae7da81CA56901ff13893F84776c7B",
    "network": "base",
    "zaps": [
      {
        "strategyId": "solidly",
        "ammId": "base-aerodrome"
      }
    ]
  },
  {
    "id": "aerodrome-aero-dog",
    "name": "DOG-AERO vLP",
    "type": "standard",
    "token": "vAMM-AERO/DOG",
    "tokenAddress": "0x656D48D3F337c6b3cD2ED8471B135fF54b1F96Ad",
    "tokenDecimals": 18,
    "tokenProviderId": "aerodrome",
    "earnedToken": "mooAeroAERO-DOG",
    "earnedTokenAddress": "0xCcD171Ab4A292586F763e533C32E8b148FA0F2fF",
    "earnContractAddress": "0xCcD171Ab4A292586F763e533C32E8b148FA0F2fF",
    "oracle": "lps",
    "oracleId": "aerodrome-aero-dog",
    "status": "active",
    "createdAt": 1710354602,
    "platformId": "aerodrome",
    "assets": ["DOG", "AERO"],
    "risks": ["COMPLEXITY_LOW", "IL_HIGH", "MCAP_MICRO", "AUDIT", "CONTRACTS_VERIFIED"],
    "strategyTypeId": "lp",
    "addLiquidityUrl": "https://aerodrome.finance/deposit?token0=0x940181a94a35a4569e4529a3cdfb74e38fd98631&token1=0x9e53e88dcff56d3062510a745952dec4cefdff9e&type=-1",
    "removeLiquidityUrl": "https://aerodrome.finance/withdraw",
    "network": "base",
    "zaps": [
      {
        "strategyId": "solidly",
        "ammId": "base-aerodrome"
      }
    ]
  },
  {
    "id": "aerodrome-weth-dog",
    "name": "DOG-ETH vLP",
    "type": "standard",
    "token": "vAMM-WETH/DOG",
    "tokenAddress": "0xF89042057D079debe2a65A1a899E48E0E825105F",
    "tokenDecimals": 18,
    "tokenProviderId": "aerodrome",
    "earnedToken": "mooAeroWETH-DOG",
    "earnedTokenAddress": "0x8A7104cD0ce2a779917f1069Cd5d95c1c9a0b29f",
    "earnContractAddress": "0x8A7104cD0ce2a779917f1069Cd5d95c1c9a0b29f",
    "oracle": "lps",
    "oracleId": "aerodrome-weth-dog",
    "status": "active",
    "createdAt": 1710354602,
    "platformId": "aerodrome",
    "assets": ["DOG", "WETH"],
    "risks": ["COMPLEXITY_LOW", "IL_HIGH", "MCAP_MICRO", "AUDIT", "CONTRACTS_VERIFIED"],
    "strategyTypeId": "lp",
    "addLiquidityUrl": "https://aerodrome.finance/deposit?token0=0x4200000000000000000000000000000000000006&token1=0x9e53e88dcff56d3062510a745952dec4cefdff9e&type=-1",
    "removeLiquidityUrl": "https://aerodrome.finance/withdraw",
    "network": "base",
    "zaps": [
      {
        "strategyId": "solidly",
        "ammId": "base-aerodrome"
      }
    ]
  },
  {
    "id": "aerodrome-tybg-weth",
    "name": "TYBG-ETH vLP",
    "type": "standard",
    "token": "vAMM-TYBG/WETH",
    "tokenAddress": "0x20000FbfeDFD172821821C9c59284129B04ffB2e",
    "tokenDecimals": 18,
    "tokenProviderId": "aerodrome",
    "earnedToken": "mooAeroTYBG-WETH",
    "earnedTokenAddress": "0x89303abD5E328Bd5d09920641a779783A228f412",
    "earnContractAddress": "0x89303abD5E328Bd5d09920641a779783A228f412",
    "oracle": "lps",
    "oracleId": "aerodrome-tybg-weth",
    "status": "active",
    "createdAt": 1709420692,
    "platformId": "aerodrome",
    "assets": ["TYBG", "ETH"],
    "risks": ["COMPLEXITY_LOW", "IL_HIGH", "MCAP_SMALL", "CONTRACTS_VERIFIED"],
    "strategyTypeId": "lp",
    "addLiquidityUrl": "https://aero.drome.eth.limo/deposit?token0=0x0d97f261b1e88845184f678e2d1e7a98d9fd38de&token1=0x4200000000000000000000000000000000000006&type=-1",
    "removeLiquidityUrl": "https://aerodrome.finance/withdraw",
    "network": "base",
    "zaps": [
      {
        "strategyId": "solidly",
        "ammId": "base-aerodrome"
      }
    ]
  },
  {
    "id": "aerodrome-weth-bsdeth",
    "name": "ETH-bsdETH vLP",
    "type": "standard",
    "token": "vAMM-WETH/bsdETH",
    "tokenAddress": "0x6B87B8663eE63191887F18225F79D9eEb2DE0d34",
    "tokenDecimals": 18,
    "tokenProviderId": "aerodrome",
    "earnedToken": "mooAeroWETH-bsdETH",
    "earnedTokenAddress": "0xB614A6E6c21202De79DceB95AE2dd4817DD7e14b",
    "earnContractAddress": "0xB614A6E6c21202De79DceB95AE2dd4817DD7e14b",
    "oracle": "lps",
    "oracleId": "aerodrome-weth-bsdeth",
    "status": "active",
    "createdAt": 1709343618,
    "platformId": "aerodrome",
    "assets": ["ETH", "bsdETH"],
    "risks": ["COMPLEXITY_LOW", "IL_NONE", "MCAP_MEDIUM", "AUDIT", "CONTRACTS_VERIFIED"],
    "strategyTypeId": "lp",
    "addLiquidityUrl": "https://aerodrome.finance/deposit?token0=0x4200000000000000000000000000000000000006&token1=0xCb327b99fF831bF8223cCEd12B1338FF3aA322Ff&type=-1",
    "removeLiquidityUrl": "https://aerodrome.finance/withdraw",
    "network": "base",
    "earningPoints": true,
    "zaps": [
      {
        "strategyId": "solidly",
        "ammId": "base-aerodrome"
      }
    ]
  },
  {
    "id": "aerodrome-weth-usd+",
    "name": "ETH-USD+ vLP",
    "type": "standard",
    "token": "vAMM-WETH/USD+",
    "tokenAddress": "0x08B935148AB10d3699Cb8d944519e8213abE6f1D",
    "tokenDecimals": 18,
    "tokenProviderId": "aerodrome",
    "earnedToken": "mooAeroWETH-USD+",
    "earnedTokenAddress": "0xE20B37F6EB24c7DF62D72B587cB5406cf843Df10",
    "earnContractAddress": "0xE20B37F6EB24c7DF62D72B587cB5406cf843Df10",
    "oracle": "lps",
    "oracleId": "aerodrome-weth-usd+",
    "status": "active",
    "createdAt": 1707402737,
    "platformId": "aerodrome",
    "assets": ["ETH", "USD+"],
    "risks": [
      "COMPLEXITY_LOW",
      "IL_HIGH",
      "MCAP_MEDIUM",
      "OVER_COLLAT_ALGO_STABLECOIN",
      "AUDIT",
      "CONTRACTS_VERIFIED"
    ],
    "strategyTypeId": "lp",
    "addLiquidityUrl": "https://aerodrome.finance/deposit?token0=0xb79dd08ea68a908a97220c76d19a6aa9cbde4376&token1=eth&type=-1",
    "removeLiquidityUrl": "https://aerodrome.finance/withdraw",
    "network": "base",
    "zaps": [
      {
        "strategyId": "solidly",
        "ammId": "base-aerodrome"
      }
    ]
  },
  {
    "id": "aerodrome-mai-eusd",
    "name": "MAI-eUSD sLP",
    "type": "standard",
    "token": "sAMM-MAI/eUSD",
    "tokenAddress": "0x413d78628d688edcdE29518199A3A3DB955068EC",
    "tokenDecimals": 18,
    "tokenProviderId": "aerodrome",
    "earnedToken": "mooAeroMAI-eUSD",
    "earnedTokenAddress": "0x4d5767A102381B3286da9475E64ce2D3F0Ae88eD",
    "earnContractAddress": "0x4d5767A102381B3286da9475E64ce2D3F0Ae88eD",
    "oracle": "lps",
    "oracleId": "aerodrome-mai-eusd",
    "status": "active",
    "createdAt": 1706798373,
    "platformId": "aerodrome",
    "assets": ["MAI", "eUSD"],
    "risks": [
      "COMPLEXITY_LOW",
      "IL_NONE",
      "MCAP_SMALL",
      "AUDIT",
      "OVER_COLLAT_ALGO_STABLECOIN",
      "CONTRACTS_VERIFIED"
    ],
    "strategyTypeId": "lp",
    "addLiquidityUrl": " https://aerodrome.finance/deposit?token0=0xbf1aeA8670D2528E08334083616dD9C5F3B087aE&token1=0xCfA3Ef56d303AE4fAabA0592388F19d7C3399FB4&type=0",
    "removeLiquidityUrl": "https://aerodrome.finance/withdraw",
    "network": "base",
    "zaps": [
      {
        "strategyId": "solidly",
        "ammId": "base-aerodrome"
      }
    ]
  },
  {
    "id": "aerodrome-usdc+-usd+",
    "name": "USDC+-USD+ sLP",
    "type": "standard",
    "token": "sAMM-USDC+/USD+",
    "tokenAddress": "0xE96c788E66a97Cf455f46C5b27786191fD3bC50B",
    "tokenDecimals": 18,
    "tokenProviderId": "aerodrome",
    "earnedToken": "mooAeroUSDC+-USD+",
    "earnedTokenAddress": "0x84c6a31dB4e9a23334039F5183E6D6840257a322",
    "earnContractAddress": "0x84c6a31dB4e9a23334039F5183E6D6840257a322",
    "oracle": "lps",
    "oracleId": "aerodrome-usdc+-usd+",
    "status": "active",
    "createdAt": 1706798372,
    "platformId": "aerodrome",
    "assets": ["USDC+", "USD+"],
    "risks": [
      "COMPLEXITY_LOW",
      "IL_NONE",
      "MCAP_SMALL",
      "AUDIT",
      "OVER_COLLAT_ALGO_STABLECOIN",
      "CONTRACTS_VERIFIED"
    ],
    "strategyTypeId": "lp",
    "addLiquidityUrl": " https://aerodrome.finance/deposit?token0=0x85483696cc9970ad9edd786b2c5ef735f38d156f&token1=0xb79dd08ea68a908a97220c76d19a6aa9cbde4376&type=0",
    "removeLiquidityUrl": "https://aerodrome.finance/withdraw",
    "network": "base",
    "zaps": [
      {
        "strategyId": "solidly",
        "ammId": "base-aerodrome"
      }
    ]
  },
  {
    "id": "aerodrome-tbtc-usdc",
    "name": "tBTC-USDC vLP",
    "type": "standard",
    "token": "vAMM-tBTC/USDC",
    "tokenAddress": "0x323121CD6F6274c9aeB9f87e0664C8FDa5d343A5",
    "tokenDecimals": 18,
    "tokenProviderId": "aerodrome",
    "earnedToken": "mooAerotBTC-USDC",
    "earnedTokenAddress": "0xC3a5b142a144135D900FC5Ef2Bb7E92a3bcB46F1",
    "earnContractAddress": "0xC3a5b142a144135D900FC5Ef2Bb7E92a3bcB46F1",
    "oracle": "lps",
    "oracleId": "aerodrome-tbtc-usdc",
    "status": "active",
    "createdAt": 1706704571,
    "platformId": "aerodrome",
    "assets": ["tBTC", "USDC"],
    "risks": ["COMPLEXITY_LOW", "IL_HIGH", "MCAP_MEDIUM", "AUDIT", "CONTRACTS_VERIFIED"],
    "strategyTypeId": "lp",
    "addLiquidityUrl": "https://aerodrome.finance/deposit?token0=0x236aa50979d5f3de3bd1eeb40e81137f22ab794b&token1=0x833589fcd6edb6e08f4c7c32d4f71b54bda02913&type=-1",
    "removeLiquidityUrl": "https://aerodrome.finance/withdraw",
    "network": "base",
    "zaps": [
      {
        "strategyId": "solidly",
        "ammId": "base-aerodrome"
      }
    ]
  },
  {
    "id": "aerodrome-usdc-aero",
    "name": "USDC-AERO vLP",
    "type": "standard",
    "token": "vAMM-USDC/AERO",
    "tokenAddress": "0x6cDcb1C4A4D1C3C6d054b27AC5B77e89eAFb971d",
    "tokenDecimals": 18,
    "tokenProviderId": "aerodrome",
    "earnedToken": "mooAeroUSDC-AERO",
    "earnedTokenAddress": "0xc005B9833deBcF5fe6cc5bC9ba4fD74Bb382ae55",
    "earnContractAddress": "0xc005B9833deBcF5fe6cc5bC9ba4fD74Bb382ae55",
    "oracle": "lps",
    "oracleId": "aerodrome-usdc-aero",
    "status": "active",
    "createdAt": 1706371909,
    "platformId": "aerodrome",
    "assets": ["USDC", "AERO"],
    "risks": ["COMPLEXITY_LOW", "IL_HIGH", "MCAP_MEDIUM", "AUDIT", "CONTRACTS_VERIFIED"],
    "strategyTypeId": "lp",
    "addLiquidityUrl": "https://aerodrome.finance/deposit?token0=0x833589fcd6edb6e08f4c7c32d4f71b54bda02913&token1=0x940181a94a35a4569e4529a3cdfb74e38fd98631&type=-1",
    "removeLiquidityUrl": "https://aerodrome.finance/withdraw",
    "network": "base",
    "zaps": [
      {
        "strategyId": "solidly",
        "ammId": "base-aerodrome"
      }
    ]
  },
  {
    "id": "seamless-usdc",
    "name": "USDC",
    "type": "standard",
    "token": "USDC",
    "tokenAddress": "0x833589fCD6eDb6E08f4c7C32D4f71b54bdA02913",
    "tokenDecimals": 6,
    "earnedToken": "mooSeamlessUSDC",
    "earnedTokenAddress": "0x8e9a045925F284129812B0105F5CD8a394b6dDB8",
    "earnContractAddress": "0x8e9a045925F284129812B0105F5CD8a394b6dDB8",
    "oracle": "tokens",
    "oracleId": "USDC",
    "status": "eol",
    "createdAt": 1704975503,
    "retireReason": "rewards",
    "retiredAt": 1707845800,
    "platformId": "seamless",
    "assets": ["USDC"],
    "risks": ["COMPLEXITY_LOW", "IL_NONE", "MCAP_LARGE", "AUDIT", "CONTRACTS_VERIFIED"],
    "strategyTypeId": "lendingNoBorrow",
    "network": "base",
    "zaps": [
      {
        "strategyId": "single"
      }
    ]
  },
  {
    "id": "seamless-dai",
    "name": "DAI",
    "type": "standard",
    "token": "DAI",
    "tokenAddress": "0x50c5725949A6F0c72E6C4a641F24049A917DB0Cb",
    "tokenDecimals": 18,
    "earnedToken": "mooSeamlessDAI",
    "earnedTokenAddress": "0xd68De698e85c46dE909764469B03A12f6D2cb34B",
    "earnContractAddress": "0xd68De698e85c46dE909764469B03A12f6D2cb34B",
    "oracle": "tokens",
    "oracleId": "DAI",
    "status": "eol",
    "createdAt": 1704975503,
    "retireReason": "rewards",
    "retiredAt": 1707845800,
    "platformId": "seamless",
    "assets": ["DAI"],
    "risks": ["COMPLEXITY_LOW", "IL_NONE", "MCAP_LARGE", "AUDIT", "CONTRACTS_VERIFIED"],
    "strategyTypeId": "lendingNoBorrow",
    "network": "base",
    "zaps": [
      {
        "strategyId": "single"
      }
    ]
  },
  {
    "id": "aerodrome-sonne-usdc",
    "name": "SONNE-USDC vLP",
    "type": "standard",
    "token": "vAMM-SONNE/USDC",
    "tokenAddress": "0x4cC2FeFB2635C86b1bae1b58E0f60Fb43E95e264",
    "tokenDecimals": 18,
    "tokenProviderId": "aerodrome",
    "earnedToken": "mooAeroSONNE-USDC",
    "earnedTokenAddress": "0xAcd23676d95f3314D5A7538C635fFdb6E66c4f9f",
    "earnContractAddress": "0xAcd23676d95f3314D5A7538C635fFdb6E66c4f9f",
    "oracle": "lps",
    "oracleId": "aerodrome-sonne-usdc",
    "status": "active",
    "createdAt": 1704204324,
    "platformId": "aerodrome",
    "assets": ["SONNE", "USDC"],
    "risks": ["COMPLEXITY_LOW", "IL_HIGH", "MCAP_MICRO", "AUDIT", "CONTRACTS_VERIFIED"],
    "strategyTypeId": "lp",
    "addLiquidityUrl": "https://aerodrome.finance/deposit?token0=0x22a2488fe295047ba13bd8cccdbc8361dbd8cf7c&token1=0x833589fcd6edb6e08f4c7c32d4f71b54bda02913&type=-1",
    "removeLiquidityUrl": "https://aerodrome.finance/withdraw",
    "network": "base",
    "zaps": [
      {
        "strategyId": "solidly",
        "ammId": "base-aerodrome"
      }
    ]
  },
  {
    "id": "aerodrome-usdc-usd+",
    "name": "USDC-USD+ sLP",
    "token": "sAMM-USDC/USD+",
    "tokenAddress": "0x418457Ca08fA5EC77f811B105F2c585cd051Ac10",
    "tokenDecimals": 18,
    "tokenProviderId": "aerodrome",
    "earnedToken": "mooAeroUSDC-USD+",
    "earnedTokenAddress": "0x47AE764B53a4088Fa706fa76711F20ED07fE11d7",
    "earnContractAddress": "0x47AE764B53a4088Fa706fa76711F20ED07fE11d7",
    "oracle": "lps",
    "oracleId": "aerodrome-usdc-usd+",
    "status": "active",
    "createdAt": 1703773383,
    "platformId": "aerodrome",
    "assets": ["USDC", "USD+"],
    "risks": [
      "COMPLEXITY_LOW",
      "IL_NONE",
      "MCAP_SMALL",
      "AUDIT",
      "OVER_COLLAT_ALGO_STABLECOIN",
      "CONTRACTS_VERIFIED"
    ],
    "strategyTypeId": "multi-lp",
    "addLiquidityUrl": "https://aerodrome.finance/deposit?token0=0xb79dd08ea68a908a97220c76d19a6aa9cbde4376&token1=0x833589fcd6edb6e08f4c7c32d4f71b54bda02913&type=0",
    "removeLiquidityUrl": "https://aerodrome.finance/withdraw",
    "network": "base",
    "zaps": [
      {
        "strategyId": "solidly",
        "ammId": "base-aerodrome"
      }
    ]
  },
  {
    "id": "aerodrome-weth-usdc",
    "name": "ETH-USDC vLP",
    "token": "vAMM-ETH/USDC",
    "tokenAddress": "0xcDAC0d6c6C59727a65F871236188350531885C43",
    "tokenDecimals": 18,
    "tokenProviderId": "aerodrome",
    "earnedToken": "mooAeroETH-USDC",
    "earnedTokenAddress": "0x09139A80454609B69700836a9eE12Db4b5DBB15f",
    "earnContractAddress": "0x09139A80454609B69700836a9eE12Db4b5DBB15f",
    "oracle": "lps",
    "oracleId": "aerodrome-weth-usdc",
    "status": "active",
    "createdAt": 1703168135,
    "platformId": "aerodrome",
    "assets": ["ETH", "USDC"],
    "risks": ["COMPLEXITY_LOW", "IL_LOW", "MCAP_LARGE", "AUDIT", "CONTRACTS_VERIFIED"],
    "strategyTypeId": "multi-lp",
    "addLiquidityUrl": "https://aerodrome.finance/deposit?token0=0x4200000000000000000000000000000000000006&token1=0x833589fCD6eDb6E08f4c7C32D4f71b54bdA02913&type=-1",
    "removeLiquidityUrl": "https://aerodrome.finance/withdraw",
    "network": "base",
    "zaps": [
      {
        "strategyId": "solidly",
        "ammId": "base-aerodrome"
      }
    ]
  },
  {
    "id": "aerodrome-dai-usdc",
    "name": "DAI-USDC sLP",
    "token": "sAMM-DAI/USDC",
    "tokenAddress": "0x67b00B46FA4f4F24c03855c5C8013C0B938B3eEc",
    "tokenDecimals": 18,
    "tokenProviderId": "aerodrome",
    "earnedToken": "mooAeroDAI-USDC",
    "earnedTokenAddress": "0x315043e79Cc1c2a71199769087CeF61f8a4297a0",
    "earnContractAddress": "0x315043e79Cc1c2a71199769087CeF61f8a4297a0",
    "oracle": "lps",
    "oracleId": "aerodrome-dai-usdc",
    "status": "active",
    "createdAt": 1703168135,
    "platformId": "aerodrome",
    "assets": ["DAI", "USDC"],
    "risks": ["COMPLEXITY_LOW", "IL_NONE", "MCAP_LARGE", "AUDIT", "CONTRACTS_VERIFIED"],
    "strategyTypeId": "multi-lp",
    "addLiquidityUrl": "https://aerodrome.finance/deposit?token0=0x50c5725949A6F0c72E6C4a641F24049A917DB0Cb&token1=0x833589fCD6eDb6E08f4c7C32D4f71b54bdA02913&type=0",
    "removeLiquidityUrl": "https://aerodrome.finance/withdraw",
    "network": "base",
    "zaps": [
      {
        "strategyId": "solidly",
        "ammId": "base-aerodrome"
      }
    ]
  },
  {
    "id": "aerodrome-usdc-eusd",
    "name": "USDC-eUSD sLP",
    "token": "sAMM-USDC/eUSD",
    "tokenAddress": "0x7A034374C89C463DD65D8C9BCfe63BcBCED41f4F",
    "tokenDecimals": 18,
    "tokenProviderId": "aerodrome",
    "earnedToken": "mooAeroUSDC-eUSD",
    "earnedTokenAddress": "0x8bd6dF821513aECDbbaa29C1d5212b43fdCe7819",
    "earnContractAddress": "0x8bd6dF821513aECDbbaa29C1d5212b43fdCe7819",
    "oracle": "lps",
    "oracleId": "aerodrome-usdc-eusd",
    "status": "active",
    "createdAt": 1703168135,
    "platformId": "aerodrome",
    "assets": ["USDC", "eUSD"],
    "risks": ["COMPLEXITY_LOW", "IL_NONE", "MCAP_MEDIUM", "AUDIT", "CONTRACTS_VERIFIED"],
    "strategyTypeId": "multi-lp",
    "addLiquidityUrl": "https://aerodrome.finance/deposit?token0=0x833589fCD6eDb6E08f4c7C32D4f71b54bdA02913&token1=0xCfA3Ef56d303AE4fAabA0592388F19d7C3399FB4&type=0",
    "removeLiquidityUrl": "https://aerodrome.finance/withdraw",
    "network": "base",
    "zaps": [
      {
        "strategyId": "solidly",
        "ammId": "base-aerodrome"
      }
    ]
  },
  {
    "id": "aerodrome-usdc-mai",
    "name": "USDC-MAI sLP",
    "token": "sAMM-USDC/MAI",
    "tokenAddress": "0x2a1463CeBE85315224c536AfD389b381B43F3206",
    "tokenDecimals": 18,
    "tokenProviderId": "aerodrome",
    "earnedToken": "mooAeroUSDC-MAI",
    "earnedTokenAddress": "0x22F8ff24861a7F7e2ec9b19C5668b43bB69202E3",
    "earnContractAddress": "0x22F8ff24861a7F7e2ec9b19C5668b43bB69202E3",
    "oracle": "lps",
    "oracleId": "aerodrome-usdc-mai",
    "status": "active",
    "createdAt": 1703168135,
    "platformId": "aerodrome",
    "assets": ["USDC", "MAI"],
    "risks": ["COMPLEXITY_LOW", "IL_NONE", "MCAP_MEDIUM", "AUDIT", "CONTRACTS_VERIFIED"],
    "strategyTypeId": "multi-lp",
    "addLiquidityUrl": "https://aerodrome.finance/deposit?token0=0x833589fCD6eDb6E08f4c7C32D4f71b54bdA02913&token1=0xbf1aeA8670D2528E08334083616dD9C5F3B087aE&type=0",
    "removeLiquidityUrl": "https://aerodrome.finance/withdraw",
    "network": "base",
    "zaps": [
      {
        "strategyId": "solidly",
        "ammId": "base-aerodrome"
      }
    ]
  },
  {
    "id": "aerodrome-dola-usdc",
    "name": "DOLA-USDC sLP",
    "token": "sAMM-DOLA/USDC",
    "tokenAddress": "0xf213F2D02837012dC0236cC105061e121bB03e37",
    "tokenDecimals": 18,
    "tokenProviderId": "aerodrome",
    "earnedToken": "mooAeroDOLA-USDC",
    "earnedTokenAddress": "0x5A47993216fa6ACaf93418f9830cee485e82d0ba",
    "earnContractAddress": "0x5A47993216fa6ACaf93418f9830cee485e82d0ba",
    "oracle": "lps",
    "oracleId": "aerodrome-dola-usdc",
    "status": "active",
    "createdAt": 1703152651,
    "platformId": "aerodrome",
    "assets": ["DOLA", "USDC"],
    "risks": ["COMPLEXITY_LOW", "IL_NONE", "MCAP_MEDIUM", "AUDIT", "CONTRACTS_VERIFIED"],
    "strategyTypeId": "multi-lp",
    "addLiquidityUrl": "https://aerodrome.finance/deposit?token0=0x4621b7a9c75199271f773ebd9a499dbd165c3191&token1=0x833589fcd6edb6e08f4c7c32d4f71b54bda02913&type=0",
    "removeLiquidityUrl": "https://aerodrome.finance/withdraw",
    "network": "base",
    "zaps": [
      {
        "strategyId": "solidly",
        "ammId": "base-aerodrome"
      }
    ]
  },
  {
    "id": "seamless-weth",
    "name": "WETH",
    "type": "standard",
    "token": "WETH",
    "tokenAddress": "0x4200000000000000000000000000000000000006",
    "tokenDecimals": 18,
    "earnedToken": "mooSeamlessWETH",
    "earnedTokenAddress": "0x2C1818c6F6781880cD49923AD993cA70B6DC2e8C",
    "earnContractAddress": "0x2C1818c6F6781880cD49923AD993cA70B6DC2e8C",
    "oracle": "tokens",
    "oracleId": "WETH",
    "status": "eol",
    "createdAt": 1702578552,
    "retireReason": "rewards",
    "retiredAt": 1707845800,
    "platformId": "seamless",
    "assets": ["WETH"],
    "risks": ["COMPLEXITY_LOW", "IL_NONE", "MCAP_LARGE", "AUDIT", "CONTRACTS_VERIFIED"],
    "strategyTypeId": "lendingNoBorrow",
    "network": "base",
    "zaps": [
      {
        "strategyId": "single"
      }
    ],
    "lendingOracle": {
      "provider": "chainlink",
      "address": "0x71041dddad3595F9CEd3DcCFBe3D1F4b0a16Bb70"
    }
  },
  {
    "id": "seamless-usdbc",
    "name": "USDbC",
    "type": "standard",
    "token": "USDbC",
    "tokenAddress": "0xd9aAEc86B65D86f6A7B5B1b0c42FFA531710b6CA",
    "tokenDecimals": 6,
    "earnedToken": "mooSeamlessUSDbC",
    "earnedTokenAddress": "0x738e2e507F52925E8Ea67daC07B2e07342325276",
    "earnContractAddress": "0x738e2e507F52925E8Ea67daC07B2e07342325276",
    "oracle": "tokens",
    "oracleId": "USDbC",
    "status": "eol",
    "createdAt": 1702578552,
    "retireReason": "rewards",
    "retiredAt": 1707845800,
    "platformId": "seamless",
    "assets": ["USDbC"],
    "risks": ["COMPLEXITY_LOW", "IL_NONE", "MCAP_LARGE", "AUDIT", "CONTRACTS_VERIFIED"],
    "strategyTypeId": "lendingNoBorrow",
    "network": "base",
    "zaps": [
      {
        "strategyId": "single"
      }
    ],
    "lendingOracle": {
      "provider": "chainlink",
      "address": "0x7e860098F58bBFC8648a4311b374B1D669a2bc6B"
    }
  },
  {
    "id": "sonne-base-usdbc",
    "name": "USDbC",
    "type": "standard",
    "token": "USDbC",
    "tokenAddress": "0xd9aAEc86B65D86f6A7B5B1b0c42FFA531710b6CA",
    "tokenDecimals": 6,
    "earnedToken": "mooSonneUSDbC",
    "earnedTokenAddress": "0xdDBb254169e61bd51ea9FC91921Ad48081709c91",
    "earnContractAddress": "0xdDBb254169e61bd51ea9FC91921Ad48081709c91",
    "oracle": "tokens",
    "oracleId": "USDbC",
    "status": "paused",
    "pausedAt": 1715726903,
    "createdAt": 1701787116,
    "platformId": "sonne",
    "assets": ["USDbC"],
    "risks": ["COMPLEXITY_LOW", "IL_NONE", "MCAP_LARGE", "AUDIT", "CONTRACTS_VERIFIED"],
    "strategyTypeId": "lendingNoBorrow",
    "network": "base",
    "zaps": [
      {
        "strategyId": "single"
      }
    ],
    "lendingOracle": {
      "provider": "chainlink",
      "address": "0x7e860098F58bBFC8648a4311b374B1D669a2bc6B"
    }
  },
  {
    "id": "sonne-base-usdc",
    "name": "USDC",
    "type": "standard",
    "token": "USDC",
    "tokenAddress": "0x833589fCD6eDb6E08f4c7C32D4f71b54bdA02913",
    "tokenDecimals": 6,
    "earnedToken": "mooSonneUSDC",
    "earnedTokenAddress": "0x692909d98b839b26961134731E126668E763B4D6",
    "earnContractAddress": "0x692909d98b839b26961134731E126668E763B4D6",
    "oracle": "tokens",
    "oracleId": "USDC",
    "status": "paused",
    "pausedAt": 1715726903,
    "createdAt": 1701787116,
    "platformId": "sonne",
    "assets": ["USDC"],
    "risks": ["COMPLEXITY_LOW", "IL_NONE", "MCAP_LARGE", "AUDIT", "CONTRACTS_VERIFIED"],
    "strategyTypeId": "lendingNoBorrow",
    "network": "base",
    "zaps": [
      {
        "strategyId": "single"
      }
    ],
    "lendingOracle": {
      "provider": "chainlink",
      "address": "0x7e860098F58bBFC8648a4311b374B1D669a2bc6B"
    }
  },
  {
    "id": "sonne-base-dai",
    "name": "DAI",
    "type": "standard",
    "token": "DAI",
    "tokenAddress": "0x50c5725949A6F0c72E6C4a641F24049A917DB0Cb",
    "tokenDecimals": 18,
    "earnedToken": "mooSonneDAI",
    "earnedTokenAddress": "0xBbB0a77Dab33f3c2E09c54e424ecF32357e3EFd1",
    "earnContractAddress": "0xBbB0a77Dab33f3c2E09c54e424ecF32357e3EFd1",
    "oracle": "tokens",
    "oracleId": "DAI",
    "status": "eol",
    "retiredAt": 1715726903,
    "retireReason": "exploit",
    "createdAt": 1701787116,
    "platformId": "sonne",
    "assets": ["DAI"],
    "risks": ["COMPLEXITY_LOW", "IL_NONE", "MCAP_LARGE", "AUDIT", "CONTRACTS_VERIFIED"],
    "strategyTypeId": "lendingNoBorrow",
    "network": "base",
    "zaps": [
      {
        "strategyId": "single"
      }
    ],
    "lendingOracle": {
      "provider": "chainlink",
      "address": "0x591e79239a7d679378eC8c847e5038150364C78F"
    }
  },
  {
    "id": "sonne-base-weth",
    "name": "WETH",
    "type": "standard",
    "token": "WETH",
    "tokenAddress": "0x4200000000000000000000000000000000000006",
    "tokenDecimals": 18,
    "earnedToken": "mooSonneWETH",
    "earnedTokenAddress": "0xD28e73F3b178a63C9ddAF9ae149094a2374124c0",
    "earnContractAddress": "0xD28e73F3b178a63C9ddAF9ae149094a2374124c0",
    "oracle": "tokens",
    "oracleId": "WETH",
    "status": "eol",
    "retiredAt": 1715726903,
    "retireReason": "exploit",
    "createdAt": 1701787116,
    "platformId": "sonne",
    "assets": ["WETH"],
    "risks": ["COMPLEXITY_LOW", "IL_NONE", "MCAP_LARGE", "AUDIT", "CONTRACTS_VERIFIED"],
    "strategyTypeId": "lendingNoBorrow",
    "network": "base",
    "zaps": [
      {
        "strategyId": "single"
      }
    ],
    "lendingOracle": {
      "provider": "chainlink",
      "address": "0x71041dddad3595F9CEd3DcCFBe3D1F4b0a16Bb70"
    }
  },
  {
    "id": "sonne-base-cbeth",
    "name": "cbETH",
    "type": "standard",
    "token": "cbETH",
    "tokenAddress": "0x2Ae3F1Ec7F1F5012CFEab0185bfc7aa3cf0DEc22",
    "tokenDecimals": 18,
    "earnedToken": "mooSonnecbETH",
    "earnedTokenAddress": "0x5ee4AFa2994d99991F34a4742a0F0865a1594c24",
    "earnContractAddress": "0x5ee4AFa2994d99991F34a4742a0F0865a1594c24",
    "oracle": "tokens",
    "oracleId": "cbETH",
    "status": "eol",
    "retiredAt": 1715726903,
    "retireReason": "exploit",
    "createdAt": 1701787116,
    "platformId": "sonne",
    "assets": ["cbETH"],
    "risks": ["COMPLEXITY_LOW", "IL_NONE", "MCAP_LARGE", "AUDIT", "CONTRACTS_VERIFIED"],
    "strategyTypeId": "lendingNoBorrow",
    "network": "base",
    "zaps": [
      {
        "strategyId": "single"
      }
    ],
    "lendingOracle": {
      "provider": "chainlink",
      "address": "0xd7818272B9e248357d13057AAb0B417aF31E817d"
    }
  },
  {
    "id": "sonne-base-wsteth",
    "name": "wstETH",
    "type": "standard",
    "token": "wstETH",
    "tokenAddress": "0xc1CBa3fCea344f92D9239c08C0568f6F2F0ee452",
    "tokenDecimals": 18,
    "earnedToken": "mooSonneWstETH",
    "earnedTokenAddress": "0x79C123B1895E0FCB2E0CC7d2c7b0FEa067fBb446",
    "earnContractAddress": "0x79C123B1895E0FCB2E0CC7d2c7b0FEa067fBb446",
    "oracle": "tokens",
    "oracleId": "wstETH",
    "status": "eol",
    "retiredAt": 1715726903,
    "retireReason": "exploit",
    "createdAt": 1712680927,
    "platformId": "sonne",
    "assets": ["wstETH"],
    "risks": ["COMPLEXITY_LOW", "IL_NONE", "MCAP_LARGE", "AUDIT", "CONTRACTS_VERIFIED"],
    "strategyTypeId": "lendingNoBorrow",
    "network": "base",
    "zaps": [
      {
        "strategyId": "single"
      }
    ],
    "lendingOracle": {
      "provider": "chainlink",
      "address": "0xa669E5272E60f78299F4824495cE01a3923f4380"
    }
  },
  {
    "id": "aerodrome-weth-axlusdc",
    "name": "ETH-axlUSDC vLP",
    "type": "standard",
    "token": "vAMM-WETH-axlUSDC",
    "tokenAddress": "0xD266fB3E928b2A5f631B072a79Fd5b82704Ba983",
    "tokenDecimals": 18,
    "tokenProviderId": "aerodrome",
    "earnedToken": "mooAeroWETH-axlUSDC",
    "earnedTokenAddress": "0x3e8EA4ed4846d5A65FCC4c8e475857d5866fcCFb",
    "earnContractAddress": "0x3e8EA4ed4846d5A65FCC4c8e475857d5866fcCFb",
    "oracle": "lps",
    "oracleId": "aerodrome-weth-axlusdc",
    "status": "eol",
    "createdAt": 1700418524,
    "retireReason": "tvl",
    "retiredAt": 1704791264,
    "platformId": "aerodrome",
    "assets": ["ETH", "axlUSDC"],
    "risks": ["COMPLEXITY_LOW", "IL_HIGH", "MCAP_LARGE", "AUDIT", "CONTRACTS_VERIFIED"],
    "strategyTypeId": "lp",
    "addLiquidityUrl": "https://aerodrome.finance/deposit?token0=0x4200000000000000000000000000000000000006&token1=0xeb466342c4d449bc9f53a865d5cb90586f405215&type=-1",
    "removeLiquidityUrl": "https://aerodrome.finance/withdraw",
    "network": "base",
    "zaps": [
      {
        "strategyId": "solidly",
        "ammId": "base-aerodrome"
      }
    ]
  },
  {
    "id": "aerodrome-aero-wsteth",
    "name": "AERO-wstETH vLP",
    "type": "standard",
    "token": "vAMM-AERO-wstETH",
    "tokenAddress": "0x82a0c1a0d4EF0c0cA3cFDA3AD1AA78309Cc6139b",
    "tokenDecimals": 18,
    "tokenProviderId": "aerodrome",
    "earnedToken": "mooAeroAERO-wstETH",
    "earnedTokenAddress": "0x06a613d3a056d4b04D7523C11d82c67Bebf9d850",
    "earnContractAddress": "0x06a613d3a056d4b04D7523C11d82c67Bebf9d850",
    "oracle": "lps",
    "oracleId": "aerodrome-aero-wsteth",
    "status": "active",
    "createdAt": 1699845057,
    "platformId": "aerodrome",
    "assets": ["AERO", "wstETH"],
    "risks": ["COMPLEXITY_LOW", "IL_HIGH", "MCAP_MEDIUM", "AUDIT", "CONTRACTS_VERIFIED"],
    "strategyTypeId": "lp",
    "addLiquidityUrl": "https://aerodrome.finance/deposit?token0=0x940181a94A35A4569E4529A3CDfB74e38FD98631&token1=0xc1CBa3fCea344f92D9239c08C0568f6F2F0ee452&type=-1",
    "removeLiquidityUrl": "https://aerodrome.finance/withdraw",
    "network": "base",
    "zaps": [
      {
        "strategyId": "solidly",
        "ammId": "base-aerodrome"
      }
    ]
  },
  {
    "id": "aerodrome-weth-wsteth",
    "name": "ETH-wstETH vLP",
    "type": "standard",
    "token": "vAMM-WETH-wstETH",
    "tokenAddress": "0xA6385c73961dd9C58db2EF0c4EB98cE4B60651e8",
    "tokenDecimals": 18,
    "tokenProviderId": "aerodrome",
    "earnedToken": "mooAeroWETH-wstETH",
    "earnedTokenAddress": "0x507094549509Efdf63ecA34B795094065cB04008",
    "earnContractAddress": "0x507094549509Efdf63ecA34B795094065cB04008",
    "oracle": "lps",
    "oracleId": "aerodrome-weth-wsteth",
    "status": "active",
    "createdAt": 1699845057,
    "platformId": "aerodrome",
    "assets": ["ETH", "wstETH"],
    "risks": ["COMPLEXITY_LOW", "IL_NONE", "MCAP_LARGE", "AUDIT", "CONTRACTS_VERIFIED"],
    "strategyTypeId": "lp",
    "addLiquidityUrl": "https://aerodrome.finance/deposit?token0=0x4200000000000000000000000000000000000006&token1=0xc1CBa3fCea344f92D9239c08C0568f6F2F0ee452&type=-1",
    "removeLiquidityUrl": "https://aerodrome.finance/withdraw",
    "network": "base",
    "zaps": [
      {
        "strategyId": "solidly",
        "ammId": "base-aerodrome"
      }
    ]
  },
  {
    "id": "curve-base-eusd",
    "name": "eUSD/crvUSD",
    "type": "standard",
    "token": "eUSDcrvUSD-f",
    "tokenAddress": "0x798D81d60966d2E909468d87e7e4b6A8DAFB1C36",
    "tokenDecimals": 18,
    "tokenProviderId": "curve",
    "earnedToken": "mooCurveEUSD",
    "earnedTokenAddress": "0x5464Ff2073Bf61a510005e1Fa7190A86Bb58d797",
    "earnContractAddress": "0x5464Ff2073Bf61a510005e1Fa7190A86Bb58d797",
    "oracle": "lps",
    "oracleId": "curve-base-eusd",
    "status": "eol",
    "retireReason": "tvl",
    "retiredAt": 1710346058,
    "createdAt": 1699600982,
    "platformId": "curve",
    "assets": ["eUSD", "crvUSD"],
    "migrationIds": ["l2-curve"],
    "risks": ["COMPLEXITY_LOW", "IL_NONE", "MCAP_MEDIUM", "AUDIT", "CONTRACTS_VERIFIED"],
    "strategyTypeId": "multi-lp",
    "buyTokenUrl": "https://curve.fi/#/base/pools/factory-v2-12/swap",
    "addLiquidityUrl": "https://curve.fi/#/base/pools/factory-v2-12/deposit",
    "removeLiquidityUrl": "https://curve.fi/#/base/pools/factory-v2-12/withdraw",
    "network": "base",
    "zaps": [
      {
        "strategyId": "curve",
        "poolAddress": "0x798D81d60966d2E909468d87e7e4b6A8DAFB1C36",
        "methods": [
          {
            "type": "fixed-deposit-int128",
            "target": "0x798D81d60966d2E909468d87e7e4b6A8DAFB1C36",
            "coins": [
              "0xCfA3Ef56d303AE4fAabA0592388F19d7C3399FB4",
              "0x417Ac0e078398C154EdFadD9Ef675d30Be60Af93"
            ]
          }
        ]
      }
    ]
  },
  {
    "id": "aerodrome-hyusd-eusd",
    "name": "hyUSD-eUSD vLP",
    "type": "standard",
    "token": "vAMM-hyUSD-eUSD",
    "tokenAddress": "0xb5E331615FdbA7DF49e05CdEACEb14Acdd5091c3",
    "tokenDecimals": 18,
    "tokenProviderId": "aerodrome",
    "earnedToken": "mooAerohyUSD-eUSD",
    "earnedTokenAddress": "0xB62F13126fCD0dD49dE8fF811406554197Bd0E11",
    "earnContractAddress": "0xB62F13126fCD0dD49dE8fF811406554197Bd0E11",
    "oracle": "lps",
    "oracleId": "aerodrome-hyusd-eusd",
    "status": "active",
    "createdAt": 1699568205,
    "platformId": "aerodrome",
    "assets": ["hyUSD", "eUSD"],
    "risks": ["COMPLEXITY_LOW", "IL_NONE", "MCAP_SMALL", "AUDIT", "CONTRACTS_VERIFIED"],
    "strategyTypeId": "lp",
    "addLiquidityUrl": "https://aerodrome.finance/deposit?token0=0xCc7FF230365bD730eE4B352cC2492CEdAC49383e&token1=0xCfA3Ef56d303AE4fAabA0592388F19d7C3399FB4&type=-1",
    "removeLiquidityUrl": "https://aerodrome.finance/withdraw",
    "network": "base",
    "zaps": [
      {
        "strategyId": "solidly",
        "ammId": "base-aerodrome"
      }
    ]
  },
  {
    "id": "aerodrome-eusd-usdbc",
    "name": "eUSD-USDbC sLP",
    "type": "standard",
    "token": "sAMM-eUSD-USDbC",
    "tokenAddress": "0x5BfB340FA9305abB164Fb0248D0D82FC3D82C3bb",
    "tokenDecimals": 18,
    "tokenProviderId": "aerodrome",
    "earnedToken": "mooAeroeUSD-USDbC",
    "earnedTokenAddress": "0xFB6864F1c14A90E85398B853701B01ef6a0CA3E5",
    "earnContractAddress": "0xFB6864F1c14A90E85398B853701B01ef6a0CA3E5",
    "oracle": "lps",
    "oracleId": "aerodrome-eusd-usdbc",
    "status": "active",
    "createdAt": 1699568205,
    "platformId": "aerodrome",
    "assets": ["eUSD", "USDbC"],
    "risks": ["COMPLEXITY_LOW", "IL_NONE", "MCAP_MEDIUM", "AUDIT", "CONTRACTS_VERIFIED"],
    "strategyTypeId": "lp",
    "addLiquidityUrl": "https://aerodrome.finance/deposit?token0=0xCfA3Ef56d303AE4fAabA0592388F19d7C3399FB4&token1=0xd9aAEc86B65D86f6A7B5B1b0c42FFA531710b6CA&type=0",
    "removeLiquidityUrl": "https://aerodrome.finance/withdraw",
    "network": "base",
    "zaps": [
      {
        "strategyId": "solidly",
        "ammId": "base-aerodrome"
      }
    ]
  },
  {
    "id": "compound-base-eth",
    "name": "ETH",
    "type": "standard",
    "token": "ETH",
    "tokenDecimals": 18,
    "earnedToken": "mooCompoundBaseETH",
    "earnedTokenAddress": "0x62e5B9934dCB87618CFC74B222305D16C997E8c1",
    "earnContractAddress": "0x62e5B9934dCB87618CFC74B222305D16C997E8c1",
    "oracle": "tokens",
    "oracleId": "ETH",
    "status": "active",
    "createdAt": 1698951095,
    "platformId": "compound",
    "assets": ["ETH"],
    "risks": [
      "COMPLEXITY_LOW",
      "BATTLE_TESTED",
      "IL_NONE",
      "MCAP_LARGE",
      "PLATFORM_ESTABLISHED",
      "AUDIT",
      "CONTRACTS_VERIFIED"
    ],
    "strategyTypeId": "lendingNoBorrow",
    "buyTokenUrl": "https://swap.defillama.com/?chain=base&from=0x0000000000000000000000000000000000000000&to=0xd9aaec86b65d86f6a7b5b1b0c42ffa531710b6ca",
    "network": "base",
    "zaps": [
      {
        "strategyId": "single"
      }
    ],
    "lendingOracle": {
      "provider": "chainlink",
      "address": "0x71041dddad3595F9CEd3DcCFBe3D1F4b0a16Bb70"
    }
  },
  {
    "id": "compound-base-usdbc",
    "name": "USDbC",
    "type": "standard",
    "token": "USDbC",
    "tokenAddress": "0xd9aAEc86B65D86f6A7B5B1b0c42FFA531710b6CA",
    "tokenDecimals": 6,
    "earnedToken": "mooCompoundBaseUSDbC",
    "earnedTokenAddress": "0xD7803d3Bf95517D204CFc6211678cAb223aC4c48",
    "earnContractAddress": "0xD7803d3Bf95517D204CFc6211678cAb223aC4c48",
    "oracle": "tokens",
    "oracleId": "USDbC",
    "status": "eol",
    "createdAt": 1698772242,
    "retireReason": "rewards",
    "retiredAt": 1718118986,
    "platformId": "compound",
    "assets": ["USDbC"],
    "risks": [
      "COMPLEXITY_LOW",
      "BATTLE_TESTED",
      "IL_NONE",
      "MCAP_LARGE",
      "PLATFORM_ESTABLISHED",
      "AUDIT",
      "CONTRACTS_VERIFIED"
    ],
    "strategyTypeId": "lendingNoBorrow",
    "buyTokenUrl": "https://swap.defillama.com/?chain=base&from=0x0000000000000000000000000000000000000000&to=0xd9aaec86b65d86f6a7b5b1b0c42ffa531710b6ca",
    "network": "base",
    "zaps": [
      {
        "strategyId": "single"
      }
    ],
    "lendingOracle": {
      "provider": "chainlink",
      "address": "0x7e860098F58bBFC8648a4311b374B1D669a2bc6B"
    }
  },
  {
    "id": "sushi-base-gamma-weth-usdbc-narrow",
    "name": "USDbC-ETH LP",
    "type": "standard",
    "token": "USDbC-ETH sgLP",
    "tokenAddress": "0x11C4011772594c5F124a027Da35329559447853D",
    "tokenDecimals": 18,
    "tokenProviderId": "sushi",
    "earnedToken": "mooSushiGammaUSDbC-ETH",
    "earnedTokenAddress": "0x34Ff4e2650E0FB7F0A780Fe56444e4575e0838B1",
    "earnContractAddress": "0x34Ff4e2650E0FB7F0A780Fe56444e4575e0838B1",
    "oracle": "lps",
    "oracleId": "sushi-base-gamma-weth-usdbc-narrow",
    "status": "eol",
    "createdAt": 1698588011,
    "retireReason": "rewards",
    "retiredAt": 1708113204,
    "platformId": "gamma",
    "assets": ["USDbC", "ETH"],
    "risks": ["COMPLEXITY_LOW", "IL_HIGH", "MCAP_LARGE", "AUDIT", "CONTRACTS_VERIFIED"],
    "strategyTypeId": "managed-conc-lp",
    "addLiquidityUrl": "https://app.gamma.xyz/vault/sushi/base/details/weth-usdbc-500-dynamic",
    "removeLiquidityUrl": "https://app.gamma.xyz/vault/sushi/base/details/weth-usdbc-500-dynamic",
    "network": "base",
    "zaps": [
      {
        "strategyId": "gamma",
        "ammId": "base-gamma-sushi"
      }
    ]
  },
  {
    "id": "equalizer-base-axlwbtc-weth",
    "name": "axlWBTC-ETH vLP",
    "type": "standard",
    "token": "axlWBTC-ETH vLP",
    "tokenAddress": "0x5F55b7d9c07815736Eb901BC2Fa1963a47ac1ce0",
    "tokenDecimals": 18,
    "tokenProviderId": "equalizer",
    "earnedToken": "mooEqualizerBaseaxlWBTC-ETH",
    "earnedTokenAddress": "0x0b2783F3655e62247385303A8FB01504703bbd09",
    "earnContractAddress": "0x0b2783F3655e62247385303A8FB01504703bbd09",
    "oracle": "lps",
    "oracleId": "equalizer-base-axlwbtc-weth",
    "status": "eol",
    "createdAt": 1696685577,
    "retireReason": "tvl",
    "retiredAt": 1699954665,
    "platformId": "equalizer",
    "assets": ["axlWBTC", "ETH"],
    "risks": ["COMPLEXITY_LOW", "IL_LOW", "MCAP_LARGE", "AUDIT", "CONTRACTS_VERIFIED"],
    "strategyTypeId": "multi-lp",
    "addLiquidityUrl": "https://base.equalizer.exchange/liquidity/0x5F55b7d9c07815736Eb901BC2Fa1963a47ac1ce0",
    "removeLiquidityUrl": "https://base.equalizer.exchange/liquidity/0x5F55b7d9c07815736Eb901BC2Fa1963a47ac1ce0",
    "network": "base",
    "zaps": [
      {
        "strategyId": "solidly",
        "ammId": "base-equalizer"
      }
    ]
  },
  {
    "id": "equalizer-base-weth-axlusdc",
    "name": "axlUSDC-ETH vLP",
    "type": "standard",
    "token": "axlUSDC-ETH vLP",
    "tokenAddress": "0x28a6a0C35BA84A7e9Da4b1d03b44d047495fEdF3",
    "tokenDecimals": 18,
    "tokenProviderId": "equalizer",
    "earnedToken": "mooEqualizerBaseaxlUSDC-ETH",
    "earnedTokenAddress": "0xF4D6aAb53193ccDE066f1709f4435E2558108B2E",
    "earnContractAddress": "0xF4D6aAb53193ccDE066f1709f4435E2558108B2E",
    "oracle": "lps",
    "oracleId": "equalizer-base-weth-axlusdc",
    "status": "eol",
    "createdAt": 1696685577,
    "retireReason": "tvl",
    "retiredAt": 1697816149,
    "platformId": "equalizer",
    "assets": ["axlUSDC", "ETH"],
    "risks": ["COMPLEXITY_LOW", "IL_LOW", "MCAP_LARGE", "AUDIT", "CONTRACTS_VERIFIED"],
    "strategyTypeId": "multi-lp",
    "addLiquidityUrl": "https://base.equalizer.exchange/liquidity/0x28a6a0C35BA84A7e9Da4b1d03b44d047495fEdF3",
    "removeLiquidityUrl": "https://base.equalizer.exchange/liquidity/0x28a6a0C35BA84A7e9Da4b1d03b44d047495fEdF3",
    "network": "base",
    "zaps": [
      {
        "strategyId": "solidly",
        "ammId": "base-equalizer"
      }
    ]
  },
  {
    "id": "equalizer-base-weth-usdc",
    "name": "USDC-ETH vLP",
    "type": "standard",
    "token": "USDC-ETH vLP",
    "tokenAddress": "0x83240b049Fa89b65be714aeD68e5B074df6aAc84",
    "tokenDecimals": 18,
    "tokenProviderId": "equalizer",
    "earnedToken": "mooEqualizerBaseUSDC-ETH",
    "earnedTokenAddress": "0x6cBC8465E56EBaE04cD55f6aC91f310BcEE091bA",
    "earnContractAddress": "0x6cBC8465E56EBaE04cD55f6aC91f310BcEE091bA",
    "oracle": "lps",
    "oracleId": "equalizer-base-weth-usdc",
    "status": "eol",
    "createdAt": 1696685577,
    "retireReason": "tvl",
    "retiredAt": 1717514438,
    "platformId": "equalizer",
    "assets": ["USDC", "ETH"],
    "risks": ["COMPLEXITY_LOW", "IL_LOW", "MCAP_LARGE", "AUDIT", "CONTRACTS_VERIFIED"],
    "strategyTypeId": "lp",
    "addLiquidityUrl": "https://base.equalizer.exchange/liquidity/0x83240b049Fa89b65be714aeD68e5B074df6aAc84",
    "removeLiquidityUrl": "https://base.equalizer.exchange/liquidity/0x83240b049Fa89b65be714aeD68e5B074df6aAc84",
    "network": "base",
    "zaps": [
      {
        "strategyId": "solidly",
        "ammId": "base-equalizer"
      }
    ]
  },
  {
    "id": "equalizer-base-weth-usdbc",
    "name": "USDbC-ETH vLP",
    "type": "standard",
    "token": "USDbC-ETH vLP",
    "tokenAddress": "0xF3F1F5760a614B8146eec5D1c94658720c2425b9",
    "tokenDecimals": 18,
    "tokenProviderId": "equalizer",
    "earnedToken": "mooEqualizerBaseUSDbC-ETH",
    "earnedTokenAddress": "0x96C942291c6B8AbE8262F6806217A8E5B1854edb",
    "earnContractAddress": "0x96C942291c6B8AbE8262F6806217A8E5B1854edb",
    "oracle": "lps",
    "oracleId": "equalizer-base-weth-usdbc",
    "status": "eol",
    "createdAt": 1696685577,
    "retireReason": "rewards",
    "retiredAt": 1718118986,
    "platformId": "equalizer",
    "assets": ["USDbC", "ETH"],
    "risks": ["COMPLEXITY_LOW", "IL_LOW", "MCAP_LARGE", "AUDIT", "CONTRACTS_VERIFIED"],
    "strategyTypeId": "lp",
    "addLiquidityUrl": "https://base.equalizer.exchange/liquidity/0xF3F1F5760a614B8146eec5D1c94658720c2425b9",
    "removeLiquidityUrl": "https://base.equalizer.exchange/liquidity/0xF3F1F5760a614B8146eec5D1c94658720c2425b9",
    "network": "base",
    "zaps": [
      {
        "strategyId": "solidly",
        "ammId": "base-equalizer"
      }
    ]
  },
  {
    "id": "equalizer-base-dai-usdbc",
    "name": "DAI-USDbC sLP",
    "type": "standard",
    "token": "DAI-USDbC sLP",
    "tokenAddress": "0xf7CBeF201dc2BE7489D7fD434E9D3c17af92C7c0",
    "tokenDecimals": 18,
    "tokenProviderId": "equalizer",
    "earnedToken": "mooEqualizerBaseDAI-USDbC",
    "earnedTokenAddress": "0xf67EbBa72f4793B1013d1C0e9565BD70FDeb4551",
    "earnContractAddress": "0xf67EbBa72f4793B1013d1C0e9565BD70FDeb4551",
    "oracle": "lps",
    "oracleId": "equalizer-base-dai-usdbc",
    "status": "eol",
    "createdAt": 1696685577,
    "retireReason": "tvl",
    "retiredAt": 1707845800,
    "platformId": "equalizer",
    "assets": ["DAI", "USDbC"],
    "risks": ["COMPLEXITY_LOW", "IL_NONE", "MCAP_LARGE", "AUDIT", "CONTRACTS_VERIFIED"],
    "strategyTypeId": "lp",
    "addLiquidityUrl": "https://base.equalizer.exchange/liquidity/0xf7CBeF201dc2BE7489D7fD434E9D3c17af92C7c0",
    "removeLiquidityUrl": "https://base.equalizer.exchange/liquidity/0xf7CBeF201dc2BE7489D7fD434E9D3c17af92C7c0",
    "network": "base",
    "zaps": [
      {
        "strategyId": "solidly",
        "ammId": "base-equalizer"
      }
    ]
  },
  {
    "id": "equalizer-base-usdbc-axlusdc",
    "name": "USDbC-axlUSDC sLP",
    "type": "standard",
    "token": "USDbC-axlUSDC sLP",
    "tokenAddress": "0x1174d5ddbE6b827E4f4Cbf400EF5305585dBc9Ff",
    "tokenDecimals": 18,
    "tokenProviderId": "equalizer",
    "earnedToken": "mooEqualizerBaseUSDbC-axlUSDC",
    "earnedTokenAddress": "0x07Ad1B18f0b7cdEe87f78a87B4Ee3b0c0952D1B4",
    "earnContractAddress": "0x07Ad1B18f0b7cdEe87f78a87B4Ee3b0c0952D1B4",
    "oracle": "lps",
    "oracleId": "equalizer-base-usdbc-axlusdc",
    "status": "eol",
    "createdAt": 1696685577,
    "retireReason": "tvl",
    "retiredAt": 1699954665,
    "platformId": "equalizer",
    "assets": ["USDbC", "axlUSDC"],
    "risks": ["COMPLEXITY_LOW", "IL_NONE", "MCAP_LARGE", "AUDIT", "CONTRACTS_VERIFIED"],
    "strategyTypeId": "lp",
    "addLiquidityUrl": "https://base.equalizer.exchange/liquidity/0x1174d5ddbE6b827E4f4Cbf400EF5305585dBc9Ff",
    "removeLiquidityUrl": "https://base.equalizer.exchange/liquidity/0x1174d5ddbE6b827E4f4Cbf400EF5305585dBc9Ff",
    "network": "base",
    "zaps": [
      {
        "strategyId": "solidly",
        "ammId": "base-equalizer"
      }
    ]
  },
  {
    "id": "equalizer-base-usdc-usdbc",
    "name": "USDC-USDbC sLP",
    "type": "standard",
    "token": "USDC-USDbC sLP",
    "tokenAddress": "0x0345AA92C7cb97e09b7CC0D55E730cD39C09fa43",
    "tokenDecimals": 18,
    "tokenProviderId": "equalizer",
    "earnedToken": "mooEqualizerBaseUSDC-USDbC",
    "earnedTokenAddress": "0x8F842F09c4B9E920b0050aA30D3c4fBac4324aeC",
    "earnContractAddress": "0x8F842F09c4B9E920b0050aA30D3c4fBac4324aeC",
    "oracle": "lps",
    "oracleId": "equalizer-base-usdc-usdbc",
    "status": "eol",
    "createdAt": 1696685577,
    "retireReason": "tvl",
    "retiredAt": 1701792309,
    "platformId": "equalizer",
    "assets": ["USDC", "USDbC"],
    "risks": ["COMPLEXITY_LOW", "IL_NONE", "MCAP_LARGE", "AUDIT", "CONTRACTS_VERIFIED"],
    "strategyTypeId": "lp",
    "addLiquidityUrl": "https://base.equalizer.exchange/liquidity/0x0345AA92C7cb97e09b7CC0D55E730cD39C09fa43",
    "removeLiquidityUrl": "https://base.equalizer.exchange/liquidity/0x0345AA92C7cb97e09b7CC0D55E730cD39C09fa43",
    "network": "base",
    "zaps": [
      {
        "strategyId": "solidly",
        "ammId": "base-equalizer"
      }
    ]
  },
  {
    "id": "aerodrome-ovn-usd+",
    "name": "OVN-USD+ vLP",
    "type": "standard",
    "token": "vAMM-OVN/USD+",
    "tokenAddress": "0x61366A4e6b1DB1b85DD701f2f4BFa275EF271197",
    "tokenDecimals": 18,
    "tokenProviderId": "aerodrome",
    "earnedToken": "mooAeroOVN-USD+",
    "earnedTokenAddress": "0x98bEAa72230788572e3e3Be58D91C232dda315d4",
    "earnContractAddress": "0x98bEAa72230788572e3e3Be58D91C232dda315d4",
    "oracle": "lps",
    "oracleId": "aerodrome-ovn-usd+",
    "status": "active",
    "createdAt": 1695980893,
    "platformId": "aerodrome",
    "assets": ["OVN", "USD+"],
    "risks": ["COMPLEXITY_LOW", "IL_HIGH", "MCAP_MEDIUM", "AUDIT", "CONTRACTS_VERIFIED"],
    "strategyTypeId": "lp",
    "addLiquidityUrl": "https://aerodrome.finance/deposit?token0=0xa3d1a8deb97b111454b294e2324efad13a9d8396&token1=0xb79dd08ea68a908a97220c76d19a6aa9cbde4376&type=-1",
    "removeLiquidityUrl": "https://aerodrome.finance/withdraw",
    "network": "base",
    "zaps": [
      {
        "strategyId": "solidly",
        "ammId": "base-aerodrome"
      }
    ]
  },
  {
    "id": "curve-base-usd+",
    "name": "USD+/crvUSD",
    "type": "standard",
    "token": "USD+crvUSD-f",
    "tokenAddress": "0xda3de145054ED30Ee937865D31B500505C4bDfe7",
    "tokenDecimals": 18,
    "tokenProviderId": "curve",
    "earnedToken": "mooCurveUSD+crvUSD-f",
    "earnedTokenAddress": "0x0Bc7e0B17d684Fd5c514B164185fBeAFC836e43c",
    "earnContractAddress": "0x0Bc7e0B17d684Fd5c514B164185fBeAFC836e43c",
    "oracle": "lps",
    "oracleId": "curve-base-usd+",
    "status": "active",
    "createdAt": 1695635555,
    "platformId": "curve",
    "assets": ["USD+", "crvUSD"],
    "migrationIds": ["l2-curve"],
    "risks": ["COMPLEXITY_LOW", "IL_NONE", "MCAP_MEDIUM", "AUDIT", "CONTRACTS_VERIFIED"],
    "strategyTypeId": "multi-lp",
    "buyTokenUrl": "https://curve.fi/#/base/pools/factory-v2-2/swap",
    "addLiquidityUrl": "https://curve.fi/#/base/pools/factory-v2-2/deposit",
    "removeLiquidityUrl": "https://curve.fi/#/base/pools/factory-v2-2/withdraw",
    "network": "base",
    "zaps": [
      {
        "strategyId": "curve",
        "poolAddress": "0xda3de145054ED30Ee937865D31B500505C4bDfe7",
        "methods": [
          {
            "type": "fixed-deposit-int128",
            "target": "0xda3de145054ED30Ee937865D31B500505C4bDfe7",
            "coins": [
              "0xB79DD08EA68A908A97220C76d19A6aA9cBDE4376",
              "0x417Ac0e078398C154EdFadD9Ef675d30Be60Af93"
            ]
          }
        ]
      }
    ]
  },
  {
    "id": "baseswap-weth-bsx",
    "name": "BSX-ETH LP",
    "type": "standard",
    "token": "BSX-ETH LP",
    "tokenAddress": "0x7fea0384F38EF6Ae79bB12295a9e10C464204F52",
    "tokenDecimals": 18,
    "tokenProviderId": "baseswap",
    "earnedToken": "mooBaseSwapWETH-BSX",
    "earnedTokenAddress": "0xaBBDBe300Cd5568105Bd0A8e3CF97B5080b5460d",
    "earnContractAddress": "0xaBBDBe300Cd5568105Bd0A8e3CF97B5080b5460d",
    "oracle": "lps",
    "oracleId": "baseswap-weth-bsx",
    "status": "active",
    "createdAt": 1694180071,
    "platformId": "baseswap",
    "assets": ["BSX", "ETH"],
    "risks": [
      "COMPLEXITY_LOW",
      "BATTLE_TESTED",
      "IL_HIGH",
      "MCAP_MICRO",
      "AUDIT",
      "CONTRACTS_VERIFIED"
    ],
    "strategyTypeId": "lp",
    "addLiquidityUrl": "https://baseswap.fi/add/0x4200000000000000000000000000000000000006/0xd5046B976188EB40f6DE40fB527F89c05b323385",
    "removeLiquidityUrl": "https://baseswap.fi/remove/0x4200000000000000000000000000000000000006/0xd5046B976188EB40f6DE40fB527F89c05b323385",
    "network": "base",
    "zaps": [
      {
        "strategyId": "uniswap-v2",
        "ammId": "base-baseswap"
      }
    ]
  },
  {
    "id": "baseswap-usdc-usdbc",
    "name": "USDC-USDbC LP",
    "type": "standard",
    "token": "USDC-USDbC LP",
    "tokenAddress": "0xC52328d5Af54A12DA68459Ffc6D0845e91a8395F",
    "tokenDecimals": 18,
    "tokenProviderId": "baseswap",
    "earnedToken": "mooBaseSwapUSDC-USDbC",
    "earnedTokenAddress": "0xD0B67B8cA8bF17a6483cFcf39dB8e5bA0929A4cD",
    "earnContractAddress": "0xD0B67B8cA8bF17a6483cFcf39dB8e5bA0929A4cD",
    "oracle": "lps",
    "oracleId": "baseswap-usdc-usdbc",
    "status": "active",
    "createdAt": 1694180071,
    "platformId": "baseswap",
    "assets": ["USDC", "USDbC"],
    "risks": [
      "COMPLEXITY_LOW",
      "BATTLE_TESTED",
      "IL_NONE",
      "MCAP_LARGE",
      "AUDIT",
      "CONTRACTS_VERIFIED"
    ],
    "strategyTypeId": "lp",
    "addLiquidityUrl": "https://baseswap.fi/add/0xd9aAEc86B65D86f6A7B5B1b0c42FFA531710b6CA/0x833589fCD6eDb6E08f4c7C32D4f71b54bdA02913",
    "removeLiquidityUrl": "https://baseswap.fi/remove/0xd9aAEc86B65D86f6A7B5B1b0c42FFA531710b6CA/0x833589fCD6eDb6E08f4c7C32D4f71b54bdA02913",
    "network": "base",
    "zaps": [
      {
        "strategyId": "uniswap-v2",
        "ammId": "base-baseswap"
      }
    ]
  },
  {
    "id": "balancer-base-usdc-usdbc-axlusdc",
    "name": "USDC/USDbC/axlUSDC",
    "type": "standard",
    "token": "USDC/USDbC/axlUSDC Base",
    "tokenAddress": "0x0C659734f1eEF9C63B7Ebdf78a164CDd745586Db",
    "tokenDecimals": 18,
    "tokenProviderId": "balancer",
    "earnedToken": "mooBalancerBaseUSDC/USDbC/axlUSDC",
    "earnedTokenAddress": "0x18A86f5E00200E1Df11210579fe6CdE565112bB8",
    "earnContractAddress": "0x18A86f5E00200E1Df11210579fe6CdE565112bB8",
    "oracle": "lps",
    "oracleId": "balancer-base-usdc-usdbc-axlusdc",
    "status": "active",
    "createdAt": 1694110890,
    "updatedAt": 1718744992,
    "platformId": "aura",
    "assets": ["USDC", "USDbC", "axlUSDC"],
    "risks": [
      "COMPLEXITY_LOW",
      "BATTLE_TESTED",
      "IL_NONE",
      "MCAP_LARGE",
      "AUDIT",
      "CONTRACTS_VERIFIED"
    ],
    "strategyTypeId": "lp",
    "addLiquidityUrl": "https://app.balancer.fi/#/base/pool/0x0c659734f1eef9c63b7ebdf78a164cdd745586db000000000000000000000046/add-liquidity",
    "removeLiquidityUrl": "https://app.balancer.fi/#/base/pool/0x0c659734f1eef9c63b7ebdf78a164cdd745586db000000000000000000000046/withdraw",
    "network": "base"
  },
  {
    "id": "balancer-base-weth-reth",
    "name": "rETH-ETH",
    "type": "standard",
    "token": "rETH-ETH Base",
    "tokenAddress": "0xC771c1a5905420DAEc317b154EB13e4198BA97D0",
    "tokenDecimals": 18,
    "tokenProviderId": "balancer",
    "earnedToken": "mooBalancerBaseWETH-rETH",
    "earnedTokenAddress": "0x77B3B76A68B89541Cbb60d3609988376290Cb929",
    "earnContractAddress": "0x77B3B76A68B89541Cbb60d3609988376290Cb929",
    "oracle": "lps",
    "oracleId": "balancer-base-weth-reth",
    "status": "active",
    "createdAt": 1694110890,
    "updatedAt": 1718744992,
    "platformId": "aura",
    "assets": ["rETH", "ETH"],
    "risks": [
      "COMPLEXITY_LOW",
      "BATTLE_TESTED",
      "IL_NONE",
      "MCAP_LARGE",
      "AUDIT",
      "CONTRACTS_VERIFIED"
    ],
    "strategyTypeId": "lp",
    "addLiquidityUrl": "https://app.balancer.fi/#/base/pool/0xc771c1a5905420daec317b154eb13e4198ba97d0000000000000000000000023/add-liquidity",
    "removeLiquidityUrl": "https://app.balancer.fi/#/base/pool/0xc771c1a5905420daec317b154eb13e4198ba97d0000000000000000000000023/withdraw",
    "network": "base"
  },
  {
    "id": "baseswap-weth-usdc",
    "name": "USDC-ETH LP",
    "type": "standard",
    "token": "USDC-ETH LP",
    "tokenAddress": "0xab067c01C7F5734da168C699Ae9d23a4512c9FdB",
    "tokenDecimals": 18,
    "tokenProviderId": "baseswap",
    "earnedToken": "mooBaseSwapWETH-USDC",
    "earnedTokenAddress": "0x408A31d0fF08a8bF2048b6d5c9AE27FF26934BB2",
    "earnContractAddress": "0x408A31d0fF08a8bF2048b6d5c9AE27FF26934BB2",
    "oracle": "lps",
    "oracleId": "baseswap-weth-usdc",
    "status": "active",
    "createdAt": 1694180071,
    "platformId": "baseswap",
    "assets": ["USDC", "ETH"],
    "risks": [
      "COMPLEXITY_LOW",
      "BATTLE_TESTED",
      "IL_LOW",
      "MCAP_LARGE",
      "AUDIT",
      "CONTRACTS_VERIFIED"
    ],
    "strategyTypeId": "lp",
    "addLiquidityUrl": "https://baseswap.fi/add/0x4200000000000000000000000000000000000006/0x833589fCD6eDb6E08f4c7C32D4f71b54bdA02913",
    "removeLiquidityUrl": "https://baseswap.fi/remove/0x4200000000000000000000000000000000000006/0x833589fCD6eDb6E08f4c7C32D4f71b54bdA02913",
    "network": "base",
    "zaps": [
      {
        "strategyId": "uniswap-v2",
        "ammId": "base-baseswap"
      }
    ]
  },
  {
    "id": "baseswap-weth-dai",
    "name": "DAI-ETH LP",
    "type": "standard",
    "token": "DAI-ETH LP",
    "tokenAddress": "0x0FeB1490f80B6978002c3E501753562f2F2853B2",
    "tokenDecimals": 18,
    "tokenProviderId": "baseswap",
    "earnedToken": "mooBaseSwapWETH-DAI",
    "earnedTokenAddress": "0x908D1120f3AECf52fEC8Bbd3D323579EFFe3DbB1",
    "earnContractAddress": "0x908D1120f3AECf52fEC8Bbd3D323579EFFe3DbB1",
    "oracle": "lps",
    "oracleId": "baseswap-weth-dai",
    "status": "active",
    "createdAt": 1694180071,
    "platformId": "baseswap",
    "assets": ["DAI", "ETH"],
    "risks": [
      "COMPLEXITY_LOW",
      "BATTLE_TESTED",
      "IL_LOW",
      "MCAP_LARGE",
      "AUDIT",
      "CONTRACTS_VERIFIED"
    ],
    "strategyTypeId": "lp",
    "addLiquidityUrl": "https://baseswap.fi/add/0x50c5725949A6F0c72E6C4a641F24049A917DB0Cb/0x4200000000000000000000000000000000000006",
    "removeLiquidityUrl": "https://baseswap.fi/remove/0x50c5725949A6F0c72E6C4a641F24049A917DB0Cb/0x4200000000000000000000000000000000000006",
    "network": "base",
    "zaps": [
      {
        "strategyId": "uniswap-v2",
        "ammId": "base-baseswap"
      }
    ]
  },
  {
    "id": "aerodrome-dola-usd+",
    "name": "DOLA-USD+ sLP",
    "type": "standard",
    "token": "DOLA-USD+ sLP",
    "tokenAddress": "0x8E9154AC849e839d60299E85156bcb589De2693A",
    "tokenDecimals": 18,
    "tokenProviderId": "aerodrome",
    "earnedToken": "mooAeroDOLA-USD+",
    "earnedTokenAddress": "0x3673339459D46BE8364124F06e751Dfeb06fEf2e",
    "earnContractAddress": "0x3673339459D46BE8364124F06e751Dfeb06fEf2e",
    "oracle": "lps",
    "oracleId": "aerodrome-dola-usd+",
    "status": "active",
    "createdAt": 1694103026,
    "updatedAt": 1711564394,
    "platformId": "aerodrome",
    "assets": ["DOLA", "USD+"],
    "risks": ["COMPLEXITY_LOW", "BATTLE_TESTED", "IL_NONE", "MCAP_SMALL", "CONTRACTS_VERIFIED"],
    "strategyTypeId": "lp",
    "buyTokenUrl": "https://aerodrome.finance/swap?from=0x4621b7a9c75199271f773ebd9a499dbd165c3191&to=0xb79dd08ea68a908a97220c76d19a6aa9cbde4376",
    "addLiquidityUrl": "https://aerodrome.finance/deposit?token0=0x4621b7a9c75199271f773ebd9a499dbd165c3191&token1=0xb79dd08ea68a908a97220c76d19a6aa9cbde4376&type=0",
    "removeLiquidityUrl": "https://aerodrome.finance/withdraw",
    "network": "base",
    "zaps": [
      {
        "strategyId": "solidly",
        "ammId": "base-aerodrome"
      }
    ]
  },
  {
    "id": "aerodrome-usdc-usdbc",
    "name": "USDC-USDbC sLP",
    "type": "standard",
    "token": "sAMM-UDSC-USDbC",
    "tokenAddress": "0x27a8Afa3Bd49406e48a074350fB7b2020c43B2bD",
    "tokenDecimals": 18,
    "tokenProviderId": "aerodrome",
    "earnedToken": "mooAeroUSDC-USDbC",
    "earnedTokenAddress": "0x4Fc0E7cDfe0CF92762eaf3CEE9133239A2197391",
    "earnContractAddress": "0x4Fc0E7cDfe0CF92762eaf3CEE9133239A2197391",
    "oracle": "lps",
    "oracleId": "aerodrome-usdc-usdbc",
    "status": "active",
    "createdAt": 1703168135,
    "platformId": "aerodrome",
    "assets": ["USDC", "USDbC"],
    "risks": ["COMPLEXITY_LOW", "IL_NONE", "MCAP_LARGE", "AUDIT", "CONTRACTS_VERIFIED"],
    "strategyTypeId": "lp",
    "addLiquidityUrl": "https://aerodrome.finance/connect?token0=0x833589fCD6eDb6E08f4c7C32D4f71b54bdA02913&token1=0xd9aAEc86B65D86f6A7B5B1b0c42FFA531710b6CA&type=0",
    "removeLiquidityUrl": "https://aerodrome.finance/withdraw",
    "network": "base",
    "zaps": [
      {
        "strategyId": "solidly",
        "ammId": "base-aerodrome"
      }
    ]
  },
  {
    "id": "aerodrome-weth-dai",
    "name": "ETH-DAI vLP",
    "type": "standard",
    "token": "vAMM-WETH-DAI",
    "tokenAddress": "0x9287C921f5d920cEeE0d07d7c58d476E46aCC640",
    "tokenDecimals": 18,
    "tokenProviderId": "aerodrome",
    "earnedToken": "mooAeroWETH-DAI",
    "earnedTokenAddress": "0xd15B3cA05f6787F37E0D432938666005268baf11",
    "earnContractAddress": "0xd15B3cA05f6787F37E0D432938666005268baf11",
    "oracle": "lps",
    "oracleId": "aerodrome-weth-dai",
    "status": "active",
    "createdAt": 1694096966,
    "platformId": "aerodrome",
    "assets": ["WETH", "DAI"],
    "risks": ["COMPLEXITY_LOW", "IL_LOW", "MCAP_LARGE", "AUDIT", "CONTRACTS_VERIFIED"],
    "strategyTypeId": "lp",
    "addLiquidityUrl": "https://aerodrome.finance/connect?token0=0x4200000000000000000000000000000000000006&token1=0x50c5725949A6F0c72E6C4a641F24049A917DB0Cb&type=-1",
    "removeLiquidityUrl": "https://aerodrome.finance/withdraw",
    "network": "base",
    "zaps": [
      {
        "strategyId": "solidly",
        "ammId": "base-aerodrome"
      }
    ]
  },
  {
    "id": "baseswap-mai-usdbc",
    "name": "MAI-USDbC LP",
    "type": "standard",
    "token": "MAI-USDbC LP",
    "tokenAddress": "0x9e574f9aD6ca1833f60d5bB21655dd45278A6e3A",
    "tokenDecimals": 18,
    "tokenProviderId": "baseswap",
    "earnedToken": "mooBaseSwapMAI-USDbC",
    "earnedTokenAddress": "0x777d77600181C4bF32e0eEB6ffEa8C67C66bB70e",
    "earnContractAddress": "0x777d77600181C4bF32e0eEB6ffEa8C67C66bB70e",
    "oracle": "lps",
    "oracleId": "baseswap-mai-usdbc",
    "status": "eol",
    "retireReason": "tvl",
    "retiredAt": 1708974810,
    "createdAt": 1693944220,
    "platformId": "baseswap",
    "assets": ["MAI", "USDbC"],
    "risks": [
      "COMPLEXITY_LOW",
      "BATTLE_TESTED",
      "IL_NONE",
      "MCAP_MEDIUM",
      "AUDIT",
      "CONTRACTS_VERIFIED"
    ],
    "strategyTypeId": "lp",
    "addLiquidityUrl": "https://baseswap.fi/add/0xd9aAEc86B65D86f6A7B5B1b0c42FFA531710b6CA/0xbf1aeA8670D2528E08334083616dD9C5F3B087aE",
    "removeLiquidityUrl": "https://baseswap.fi/remove/0xd9aAEc86B65D86f6A7B5B1b0c42FFA531710b6CA/0xbf1aeA8670D2528E08334083616dD9C5F3B087aE",
    "network": "base",
    "zaps": [
      {
        "strategyId": "uniswap-v2",
        "ammId": "base-baseswap"
      }
    ]
  },
  {
    "id": "baseswap-axlwbtc-usdbc",
    "name": "axlWBTC-USDbC LP",
    "type": "standard",
    "token": "axlWBTC-USDbC LP",
    "tokenAddress": "0x317d373E590795e2c09D73FaD7498FC98c0A692B",
    "tokenDecimals": 18,
    "tokenProviderId": "baseswap",
    "earnedToken": "mooBaseSwapaxlWBTC-USDbC",
    "earnedTokenAddress": "0xC81C310cf5Cb1c9167808a241bBaeA7ebDFBFCFB",
    "earnContractAddress": "0xC81C310cf5Cb1c9167808a241bBaeA7ebDFBFCFB",
    "oracle": "lps",
    "oracleId": "baseswap-axlwbtc-usdbc",
    "status": "active",
    "createdAt": 1693580890,
    "platformId": "baseswap",
    "assets": ["axlWBTC", "USDbC"],
    "risks": [
      "COMPLEXITY_LOW",
      "BATTLE_TESTED",
      "IL_LOW",
      "MCAP_LARGE",
      "AUDIT",
      "CONTRACTS_VERIFIED"
    ],
    "strategyTypeId": "lp",
    "addLiquidityUrl": "https://baseswap.fi/add/0xd9aAEc86B65D86f6A7B5B1b0c42FFA531710b6CA/0x1a35EE4640b0A3B87705B0A4B45D227Ba60Ca2ad",
    "removeLiquidityUrl": "https://baseswap.fi/remove/0xd9aAEc86B65D86f6A7B5B1b0c42FFA531710b6CA/0x1a35EE4640b0A3B87705B0A4B45D227Ba60Ca2ad",
    "network": "base",
    "zaps": [
      {
        "strategyId": "uniswap-v2",
        "ammId": "base-baseswap"
      }
    ]
  },
  {
    "id": "baseswap-usd+-usdbc",
    "name": "USD+-USDbC LP",
    "type": "standard",
    "token": "USD+-USDbC LP",
    "tokenAddress": "0x696b4d181Eb58cD4B54a59d2Ce834184Cf7Ac31A",
    "tokenDecimals": 18,
    "tokenProviderId": "baseswap",
    "earnedToken": "mooBaseSwapUSD+-USDbC",
    "earnedTokenAddress": "0x8EF290327aD528b620df470Ab261A99E9923e6aB",
    "earnContractAddress": "0x8EF290327aD528b620df470Ab261A99E9923e6aB",
    "oracle": "lps",
    "oracleId": "baseswap-usd+-usdbc",
    "status": "active",
    "createdAt": 1693580890,
    "platformId": "baseswap",
    "assets": ["USD+", "USDbC"],
    "risks": [
      "COMPLEXITY_LOW",
      "BATTLE_TESTED",
      "IL_NONE",
      "MCAP_MICRO",
      "AUDIT",
      "CONTRACTS_VERIFIED",
      "OVER_COLLAT_ALGO_STABLECOIN"
    ],
    "strategyTypeId": "lp",
    "addLiquidityUrl": "https://baseswap.fi/add/0xd9aAEc86B65D86f6A7B5B1b0c42FFA531710b6CA/0xB79DD08EA68A908A97220C76d19A6aA9cBDE4376",
    "removeLiquidityUrl": "https://baseswap.fi/remove/0xd9aAEc86B65D86f6A7B5B1b0c42FFA531710b6CA/0xB79DD08EA68A908A97220C76d19A6aA9cBDE4376",
    "network": "base",
    "zaps": [
      {
        "strategyId": "uniswap-v2",
        "ammId": "base-baseswap"
      }
    ]
  },
  {
    "id": "baseswap-dai+-usd+",
    "name": "DAI+-USD+ LP",
    "type": "standard",
    "token": "DAI+-USD+ LP",
    "tokenAddress": "0x7Fb35b3967798cE8322cC50eF52553BC5Ee4c306",
    "tokenDecimals": 18,
    "tokenProviderId": "baseswap",
    "earnedToken": "mooBaseSwapDAI+-USD+",
    "earnedTokenAddress": "0xd4620f3Ecc979E484831A81CAC12b76eaA0c4919",
    "earnContractAddress": "0xd4620f3Ecc979E484831A81CAC12b76eaA0c4919",
    "oracle": "lps",
    "oracleId": "baseswap-dai+-usd+",
    "status": "eol",
    "retireReason": "tvl",
    "retiredAt": 1710882786,
    "createdAt": 1693580890,
    "platformId": "baseswap",
    "assets": ["DAI+", "USD+"],
    "risks": [
      "COMPLEXITY_LOW",
      "BATTLE_TESTED",
      "IL_NONE",
      "MCAP_MICRO",
      "AUDIT",
      "CONTRACTS_VERIFIED",
      "OVER_COLLAT_ALGO_STABLECOIN"
    ],
    "strategyTypeId": "lp",
    "addLiquidityUrl": "https://baseswap.fi/add/0xB79DD08EA68A908A97220C76d19A6aA9cBDE4376/0x65a2508C429a6078a7BC2f7dF81aB575BD9D9275",
    "removeLiquidityUrl": "https://baseswap.fi/remove/0xB79DD08EA68A908A97220C76d19A6aA9cBDE4376/0x65a2508C429a6078a7BC2f7dF81aB575BD9D9275",
    "network": "base",
    "zaps": [
      {
        "strategyId": "uniswap-v2",
        "ammId": "base-baseswap"
      }
    ]
  },
  {
    "id": "curve-base-crv",
    "name": "CRV/crvUSD",
    "type": "standard",
    "token": "CRV crvUSD-f",
    "tokenAddress": "0x6DfE79cecE4f64c1a34F48cF5802492aB595257E",
    "tokenDecimals": 18,
    "tokenProviderId": "curve",
    "earnedToken": "mooCurveCRV-crvUSD",
    "earnedTokenAddress": "0xea33CcE28b3AbcE269f7D566e1F5F0F92C2b899B",
    "earnContractAddress": "0xea33CcE28b3AbcE269f7D566e1F5F0F92C2b899B",
    "oracle": "lps",
    "oracleId": "curve-base-crv",
    "status": "active",
    "createdAt": 1694096967,
    "platformId": "curve",
    "assets": ["CRV", "crvUSD"],
    "migrationIds": ["l2-curve"],
    "risks": ["COMPLEXITY_LOW", "IL_HIGH", "MCAP_MEDIUM", "AUDIT", "CONTRACTS_VERIFIED"],
    "strategyTypeId": "multi-lp",
    "buyTokenUrl": "https://curve.fi/#/base/pools/factory-crypto-4/swap",
    "addLiquidityUrl": "https://curve.fi/#/base/pools/factory-crypto-4/deposit",
    "removeLiquidityUrl": "https://curve.fi/#/base/pools/factory-crypto-4/withdraw",
    "network": "base",
    "zaps": [
      {
        "strategyId": "curve",
        "poolAddress": "0xDE37E221442Fa15C35dc19FbAE11Ed106ba52fB2",
        "methods": [
          {
            "type": "fixed",
            "target": "0xDE37E221442Fa15C35dc19FbAE11Ed106ba52fB2",
            "coins": [
              "0x8Ee73c484A26e0A5df2Ee2a4960B789967dd0415",
              "0x417Ac0e078398C154EdFadD9Ef675d30Be60Af93"
            ]
          }
        ]
      }
    ]
  },
  {
    "id": "curve-base-4pool",
    "name": "USDC/USDbc/axlUSDC/crvUSD",
    "type": "standard",
    "token": "4poolUSD-f",
    "tokenAddress": "0xf6C5F01C7F3148891ad0e19DF78743D31E390D1f",
    "tokenDecimals": 18,
    "tokenProviderId": "curve",
    "earnedToken": "mooCurve4pool",
    "earnedTokenAddress": "0xC3718d05478Edab1C40F84E8a7A65ca49D039A9f",
    "earnContractAddress": "0xC3718d05478Edab1C40F84E8a7A65ca49D039A9f",
    "oracle": "lps",
    "oracleId": "curve-base-4pool",
    "status": "active",
    "createdAt": 1694096967,
    "platformId": "curve",
    "assets": ["USDC", "USDbC", "axlUSDC", "crvUSD"],
    "migrationIds": ["l2-curve"],
    "risks": ["COMPLEXITY_LOW", "IL_NONE", "MCAP_MEDIUM", "AUDIT", "CONTRACTS_VERIFIED"],
    "strategyTypeId": "multi-lp",
    "buyTokenUrl": "https://curve.fi/#/base/pools/factory-v2-1/swap",
    "addLiquidityUrl": "https://curve.fi/#/base/pools/factory-v2-1/deposit",
    "removeLiquidityUrl": "https://curve.fi/#/base/pools/factory-v2-1/withdraw",
    "network": "base",
    "zaps": [
      {
        "strategyId": "curve",
        "poolAddress": "0xf6C5F01C7F3148891ad0e19DF78743D31E390D1f",
        "methods": [
          {
            "type": "fixed-deposit-int128",
            "target": "0xf6C5F01C7F3148891ad0e19DF78743D31E390D1f",
            "coins": [
              "0x833589fCD6eDb6E08f4c7C32D4f71b54bdA02913",
              "0xd9aAEc86B65D86f6A7B5B1b0c42FFA531710b6CA",
              "0xEB466342C4d449BC9f53A865D5Cb90586f405215",
              "0x417Ac0e078398C154EdFadD9Ef675d30Be60Af93"
            ]
          }
        ]
      }
    ]
  },
  {
    "id": "curve-base-tricrypto",
    "name": "TriCrypto",
    "type": "standard",
    "token": "tricrypto",
    "tokenAddress": "0x6e53131F68a034873b6bFA15502aF094Ef0c5854",
    "tokenDecimals": 18,
    "tokenProviderId": "curve",
    "earnedToken": "mooCurveTriCrypto",
    "earnedTokenAddress": "0x70c958d1F28f736f21140076d82B1e1e26D5e78B",
    "earnContractAddress": "0x70c958d1F28f736f21140076d82B1e1e26D5e78B",
    "oracle": "lps",
    "oracleId": "curve-base-tricrypto",
    "status": "active",
    "createdAt": 1694096967,
    "platformId": "curve",
    "assets": ["crvUSD", "tBTC", "ETH"],
    "migrationIds": ["l2-curve"],
    "risks": ["COMPLEXITY_LOW", "IL_LOW", "MCAP_MEDIUM", "AUDIT", "CONTRACTS_VERIFIED"],
    "strategyTypeId": "multi-lp",
    "buyTokenUrl": "https://curve.fi/#/base/pools/factory-tricrypto-1/swap",
    "addLiquidityUrl": "https://curve.fi/#/base/pools/factory-tricrypto-1/deposit",
    "removeLiquidityUrl": "https://curve.fi/#/base/pools/factory-tricrypto-1/withdraw",
    "network": "base",
    "zaps": [
      {
        "strategyId": "curve",
        "poolAddress": "0x6e53131F68a034873b6bFA15502aF094Ef0c5854",
        "methods": [
          {
            "type": "fixed-deposit-uint256",
            "target": "0x6e53131F68a034873b6bFA15502aF094Ef0c5854",
            "coins": [
              "0x417Ac0e078398C154EdFadD9Ef675d30Be60Af93",
              "0x236aa50979D5f3De3Bd1Eeb40E81137F22ab794b",
              "0x4200000000000000000000000000000000000006"
            ]
          }
        ]
      }
    ]
  },
  {
    "id": "curve-base-cbeth",
    "name": "cbETH/ETH",
    "type": "standard",
    "token": "cbeth-f",
    "tokenAddress": "0x98244d93D42b42aB3E3A4D12A5dc0B3e7f8F32f9",
    "tokenDecimals": 18,
    "tokenProviderId": "curve",
    "earnedToken": "mooCurveCbETH",
    "earnedTokenAddress": "0xa06C351648dA44078a36c811285ee5eBE74bA089",
    "earnContractAddress": "0xa06C351648dA44078a36c811285ee5eBE74bA089",
    "oracle": "lps",
    "oracleId": "curve-base-cbeth",
    "status": "eol",
    "retireReason": "rewards",
    "retiredAt": 1710882786,
    "createdAt": 1694096967,
    "platformId": "curve",
    "assets": ["cbETH", "ETH"],
    "migrationIds": ["l2-curve"],
    "risks": ["COMPLEXITY_LOW", "IL_NONE", "MCAP_LARGE", "AUDIT", "CONTRACTS_VERIFIED"],
    "strategyTypeId": "multi-lp",
    "buyTokenUrl": "https://curve.fi/#/base/pools/factory-crypto-1/swap",
    "addLiquidityUrl": "https://curve.fi/#/base/pools/factory-crypto-1/deposit",
    "removeLiquidityUrl": "https://curve.fi/#/base/pools/factory-crypto-1/withdraw",
    "network": "base",
    "zaps": [
      {
        "strategyId": "curve",
        "poolAddress": "0x11C1fBd4b3De66bC0565779b35171a6CF3E71f59",
        "methods": [
          {
            "type": "fixed",
            "target": "0x11C1fBd4b3De66bC0565779b35171a6CF3E71f59",
            "coins": [
              "0x4200000000000000000000000000000000000006",
              "0x2Ae3F1Ec7F1F5012CFEab0185bfc7aa3cf0DEc22"
            ]
          }
        ]
      }
    ]
  },
  {
    "id": "aerodrome-dola-mai",
    "name": "DOLA-MAI sLP",
    "type": "standard",
    "token": "DOLA-MAI sLP",
    "tokenAddress": "0x8b432C54d6e8E1B8D1802753514AB53044Af1861",
    "tokenDecimals": 18,
    "tokenProviderId": "aerodrome",
    "earnedToken": "mooAeroDOLA-MAI",
    "earnedTokenAddress": "0x49a685870F7F0cF187abd3b6a8304a885c39d496",
    "earnContractAddress": "0x49a685870F7F0cF187abd3b6a8304a885c39d496",
    "oracle": "lps",
    "oracleId": "aerodrome-dola-mai",
    "status": "active",
    "createdAt": 1694018134,
    "platformId": "aerodrome",
    "assets": ["DOLA", "MAI"],
    "risks": ["COMPLEXITY_LOW", "BATTLE_TESTED", "IL_NONE", "MCAP_SMALL", "CONTRACTS_VERIFIED"],
    "strategyTypeId": "lp",
    "buyTokenUrl": "https://aerodrome.finance/swap?from=0x4621b7a9c75199271f773ebd9a499dbd165c3191&to=0xbf1aea8670d2528e08334083616dd9c5f3b087ae",
    "addLiquidityUrl": "https://aerodrome.finance/deposit?token0=0xbf1aea8670d2528e08334083616dd9c5f3b087ae&token1=0x4621b7a9c75199271f773ebd9a499dbd165c3191&type=0",
    "removeLiquidityUrl": "https://aerodrome.finance/withdraw",
    "network": "base",
    "zaps": [
      {
        "strategyId": "solidly",
        "ammId": "base-aerodrome"
      }
    ]
  },
  {
    "id": "aerodrome-weth-well",
    "name": "WELL-ETH vLP",
    "type": "standard",
    "token": "vAMM-WETH/WELL",
    "tokenAddress": "0xffA3F8737C39e36dec4300B162c2153c67c8352f",
    "tokenDecimals": 18,
    "tokenProviderId": "aerodrome",
    "earnedToken": "mooAeroWETH-WELL",
    "earnedTokenAddress": "0x7Fbdd51b59a7eA89Ea5Dd2A160D0002030e58c97",
    "earnContractAddress": "0x7Fbdd51b59a7eA89Ea5Dd2A160D0002030e58c97",
    "oracle": "lps",
    "oracleId": "aerodrome-weth-well",
    "status": "active",
    "createdAt": 1693511119,
    "platformId": "aerodrome",
    "assets": ["WELL", "WETH"],
    "risks": ["COMPLEXITY_LOW", "IL_HIGH", "MCAP_SMALL", "AUDIT", "CONTRACTS_VERIFIED"],
    "strategyTypeId": "lp",
    "addLiquidityUrl": "https://aerodrome.finance/connect?token0=0x4200000000000000000000000000000000000006&token1=0xFF8adeC2221f9f4D8dfbAFa6B9a297d17603493D&type=-1",
    "removeLiquidityUrl": "https://aerodrome.finance/withdraw",
    "network": "base",
    "zaps": [
      {
        "strategyId": "solidly",
        "ammId": "base-aerodrome"
      }
    ]
  },
  {
    "id": "aerodrome-weth-aero",
    "name": "AERO-ETH vLP",
    "type": "standard",
    "token": "vAMM-WETH/AERO",
    "tokenAddress": "0x7f670f78B17dEC44d5Ef68a48740b6f8849cc2e6",
    "tokenDecimals": 18,
    "tokenProviderId": "aerodrome",
    "earnedToken": "mooAeroWETH-AERO",
    "earnedTokenAddress": "0x92868C059CfCd035ea204e3163Bd84b308dD358e",
    "earnContractAddress": "0x92868C059CfCd035ea204e3163Bd84b308dD358e",
    "oracle": "lps",
    "oracleId": "aerodrome-weth-aero",
    "status": "active",
    "createdAt": 1693508617,
    "platformId": "aerodrome",
    "assets": ["AERO", "WETH"],
    "risks": ["COMPLEXITY_LOW", "IL_HIGH", "MCAP_SMALL", "AUDIT", "CONTRACTS_VERIFIED"],
    "strategyTypeId": "lp",
    "addLiquidityUrl": "https://aerodrome.finance/deposit?token0=0x4200000000000000000000000000000000000006&token1=0x940181a94a35a4569e4529a3cdfb74e38fd98631&type=-1",
    "removeLiquidityUrl": "https://aerodrome.finance/withdraw",
    "network": "base",
    "zaps": [
      {
        "strategyId": "solidly",
        "ammId": "base-aerodrome"
      }
    ]
  },
  {
    "id": "aerodrome-usd+-usdbc",
    "name": "USD+-USDbC sLP",
    "type": "standard",
    "token": "sAMM-USD+/USDbC",
    "tokenAddress": "0x4a3636608d7Bc5776CB19Eb72cAa36EbB9Ea683B",
    "tokenDecimals": 18,
    "tokenProviderId": "aerodrome",
    "earnedToken": "mooAeroUSD+-USDbC",
    "earnedTokenAddress": "0x661413c7Baf43C53e6BEFF6567aAD4B4f58Bb10A",
    "earnContractAddress": "0x661413c7Baf43C53e6BEFF6567aAD4B4f58Bb10A",
    "oracle": "lps",
    "oracleId": "aerodrome-usd+-usdbc",
    "status": "active",
    "createdAt": 1693493753,
    "platformId": "aerodrome",
    "assets": ["USD+", "USDbC"],
    "risks": [
      "COMPLEXITY_LOW",
      "IL_NONE",
      "MCAP_SMALL",
      "AUDIT",
      "CONTRACTS_VERIFIED",
      "OVER_COLLAT_ALGO_STABLECOIN"
    ],
    "strategyTypeId": "lp",
    "addLiquidityUrl": "https://aerodrome.finance/deposit?token0=0xb79dd08ea68a908a97220c76d19a6aa9cbde4376&token1=0xd9aaec86b65d86f6a7b5b1b0c42ffa531710b6ca&type=0",
    "removeLiquidityUrl": "https://aerodrome.finance/withdraw",
    "network": "base",
    "zaps": [
      {
        "strategyId": "solidly",
        "ammId": "base-aerodrome"
      }
    ]
  },
  {
    "id": "aerodrome-sonne-usdbc",
    "name": "SONNE-USDbC vLP",
    "type": "standard",
    "token": "vAMM-SONNE/USDbC",
    "tokenAddress": "0x554EcA2a48136724294CE47fb7bfE9AADfceE3c6",
    "tokenDecimals": 18,
    "tokenProviderId": "aerodrome",
    "earnedToken": "mooAeroSONNE-USDbC",
    "earnedTokenAddress": "0x47AF3Cdd6EB64b79c20c15BBb586faF81597A5c3",
    "earnContractAddress": "0x47AF3Cdd6EB64b79c20c15BBb586faF81597A5c3",
    "oracle": "lps",
    "oracleId": "aerodrome-sonne-usdbc",
    "status": "active",
    "createdAt": 1693493753,
    "platformId": "aerodrome",
    "assets": ["SONNE", "USDbC"],
    "risks": ["COMPLEXITY_LOW", "IL_HIGH", "MCAP_MICRO", "AUDIT", "CONTRACTS_VERIFIED"],
    "strategyTypeId": "lp",
    "addLiquidityUrl": "https://aerodrome.finance/deposit?token0=0x22a2488fE295047Ba13BD8cCCdBC8361DBD8cf7c&token1=0xd9aAEc86B65D86f6A7B5B1b0c42FFA531710b6CA&type=-1",
    "removeLiquidityUrl": "https://aerodrome.finance/withdraw",
    "network": "base",
    "zaps": [
      {
        "strategyId": "solidly",
        "ammId": "base-aerodrome"
      }
    ],
    "lendingOracle": {
      "provider": "chainlink",
      "address": "0x7e860098F58bBFC8648a4311b374B1D669a2bc6B"
    }
  },
  {
    "id": "aerodrome-usdbc-thales",
    "name": "THALES-USDbC vLP",
    "type": "standard",
    "token": "vAMM-USDbC/THALES",
    "tokenAddress": "0x5F43555b02507133eCd5b78218283ed849b07Eac",
    "tokenDecimals": 18,
    "tokenProviderId": "aerodrome",
    "earnedToken": "mooAeroTHALES-USDbC",
    "earnedTokenAddress": "0x27DabE148d85B5B7247BAC0de49B2f31CB2C8573",
    "earnContractAddress": "0x27DabE148d85B5B7247BAC0de49B2f31CB2C8573",
    "oracle": "lps",
    "oracleId": "aerodrome-usdbc-thales",
    "status": "active",
    "createdAt": 1693493753,
    "platformId": "aerodrome",
    "assets": ["THALES", "USDbC"],
    "risks": ["COMPLEXITY_LOW", "IL_HIGH", "MCAP_MICRO", "AUDIT", "CONTRACTS_VERIFIED"],
    "strategyTypeId": "lp",
    "addLiquidityUrl": "https://aerodrome.finance/deposit?token0=0xd9aAEc86B65D86f6A7B5B1b0c42FFA531710b6CA&token1=0xf34e0cff046e154CAfCae502C7541b9E5FD8C249&type=-1",
    "removeLiquidityUrl": "https://aerodrome.finance/withdraw",
    "network": "base",
    "zaps": [
      {
        "strategyId": "solidly",
        "ammId": "base-aerodrome"
      }
    ]
  },
  {
    "id": "aerodrome-weth-unidx",
    "name": "UNIDX-ETH vLP",
    "type": "standard",
    "token": "vAMM-WETH/UNIDX",
    "tokenAddress": "0xA819Af1CC8AbE618eA8abaDeb464960F7451CEAB",
    "tokenDecimals": 18,
    "tokenProviderId": "aerodrome",
    "earnedToken": "mooAeroUNIDX-ETH",
    "earnedTokenAddress": "0xd4796D6f32F6904bd6C822455924efB2573F7b8D",
    "earnContractAddress": "0xd4796D6f32F6904bd6C822455924efB2573F7b8D",
    "oracle": "lps",
    "oracleId": "aerodrome-weth-unidx",
    "status": "eol",
    "retireReason": "rewards",
    "retiredAt": 1713202188,
    "createdAt": 1693493753,
    "platformId": "aerodrome",
    "assets": ["UNIDX", "ETH"],
    "risks": ["COMPLEXITY_LOW", "IL_HIGH", "MCAP_MICRO", "AUDIT", "CONTRACTS_VERIFIED"],
    "strategyTypeId": "lp",
    "addLiquidityUrl": "https://aerodrome.finance/deposit?token0=0x4200000000000000000000000000000000000006&token1=0x6B4712AE9797C199edd44F897cA09BC57628a1CF&type=-1",
    "removeLiquidityUrl": "https://aerodrome.finance/withdraw",
    "network": "base",
    "zaps": [
      {
        "strategyId": "solidly",
        "ammId": "base-aerodrome"
      }
    ]
  },
  {
    "id": "aerodrome-weth-thales",
    "name": "THALES-ETH vLP",
    "type": "standard",
    "token": "vAMM-WETH/THALES",
    "tokenAddress": "0x3f386Acc3A8E9194cF6279C219DF8DD3C5B71974",
    "tokenDecimals": 18,
    "tokenProviderId": "aerodrome",
    "earnedToken": "mooAeroTHALES-ETH",
    "earnedTokenAddress": "0x836ec60d5088c7940fB42F1E04A3e5df2199668b",
    "earnContractAddress": "0x836ec60d5088c7940fB42F1E04A3e5df2199668b",
    "oracle": "lps",
    "oracleId": "aerodrome-weth-thales",
    "status": "active",
    "createdAt": 1693493753,
    "platformId": "aerodrome",
    "assets": ["THALES", "ETH"],
    "risks": ["COMPLEXITY_LOW", "IL_HIGH", "MCAP_MICRO", "AUDIT", "CONTRACTS_VERIFIED"],
    "strategyTypeId": "lp",
    "addLiquidityUrl": "https://aerodrome.finance/deposit?token0=0x4200000000000000000000000000000000000006&token1=0xf34e0cff046e154CAfCae502C7541b9E5FD8C249&type=-1",
    "removeLiquidityUrl": "https://aerodrome.finance/withdraw",
    "network": "base",
    "zaps": [
      {
        "strategyId": "solidly",
        "ammId": "base-aerodrome"
      }
    ]
  },
  {
    "id": "aerodrome-ageur-usdbc",
    "name": "EURA-USDbC vLP",
    "type": "standard",
    "token": "vAMM-agEUR/USDbC",
    "tokenAddress": "0xA56bE957d432a5d0eDc040B27078d9726f54E7f6",
    "tokenDecimals": 18,
    "tokenProviderId": "aerodrome",
    "earnedToken": "mooAeroagEUR-USDbC",
    "earnedTokenAddress": "0x55258aAE799E72444A9261DFf46c271E5a063091",
    "earnContractAddress": "0x55258aAE799E72444A9261DFf46c271E5a063091",
    "oracle": "lps",
    "oracleId": "aerodrome-ageur-usdbc",
    "status": "active",
    "createdAt": 1693493753,
    "platformId": "aerodrome",
    "assets": ["EURA", "USDbC"],
    "risks": [
      "COMPLEXITY_LOW",
      "IL_LOW",
      "MCAP_MICRO",
      "AUDIT",
      "CONTRACTS_VERIFIED",
      "OVER_COLLAT_ALGO_STABLECOIN"
    ],
    "strategyTypeId": "lp",
    "addLiquidityUrl": "https://aerodrome.finance/deposit?token0=0xA61BeB4A3d02decb01039e378237032B351125B4&token1=0xd9aAEc86B65D86f6A7B5B1b0c42FFA531710b6CA&type=-1",
    "removeLiquidityUrl": "https://aerodrome.finance/withdraw",
    "network": "base",
    "zaps": [
      {
        "strategyId": "solidly",
        "ammId": "base-aerodrome"
      }
    ]
  },
  {
    "id": "aerodrome-aero-usdbc",
    "name": "AERO-USDbC vLP",
    "type": "standard",
    "token": "AERO-USDbC vLP",
    "tokenAddress": "0x2223F9FE624F69Da4D8256A7bCc9104FBA7F8f75",
    "tokenDecimals": 18,
    "tokenProviderId": "aerodrome",
    "earnedToken": "mooAeroV2AEROUSDbC",
    "earnedTokenAddress": "0xaB4Eb7D54A3282878A476F5a137b8C4756829479",
    "earnContractAddress": "0xaB4Eb7D54A3282878A476F5a137b8C4756829479",
    "oracle": "lps",
    "oracleId": "aerodrome-aero-usdbc",
    "status": "active",
    "createdAt": 1693496020,
    "platformId": "aerodrome",
    "assets": ["AERO", "USDbC"],
    "risks": ["COMPLEXITY_LOW", "BATTLE_TESTED", "IL_HIGH", "MCAP_SMALL", "CONTRACTS_VERIFIED"],
    "strategyTypeId": "lp",
    "buyTokenUrl": "https://aerodrome.finance/swap?from=0x940181a94a35a4569e4529a3cdfb74e38fd98631&to=0xd9aaec86b65d86f6a7b5b1b0c42ffa531710b6ca",
    "addLiquidityUrl": "https://aerodrome.finance/deposit?token0=0x940181a94a35a4569e4529a3cdfb74e38fd98631&token1=0xd9aaec86b65d86f6a7b5b1b0c42ffa531710b6ca&type=-1",
    "removeLiquidityUrl": "https://aerodrome.finance/withdraw",
    "network": "base",
    "zaps": [
      {
        "strategyId": "solidly",
        "ammId": "base-aerodrome"
      }
    ]
  },
  {
    "id": "aerodrome-mai-usdbc",
    "name": "MAI-USDbC sLP",
    "type": "standard",
    "token": "sAMM-MAI/USDbC",
    "tokenAddress": "0xf6Aec4F97623E691a9426a69BaF5501509fCa05D",
    "tokenDecimals": 18,
    "tokenProviderId": "aerodrome",
    "earnedToken": "mooAeroMAI-USDbC",
    "earnedTokenAddress": "0xCbbB6d843C57f5FCE5774c13c7464bE9D2bbA424",
    "earnContractAddress": "0xCbbB6d843C57f5FCE5774c13c7464bE9D2bbA424",
    "oracle": "lps",
    "oracleId": "aerodrome-mai-usdbc",
    "status": "active",
    "createdAt": 1693473078,
    "platformId": "aerodrome",
    "assets": ["MAI", "USDbC"],
    "risks": ["COMPLEXITY_LOW", "IL_NONE", "MCAP_MEDIUM", "AUDIT", "CONTRACTS_VERIFIED"],
    "strategyTypeId": "lp",
    "addLiquidityUrl": "https://aerodrome.finance/deposit?token0=0xbf1aea8670d2528e08334083616dd9c5f3b087ae&token1=0xd9aaec86b65d86f6a7b5b1b0c42ffa531710b6ca&type=0",
    "removeLiquidityUrl": "https://aerodrome.finance/withdraw",
    "network": "base",
    "zaps": [
      {
        "strategyId": "solidly",
        "ammId": "base-aerodrome"
      }
    ]
  },
  {
    "id": "aerodrome-tbtc-usdbc",
    "name": "tBTC-USDbC vLP",
    "type": "standard",
    "token": "vAMM-tBTC/USDbC",
    "tokenAddress": "0x723AEf6543aecE026a15662Be4D3fb3424D502A9",
    "tokenDecimals": 18,
    "tokenProviderId": "aerodrome",
    "earnedToken": "mooAerotBTC-USDbC",
    "earnedTokenAddress": "0x5D520c786F8223572dc821B26f516472D7Ad416D",
    "earnContractAddress": "0x5D520c786F8223572dc821B26f516472D7Ad416D",
    "oracle": "lps",
    "oracleId": "aerodrome-tbtc-usdbc",
    "status": "active",
    "createdAt": 1693429056,
    "platformId": "aerodrome",
    "assets": ["tBTC", "USDbC"],
    "risks": ["COMPLEXITY_LOW", "IL_HIGH", "MCAP_MEDIUM", "AUDIT", "CONTRACTS_VERIFIED"],
    "strategyTypeId": "lp",
    "addLiquidityUrl": "https://aerodrome.finance/deposit?token0=0x236aa50979D5f3De3Bd1Eeb40E81137F22ab794b&token1=0xd9aAEc86B65D86f6A7B5B1b0c42FFA531710b6CA&type=-1",
    "removeLiquidityUrl": "https://aerodrome.finance/withdraw",
    "network": "base",
    "zaps": [
      {
        "strategyId": "solidly",
        "ammId": "base-aerodrome"
      }
    ]
  },
  {
    "id": "aerodrome-tbtc-weth",
    "name": "tBTC-ETH vLP",
    "type": "standard",
    "token": "vAMM-tBTC/WETH",
    "tokenAddress": "0x2722C8f9B5E2aC72D1f225f8e8c990E449ba0078",
    "tokenDecimals": 18,
    "tokenProviderId": "aerodrome",
    "earnedToken": "mooAerotBTC-ETH",
    "earnedTokenAddress": "0x366E0CD6c5b8906e456432B0c8Fb62557E68282f",
    "earnContractAddress": "0x366E0CD6c5b8906e456432B0c8Fb62557E68282f",
    "oracle": "lps",
    "oracleId": "aerodrome-tbtc-weth",
    "status": "active",
    "createdAt": 1693429056,
    "platformId": "aerodrome",
    "assets": ["tBTC", "ETH"],
    "risks": ["COMPLEXITY_LOW", "IL_HIGH", "MCAP_MEDIUM", "AUDIT", "CONTRACTS_VERIFIED"],
    "strategyTypeId": "lp",
    "addLiquidityUrl": "https://aerodrome.finance/deposit?token0=0x236aa50979D5f3De3Bd1Eeb40E81137F22ab794b&token1=0x4200000000000000000000000000000000000006&type=-1",
    "removeLiquidityUrl": "https://aerodrome.finance/withdraw",
    "network": "base",
    "zaps": [
      {
        "strategyId": "solidly",
        "ammId": "base-aerodrome"
      }
    ]
  },
  {
    "id": "aerodrome-dai+-usd+",
    "name": "DAI+-USD+ sLP",
    "type": "standard",
    "token": "sAMM-DAI+/USD+",
    "tokenAddress": "0x1b05e4e814b3431a48b8164c41eaC834d9cE2Da6",
    "tokenDecimals": 18,
    "tokenProviderId": "aerodrome",
    "earnedToken": "mooAeroDAI+-USD+",
    "earnedTokenAddress": "0xAcb4dc75D61478cfcD60DFa87df2774b47223275",
    "earnContractAddress": "0xAcb4dc75D61478cfcD60DFa87df2774b47223275",
    "oracle": "lps",
    "oracleId": "aerodrome-dai+-usd+",
    "status": "active",
    "createdAt": 1693429056,
    "platformId": "aerodrome",
    "assets": ["DAI+", "USD+"],
    "risks": [
      "COMPLEXITY_LOW",
      "IL_NONE",
      "MCAP_MICRO",
      "AUDIT",
      "CONTRACTS_VERIFIED",
      "OVER_COLLAT_ALGO_STABLECOIN"
    ],
    "strategyTypeId": "lp",
    "addLiquidityUrl": "https://aerodrome.finance/deposit?token0=0x65a2508C429a6078a7BC2f7dF81aB575BD9D9275&token1=0xB79DD08EA68A908A97220C76d19A6aA9cBDE4376&type=0",
    "removeLiquidityUrl": "https://aerodrome.finance/withdraw",
    "network": "base",
    "zaps": [
      {
        "strategyId": "solidly",
        "ammId": "base-aerodrome"
      }
    ]
  },
  {
    "id": "aerodrome-cbeth-weth",
    "name": "cbETH-ETH vLP",
    "type": "standard",
    "token": "vAMM-cbETH/WETH",
    "tokenAddress": "0x44Ecc644449fC3a9858d2007CaA8CFAa4C561f91",
    "tokenDecimals": 18,
    "tokenProviderId": "aerodrome",
    "earnedToken": "mooAerocbETH-WETH",
    "earnedTokenAddress": "0xd0c3E7f86338403Df99DEa1996f6C9Ed8f9D3d07",
    "earnContractAddress": "0xd0c3E7f86338403Df99DEa1996f6C9Ed8f9D3d07",
    "oracle": "lps",
    "oracleId": "aerodrome-cbeth-weth",
    "status": "active",
    "createdAt": 1693409597,
    "platformId": "aerodrome",
    "assets": ["cbETH", "ETH"],
    "risks": ["COMPLEXITY_LOW", "IL_NONE", "MCAP_MEDIUM", "AUDIT", "CONTRACTS_VERIFIED"],
    "strategyTypeId": "lp",
    "addLiquidityUrl": "https://aerodrome.finance/deposit?token0=0x2ae3f1ec7f1f5012cfeab0185bfc7aa3cf0dec22&token1=0x4200000000000000000000000000000000000006&type=-1",
    "removeLiquidityUrl": "https://aerodrome.finance/withdraw",
    "network": "base",
    "zaps": [
      {
        "strategyId": "solidly",
        "ammId": "base-aerodrome"
      }
    ]
  },
  {
    "id": "aerodrome-dola-usdbc",
    "name": "DOLA-USDbC sLP",
    "type": "standard",
    "token": "sAMM-DOLA/USDbC",
    "tokenAddress": "0x0B25c51637c43decd6CC1C1e3da4518D54ddb528",
    "tokenDecimals": 18,
    "tokenProviderId": "aerodrome",
    "earnedToken": "mooAeroDOLA-USDbC",
    "earnedTokenAddress": "0xbE3F14312B08E9c6AEe6AeB27B37c08B661A7F83",
    "earnContractAddress": "0xbE3F14312B08E9c6AEe6AeB27B37c08B661A7F83",
    "oracle": "lps",
    "oracleId": "aerodrome-dola-usdbc",
    "status": "active",
    "createdAt": 1693409591,
    "platformId": "aerodrome",
    "assets": ["DOLA", "USDbC"],
    "risks": ["COMPLEXITY_LOW", "IL_NONE", "MCAP_MEDIUM", "AUDIT", "CONTRACTS_VERIFIED"],
    "strategyTypeId": "lp",
    "addLiquidityUrl": "https://aerodrome.finance/deposit?token0=0x4621b7a9c75199271f773ebd9a499dbd165c3191&token1=0xd9aaec86b65d86f6a7b5b1b0c42ffa531710b6ca&type=0",
    "removeLiquidityUrl": "https://aerodrome.finance/withdraw",
    "network": "base",
    "zaps": [
      {
        "strategyId": "solidly",
        "ammId": "base-aerodrome"
      }
    ]
  },
  {
    "id": "aerodrome-weth-usdbc",
    "name": "ETH-USDbC vLP",
    "type": "standard",
    "token": "vAMM-WETH/USDbC",
    "tokenAddress": "0xB4885Bc63399BF5518b994c1d0C153334Ee579D0",
    "tokenDecimals": 18,
    "tokenProviderId": "aerodrome",
    "earnedToken": "mooAeroWETH-USDbC",
    "earnedTokenAddress": "0x961A5ba3E52c77F69e642aC18cB35650b43bC329",
    "earnContractAddress": "0x961A5ba3E52c77F69e642aC18cB35650b43bC329",
    "oracle": "lps",
    "oracleId": "aerodrome-weth-usdbc",
    "status": "active",
    "createdAt": 1693409575,
    "platformId": "aerodrome",
    "assets": ["ETH", "USDbC"],
    "risks": ["COMPLEXITY_LOW", "IL_HIGH", "MCAP_MEDIUM", "AUDIT", "CONTRACTS_VERIFIED"],
    "strategyTypeId": "lp",
    "addLiquidityUrl": "https://aerodrome.finance/deposit?token0=0x4200000000000000000000000000000000000006&token1=0xd9aaec86b65d86f6a7b5b1b0c42ffa531710b6ca&type=-1",
    "removeLiquidityUrl": "https://aerodrome.finance/withdraw",
    "network": "base",
    "zaps": [
      {
        "strategyId": "solidly",
        "ammId": "base-aerodrome"
      }
    ]
  },
  {
    "id": "aerodrome-dai-usdbc",
    "name": "DAI-USDbC sLP",
    "type": "standard",
    "token": "sAMM-DAI/USDbC",
    "tokenAddress": "0x6EAB8c1B93f5799daDf2C687a30230a540DbD636",
    "tokenDecimals": 18,
    "tokenProviderId": "aerodrome",
    "earnedToken": "mooAeroDAI-USDbC",
    "earnedTokenAddress": "0xF890d4D7AfcA27a454354155F8889457e08bdB68",
    "earnContractAddress": "0xF890d4D7AfcA27a454354155F8889457e08bdB68",
    "oracle": "lps",
    "oracleId": "aerodrome-dai-usdbc",
    "status": "active",
    "createdAt": 1693409598,
    "platformId": "aerodrome",
    "assets": ["DAI", "USDbC"],
    "risks": ["COMPLEXITY_LOW", "IL_NONE", "MCAP_LARGE", "AUDIT", "CONTRACTS_VERIFIED"],
    "strategyTypeId": "lp",
    "addLiquidityUrl": "https://aerodrome.finance/deposit?token0=0x50c5725949a6f0c72e6c4a641f24049a917db0cb&token1=0xd9aaec86b65d86f6a7b5b1b0c42ffa531710b6ca&type=0",
    "removeLiquidityUrl": "https://aerodrome.finance/withdraw",
    "network": "base",
    "zaps": [
      {
        "strategyId": "solidly",
        "ammId": "base-aerodrome"
      }
    ]
  },
  {
    "id": "aerodrome-wusdr-usdbc",
    "name": "wUSDR-USDbC vLP",
    "type": "standard",
    "token": "vAMM-wUSDR/USDbC",
    "tokenAddress": "0x3Fc28BFac25fC8e93B5b2fc15EfBBD5a8aA44eFe",
    "tokenDecimals": 18,
    "tokenProviderId": "aerodrome",
    "earnedToken": "mooAerowUSDR-USDbC",
    "earnedTokenAddress": "0x8aeDd79BC918722d4948502b18deceaBeD60d044",
    "earnContractAddress": "0x8aeDd79BC918722d4948502b18deceaBeD60d044",
    "oracle": "lps",
    "oracleId": "aerodrome-wusdr-usdbc",
    "status": "active",
    "createdAt": 1693409599,
    "platformId": "aerodrome",
    "assets": ["wUSDR", "USDbC"],
    "risks": ["COMPLEXITY_LOW", "IL_NONE", "MCAP_MEDIUM", "AUDIT", "CONTRACTS_VERIFIED"],
    "strategyTypeId": "lp",
    "addLiquidityUrl": "https://aerodrome.finance/deposit?token0=0x9483ab65847a447e36d21af1cab8c87e9712ff93&token1=0xd9aaec86b65d86f6a7b5b1b0c42ffa531710b6ca&type=-1",
    "removeLiquidityUrl": "https://aerodrome.finance/withdraw",
    "network": "base",
    "zaps": [
      {
        "strategyId": "solidly",
        "ammId": "base-aerodrome"
      }
    ]
  },
  {
    "id": "baso-weth-usdbc",
    "name": "ETH-USDbC LP",
    "type": "standard",
    "token": "ETH-USDbC LP",
    "tokenAddress": "0xE1ADA5ACb1759b3159c9d2D0ff9d6a3BbFE775D7",
    "tokenDecimals": 18,
    "tokenProviderId": "baso",
    "earnedToken": "mooBasoWETH-USDbC",
    "earnedTokenAddress": "0x7C72503016B98D9B89865A910adE7888fA989766",
    "earnContractAddress": "0x7C72503016B98D9B89865A910adE7888fA989766",
    "oracle": "lps",
    "oracleId": "baso-weth-usdbc",
    "status": "eol",
    "createdAt": 1692735752,
    "retireReason": "rewards",
    "retiredAt": 1718118986,
    "platformId": "baso",
    "assets": ["ETH", "USDbC"],
    "risks": ["COMPLEXITY_LOW", "BATTLE_TESTED", "IL_LOW", "MCAP_LARGE", "CONTRACTS_VERIFIED"],
    "strategyTypeId": "lp",
    "addLiquidityUrl": "https://www.baso.finance/deposit?token0=eth&token1=0xd9aaec86b65d86f6a7b5b1b0c42ffa531710b6ca&stable=false",
    "removeLiquidityUrl": "https://www.baso.finance/withdraw?token0=eth&token1=0xd9aaec86b65d86f6a7b5b1b0c42ffa531710b6ca&stable=false",
    "network": "base",
    "zaps": [
      {
        "strategyId": "solidly",
        "ammId": "base-baso"
      }
    ]
  },
  {
    "id": "baso-mim-usdbc",
    "name": "MIM-USDbC LP",
    "type": "standard",
    "token": "MIM-USDbC LP",
    "tokenAddress": "0xe3E72682F5A3Ae89257f05efe7Ef2a86963B0bf9",
    "tokenDecimals": 18,
    "tokenProviderId": "baso",
    "earnedToken": "mooBasoMIM-USDbC",
    "earnedTokenAddress": "0x962861c70D26EFb8f7eb425578EC7609DE9912bE",
    "earnContractAddress": "0x962861c70D26EFb8f7eb425578EC7609DE9912bE",
    "oracle": "lps",
    "oracleId": "baso-mim-usdbc",
    "status": "eol",
    "createdAt": 1692735752,
    "retireReason": "tvl",
    "retiredAt": 1702305918,
    "platformId": "baso",
    "assets": ["MIM", "USDbC"],
    "risks": ["COMPLEXITY_LOW", "BATTLE_TESTED", "IL_NONE", "MCAP_LARGE", "CONTRACTS_VERIFIED"],
    "strategyTypeId": "lp",
    "addLiquidityUrl": "https://www.baso.finance/deposit?token0=0x4A3A6Dd60A34bB2Aba60D73B4C88315E9CeB6A3D&token1=0xd9aaec86b65d86f6a7b5b1b0c42ffa531710b6ca&stable=true",
    "removeLiquidityUrl": "https://www.baso.finance/withdraw?token0=0x4A3A6Dd60A34bB2Aba60D73B4C88315E9CeB6A3D&token1=0xd9aaec86b65d86f6a7b5b1b0c42ffa531710b6ca&stable=true",
    "network": "base",
    "zaps": [
      {
        "strategyId": "solidly",
        "ammId": "base-baso"
      }
    ]
  },
  {
    "id": "bvm-dai-usdbc",
    "name": "DAI-USDbC sLP",
    "type": "standard",
    "token": "DAI-USDbC sLP",
    "tokenAddress": "0x110D58483e45B78A040Fe052943a2Ff4885d8Cf5",
    "tokenDecimals": 18,
    "tokenProviderId": "bvm",
    "earnedToken": "mooBVMDAI-USDbC",
    "earnedTokenAddress": "0x71C6d0E34FD97f7CeE6a5f3bF29bF84e22B4f753",
    "earnContractAddress": "0x71C6d0E34FD97f7CeE6a5f3bF29bF84e22B4f753",
    "oracle": "lps",
    "oracleId": "bvm-dai-usdbc",
    "status": "eol",
    "createdAt": 1693352053,
    "retireReason": "tvl",
    "retiredAt": 1698574248,
    "platformId": "bvm",
    "assets": ["DAI", "USDbC"],
    "risks": [
      "COMPLEXITY_LOW",
      "BATTLE_TESTED",
      "IL_NONE",
      "MCAP_LARGE",
      "AUDIT",
      "CONTRACTS_VERIFIED"
    ],
    "strategyTypeId": "lp",
    "addLiquidityUrl": "https://base.velocimeter.xyz/liquidity/0x110d58483e45b78a040fe052943a2ff4885d8cf5/0xe5ec7089c18b713c5e958258b1fb96c811fabc43",
    "removeLiquidityUrl": "https://base.velocimeter.xyz/liquidity/0x110d58483e45b78a040fe052943a2ff4885d8cf5/0xe5ec7089c18b713c5e958258b1fb96c811fabc43",
    "network": "base",
    "zaps": [
      {
        "strategyId": "solidly",
        "ammId": "base-bvm"
      }
    ]
  },
  {
    "id": "swapbased-eth-cbeth",
    "name": "cbETH-ETH LP",
    "type": "standard",
    "token": "cbETH-ETH LP",
    "tokenAddress": "0xA5b63920AB791234eadE3d0C23139E21bc63c2f8",
    "tokenDecimals": 18,
    "tokenProviderId": "swapbased",
    "earnedToken": "mooSwapBasedWETH-cbETH",
    "earnedTokenAddress": "0xc5bc7488A165C05898688b33ef01f1D5C8EA2957",
    "earnContractAddress": "0xc5bc7488A165C05898688b33ef01f1D5C8EA2957",
    "oracle": "lps",
    "oracleId": "swapbased-eth-cbeth",
    "status": "eol",
    "retireReason": "tvl",
    "retiredAt": 1713202188,
    "createdAt": 1694469591,
    "platformId": "swapbased",
    "assets": ["cbETH", "ETH"],
    "risks": ["COMPLEXITY_LOW", "BATTLE_TESTED", "IL_LOW", "MCAP_LARGE", "CONTRACTS_VERIFIED"],
    "strategyTypeId": "lp",
    "addLiquidityUrl": "https://swapbased.finance/#/pools?currency0=ETH&currency1=0x2Ae3F1Ec7F1F5012CFEab0185bfc7aa3cf0DEc22",
    "removeLiquidityUrl": "https://swapbased.finance/#/pools?currency0=ETH&currency1=0x2Ae3F1Ec7F1F5012CFEab0185bfc7aa3cf0DEc22",
    "network": "base",
    "zaps": [
      {
        "strategyId": "uniswap-v2",
        "ammId": "base-swapbased"
      }
    ]
  },
  {
    "id": "alienbase-dai-usdbc",
    "name": "DAI-USDbC LP",
    "type": "standard",
    "token": "DAI-USDbC LP",
    "tokenAddress": "0xB4A9960b23D056E8B42c6EDBEe7407cF92695223",
    "tokenDecimals": 18,
    "tokenProviderId": "alienbase",
    "earnedToken": "mooAlienBaseDAI-USDbC",
    "earnedTokenAddress": "0xE6345a32eBF5e36a8FCc13610967127a67d077eF",
    "earnContractAddress": "0xE6345a32eBF5e36a8FCc13610967127a67d077eF",
    "oracle": "lps",
    "oracleId": "alienbase-dai-usdbc",
    "status": "active",
    "updatedAt": 1716417830,
    "createdAt": 1692384702,
    "platformId": "alienbase",
    "assets": ["DAI", "USDbC"],
    "risks": ["COMPLEXITY_LOW", "BATTLE_TESTED", "IL_NONE", "MCAP_LARGE", "CONTRACTS_VERIFIED"],
    "strategyTypeId": "lp",
    "addLiquidityUrl": "https://app.alienbase.xyz/add/0xd9aAEc86B65D86f6A7B5B1b0c42FFA531710b6CA/0x50c5725949A6F0c72E6C4a641F24049A917DB0Cb",
    "removeLiquidityUrl": "https://app.alienbase.xyz/remove/0xd9aAEc86B65D86f6A7B5B1b0c42FFA531710b6CA/0x50c5725949A6F0c72E6C4a641F24049A917DB0Cb",
    "network": "base",
    "zaps": [
      {
        "strategyId": "uniswap-v2",
        "ammId": "base-alienbase"
      }
    ]
  },
  {
    "id": "alienbase-alb",
    "name": "ALB",
    "type": "standard",
    "token": "ALB",
    "tokenAddress": "0x1dd2d631c92b1aCdFCDd51A0F7145A50130050C4",
    "tokenDecimals": 18,
    "tokenProviderId": "alienbase",
    "earnedToken": "mooAlienBaseALB",
    "earnedTokenAddress": "0xbBdeAaa32CBCE61E0A2809edcAE8d1857c55A5DD",
    "earnContractAddress": "0xbBdeAaa32CBCE61E0A2809edcAE8d1857c55A5DD",
    "oracle": "tokens",
    "oracleId": "ALB",
    "status": "active",
    "createdAt": 1692289605,
    "platformId": "alienbase",
    "assets": ["ALB"],
    "risks": ["COMPLEXITY_LOW", "BATTLE_TESTED", "IL_NONE", "MCAP_MICRO", "CONTRACTS_VERIFIED"],
    "strategyTypeId": "single",
    "buyTokenUrl": "https://app.alienbase.xyz/swap?outputCurrency=0x1dd2d631c92b1aCdFCDd51A0F7145A50130050C4",
    "network": "base"
  },
  {
    "id": "baseswap-weth-unidx",
    "name": "UNIDX-ETH LP",
    "type": "standard",
    "token": "UNIDX-ETH LP",
    "tokenAddress": "0x30dcc8444F8361D5CE119fC25e16AF0B583e88Fd",
    "tokenDecimals": 18,
    "tokenProviderId": "baseswap",
    "earnedToken": "mooBaseSwapWETH-UNIDX",
    "earnedTokenAddress": "0x682b7980cC93548fbc4e6CE9c7c1825CB1c36B00",
    "earnContractAddress": "0x682b7980cC93548fbc4e6CE9c7c1825CB1c36B00",
    "oracle": "lps",
    "oracleId": "baseswap-weth-unidx",
    "status": "eol",
    "createdAt": 1693580890,
    "retireReason": "tvl",
    "retiredAt": 1698574248,
    "platformId": "baseswap",
    "assets": ["UNIDX", "ETH"],
    "risks": [
      "COMPLEXITY_LOW",
      "BATTLE_TESTED",
      "IL_HIGH",
      "MCAP_MICRO",
      "AUDIT",
      "CONTRACTS_VERIFIED"
    ],
    "strategyTypeId": "lp",
    "addLiquidityUrl": "https://baseswap.fi/add/0x4200000000000000000000000000000000000006/0x6B4712AE9797C199edd44F897cA09BC57628a1CF",
    "removeLiquidityUrl": "https://baseswap.fi/remove/0x4200000000000000000000000000000000000006/0x6B4712AE9797C199edd44F897cA09BC57628a1CF",
    "network": "base",
    "zaps": [
      {
        "strategyId": "uniswap-v2",
        "ammId": "base-baseswap"
      }
    ]
  },
  {
    "id": "alienbase-dai+-usd+",
    "name": "DAI+-USD+ LP",
    "type": "standard",
    "token": "DAI+-USD+ LP",
    "tokenAddress": "0xd97a40434627D5c897790DE9a3d2E577Cba5F2E0",
    "tokenDecimals": 18,
    "tokenProviderId": "alienbase",
    "earnedToken": "mooAlienBaseDAI+-USD+",
    "earnedTokenAddress": "0x1E8Be52feFa2131CE60889FB0E7438c340D4b7f4",
    "earnContractAddress": "0x1E8Be52feFa2131CE60889FB0E7438c340D4b7f4",
    "oracle": "lps",
    "oracleId": "alienbase-dai+-usd+",
    "status": "active",
    "updatedAt": 1716417830,
    "createdAt": 1692128324,
    "platformId": "alienbase",
    "assets": ["DAI+", "USD+"],
    "risks": [
      "COMPLEXITY_LOW",
      "BATTLE_TESTED",
      "IL_NONE",
      "MCAP_MICRO",
      "CONTRACTS_VERIFIED",
      "OVER_COLLAT_ALGO_STABLECOIN"
    ],
    "strategyTypeId": "lp",
    "addLiquidityUrl": "https://app.alienbase.xyz/add/0xB79DD08EA68A908A97220C76d19A6aA9cBDE4376/0x65a2508C429a6078a7BC2f7dF81aB575BD9D9275",
    "removeLiquidityUrl": "https://app.alienbase.xyz/remove/0xB79DD08EA68A908A97220C76d19A6aA9cBDE4376/0x65a2508C429a6078a7BC2f7dF81aB575BD9D9275",
    "network": "base",
    "zaps": [
      {
        "strategyId": "uniswap-v2",
        "ammId": "base-alienbase"
      }
    ]
  },
  {
    "id": "alienbase-usd+-usdbc",
    "name": "USD+-USDbC LP",
    "type": "standard",
    "token": "USD+-USDbC LP",
    "tokenAddress": "0x553666081db0a8fdB337560009932852059d589A",
    "tokenDecimals": 18,
    "tokenProviderId": "alienbase",
    "earnedToken": "mooAlienBaseUSD+-USDbC",
    "earnedTokenAddress": "0xD89DADEd29D3C1071a2d03e4A2D31C459e6E5341",
    "earnContractAddress": "0xD89DADEd29D3C1071a2d03e4A2D31C459e6E5341",
    "oracle": "lps",
    "oracleId": "alienbase-usd+-usdbc",
    "status": "active",
    "createdAt": 1692128324,
    "platformId": "alienbase",
    "assets": ["USD+", "USDbC"],
    "risks": [
      "COMPLEXITY_LOW",
      "BATTLE_TESTED",
      "IL_NONE",
      "MCAP_SMALL",
      "CONTRACTS_VERIFIED",
      "OVER_COLLAT_ALGO_STABLECOIN"
    ],
    "strategyTypeId": "lp",
    "addLiquidityUrl": "https://app.alienbase.xyz/add/0xd9aAEc86B65D86f6A7B5B1b0c42FFA531710b6CA/0xB79DD08EA68A908A97220C76d19A6aA9cBDE4376",
    "removeLiquidityUrl": "https://app.alienbase.xyz/remove/0xd9aAEc86B65D86f6A7B5B1b0c42FFA531710b6CA/0xB79DD08EA68A908A97220C76d19A6aA9cBDE4376",
    "network": "base",
    "zaps": [
      {
        "strategyId": "uniswap-v2",
        "ammId": "base-alienbase"
      }
    ]
  },
  {
    "id": "swapbased-weth-usdbc",
    "name": "USDbC-ETH LP",
    "type": "standard",
    "token": "USDbC-ETH LP",
    "tokenAddress": "0x86cd030822547105Bd7952AF4ba48534640A3824",
    "tokenDecimals": 18,
    "tokenProviderId": "swapbased",
    "earnedToken": "mooSwapBasedWETH-USDbC",
    "earnedTokenAddress": "0x3Fc081634bb392321a5ed9116010b58018F5B012",
    "earnContractAddress": "0x3Fc081634bb392321a5ed9116010b58018F5B012",
    "oracle": "lps",
    "oracleId": "swapbased-weth-usdbc",
    "status": "eol",
    "retireReason": "tvl",
    "retiredAt": 1708974810,
    "createdAt": 1694469591,
    "platformId": "swapbased",
    "assets": ["ETH", "USDbC"],
    "risks": ["COMPLEXITY_LOW", "BATTLE_TESTED", "IL_LOW", "MCAP_LARGE", "CONTRACTS_VERIFIED"],
    "strategyTypeId": "lp",
    "addLiquidityUrl": "https://swapbased.finance/#/pools?currency0=ETH&currency1=0xd9aAEc86B65D86f6A7B5B1b0c42FFA531710b6CA",
    "removeLiquidityUrl": "https://swapbased.finance/#/pools?currency0=ETH&currency1=0xd9aAEc86B65D86f6A7B5B1b0c42FFA531710b6CA",
    "network": "base",
    "zaps": [
      {
        "strategyId": "uniswap-v2",
        "ammId": "base-swapbased"
      }
    ]
  },
  {
    "id": "swapbased-weth-axlusdc",
    "name": "axlUSDC-ETH LP",
    "type": "standard",
    "token": "axlUSDC-ETH LP",
    "tokenAddress": "0xAca85874D52e3e6d991f9E0b273a96228EDfeE7B",
    "tokenDecimals": 18,
    "tokenProviderId": "swapbased",
    "earnedToken": "mooSwapBasedWETH-axlUSDC",
    "earnedTokenAddress": "0xf5ea7670EEf4DDfdA84fdD418ea18e28E4867fa7",
    "earnContractAddress": "0xf5ea7670EEf4DDfdA84fdD418ea18e28E4867fa7",
    "oracle": "lps",
    "oracleId": "swapbased-weth-axlusdc",
    "status": "eol",
    "retireReason": "rewards",
    "retiredAt": 1715090908,
    "createdAt": 1694469591,
    "platformId": "swapbased",
    "assets": ["ETH", "axlUSDC"],
    "risks": ["COMPLEXITY_LOW", "BATTLE_TESTED", "IL_LOW", "MCAP_LARGE", "CONTRACTS_VERIFIED"],
    "strategyTypeId": "lp",
    "addLiquidityUrl": "https://swapbased.finance/#/pools?currency0=ETH&currency1=0xEB466342C4d449BC9f53A865D5Cb90586f405215",
    "removeLiquidityUrl": "https://swapbased.finance/#/pools?currency0=ETH&currency1=0xEB466342C4d449BC9f53A865D5Cb90586f405215",
    "network": "base",
    "zaps": [
      {
        "strategyId": "uniswap-v2",
        "ammId": "base-swapbased"
      }
    ]
  },
  {
    "id": "swapbased-dai-usdbc",
    "name": "DAI-USDbC LP",
    "type": "standard",
    "token": "DAI-USDbC LP",
    "tokenAddress": "0x7Fe24b9b12965B860178758Ac445242a727b259d",
    "tokenDecimals": 18,
    "tokenProviderId": "swapbased",
    "earnedToken": "mooSwapBasedDAI-USDbC",
    "earnedTokenAddress": "0x2662a6FAef1C1e23C3Fd83133B3426AdD88854d6",
    "earnContractAddress": "0x2662a6FAef1C1e23C3Fd83133B3426AdD88854d6",
    "oracle": "lps",
    "oracleId": "swapbased-dai-usdbc",
    "status": "eol",
    "createdAt": 1694469591,
    "retireReason": "tvl",
    "retiredAt": 1698574248,
    "platformId": "swapbased",
    "assets": ["DAI", "USDbC"],
    "risks": ["COMPLEXITY_LOW", "BATTLE_TESTED", "IL_NONE", "MCAP_LARGE", "CONTRACTS_VERIFIED"],
    "strategyTypeId": "lp",
    "addLiquidityUrl": "https://swapbased.finance/#/pools?currency0=0x50c5725949A6F0c72E6C4a641F24049A917DB0Cb&currency1=0xd9aAEc86B65D86f6A7B5B1b0c42FFA531710b6CA",
    "removeLiquidityUrl": "https://swapbased.finance/#/pools?currency0=0x50c5725949A6F0c72E6C4a641F24049A917DB0Cb&currency1=0xd9aAEc86B65D86f6A7B5B1b0c42FFA531710b6CA",
    "network": "base",
    "zaps": [
      {
        "strategyId": "uniswap-v2",
        "ammId": "base-swapbased"
      }
    ]
  },
  {
    "id": "swapbased-usd+-usdbc",
    "name": "USD+-USDbC LP",
    "type": "standard",
    "token": "USD+-USDbC LP",
    "tokenAddress": "0x282f9231E5294E7354744df36461c21e0E68061C",
    "tokenDecimals": 18,
    "tokenProviderId": "swapbased",
    "earnedToken": "mooSwapBasedUSD+-USDbC",
    "earnedTokenAddress": "0x19F31Dd2F4AFBe302FcF9899da4B1e49757A02f4",
    "earnContractAddress": "0x19F31Dd2F4AFBe302FcF9899da4B1e49757A02f4",
    "oracle": "lps",
    "oracleId": "swapbased-usd+-usdbc",
    "status": "active",
    "createdAt": 1694469591,
    "platformId": "swapbased",
    "assets": ["USD+", "USDbC"],
    "risks": [
      "COMPLEXITY_LOW",
      "BATTLE_TESTED",
      "IL_NONE",
      "MCAP_SMALL",
      "CONTRACTS_VERIFIED",
      "OVER_COLLAT_ALGO_STABLECOIN"
    ],
    "strategyTypeId": "lp",
    "addLiquidityUrl": "https://swapbased.finance/#/pools?currency0=0xd9aAEc86B65D86f6A7B5B1b0c42FFA531710b6CA&currency1=0xB79DD08EA68A908A97220C76d19A6aA9cBDE4376",
    "removeLiquidityUrl": "https://swapbased.finance/#/pools?currency0=0xd9aAEc86B65D86f6A7B5B1b0c42FFA531710b6CA&currency1=0xB79DD08EA68A908A97220C76d19A6aA9cBDE4376",
    "network": "base",
    "zaps": [
      {
        "strategyId": "uniswap-v2",
        "ammId": "base-swapbased"
      }
    ]
  },
  {
    "id": "swapbased-dai+-usd+",
    "name": "DAI+-USD+ LP",
    "type": "standard",
    "token": "DAI+-USD+ LP",
    "tokenAddress": "0x164Bc404c64FA426882D98dBcE9B10d5df656EeD",
    "tokenDecimals": 18,
    "tokenProviderId": "swapbased",
    "earnedToken": "mooSwapBasedDAI+-USD+",
    "earnedTokenAddress": "0x5a9dfc25b356895057bc8973a531B9e5b3B72c51",
    "earnContractAddress": "0x5a9dfc25b356895057bc8973a531B9e5b3B72c51",
    "oracle": "lps",
    "oracleId": "swapbased-dai+-usd+",
    "status": "active",
    "createdAt": 1694469591,
    "platformId": "swapbased",
    "assets": ["DAI+", "USD+"],
    "risks": [
      "COMPLEXITY_LOW",
      "BATTLE_TESTED",
      "IL_NONE",
      "MCAP_MICRO",
      "CONTRACTS_VERIFIED",
      "OVER_COLLAT_ALGO_STABLECOIN"
    ],
    "strategyTypeId": "lp",
    "addLiquidityUrl": "https://swapbased.finance/#/pools?currency0=0xB79DD08EA68A908A97220C76d19A6aA9cBDE4376&currency1=0x65a2508C429a6078a7BC2f7dF81aB575BD9D9275",
    "removeLiquidityUrl": "https://swapbased.finance/#/pools?currency0=0xB79DD08EA68A908A97220C76d19A6aA9cBDE4376&currency1=0x65a2508C429a6078a7BC2f7dF81aB575BD9D9275",
    "network": "base",
    "zaps": [
      {
        "strategyId": "uniswap-v2",
        "ammId": "base-swapbased"
      }
    ]
  },
  {
    "id": "moonwell-base-usdbc",
    "name": "USDbC",
    "type": "standard",
    "token": "USDbC",
    "tokenAddress": "0xd9aAEc86B65D86f6A7B5B1b0c42FFA531710b6CA",
    "tokenDecimals": 6,
    "earnedToken": "mooMoonwellBaseUSDbC",
    "earnedTokenAddress": "0x6D887ab893AB867Bb379628554C7Ca7A3d6D6c1B",
    "earnContractAddress": "0x6D887ab893AB867Bb379628554C7Ca7A3d6D6c1B",
    "oracle": "tokens",
    "oracleId": "USDbC",
    "status": "eol",
    "createdAt": 1691865366,
    "retireReason": "rewards",
    "retiredAt": 1704371642,
    "platformId": "moonwell",
    "assets": ["USDbC"],
    "risks": [
      "COMPLEXITY_MID",
      "BATTLE_TESTED",
      "IL_NONE",
      "MCAP_LARGE",
      "PLATFORM_ESTABLISHED",
      "AUDIT",
      "CONTRACTS_VERIFIED"
    ],
    "strategyTypeId": "lending",
    "network": "base",
    "zaps": [
      {
        "strategyId": "single"
      }
    ],
    "lendingOracle": {
      "provider": "chainlink",
      "address": "0x7e860098F58bBFC8648a4311b374B1D669a2bc6B"
    }
  },
  {
    "id": "moonwell-base-weth",
    "name": "ETH",
    "type": "standard",
    "token": "ETH Base",
    "tokenDecimals": 18,
    "earnedToken": "mooMoonwellBaseETH",
    "earnedTokenAddress": "0x48DfFA589c0ca127C5C7B3E7250BA83FAC206309",
    "earnContractAddress": "0x48DfFA589c0ca127C5C7B3E7250BA83FAC206309",
    "oracle": "tokens",
    "oracleId": "ETH",
    "status": "eol",
    "createdAt": 1691865366,
    "retireReason": "rewards",
    "retiredAt": 1708113204,
    "platformId": "moonwell",
    "assets": ["ETH"],
    "risks": [
      "COMPLEXITY_MID",
      "BATTLE_TESTED",
      "IL_NONE",
      "MCAP_LARGE",
      "PLATFORM_ESTABLISHED",
      "AUDIT",
      "CONTRACTS_VERIFIED"
    ],
    "strategyTypeId": "lending",
    "network": "base",
    "zaps": [
      {
        "strategyId": "single"
      }
    ],
    "lendingOracle": {
      "provider": "chainlink",
      "address": "0x71041dddad3595F9CEd3DcCFBe3D1F4b0a16Bb70"
    }
  },
  {
    "id": "alienbase-alb-weth",
    "name": "ALB-ETH LP",
    "type": "standard",
    "token": "ALB-ETH LP",
    "tokenAddress": "0xd79Ef386f26E40B5e60e4aeB324F2678F6eBbF49",
    "tokenDecimals": 18,
    "tokenProviderId": "alienbase",
    "earnedToken": "mooAlienBaseALB-WETH",
    "earnedTokenAddress": "0x1Ac6eD355900BEF4260ECc14C0F96107b4D855Ce",
    "earnContractAddress": "0x1Ac6eD355900BEF4260ECc14C0F96107b4D855Ce",
    "oracle": "lps",
    "oracleId": "alienbase-alb-weth",
    "status": "active",
    "createdAt": 1691865365,
    "platformId": "alienbase",
    "assets": ["ALB", "ETH"],
    "risks": ["COMPLEXITY_LOW", "BATTLE_TESTED", "IL_HIGH", "MCAP_MICRO", "CONTRACTS_VERIFIED"],
    "strategyTypeId": "lp",
    "addLiquidityUrl": "https://app.alienbase.xyz/add/WETH/0x1dd2d631c92b1aCdFCDd51A0F7145A50130050C4",
    "removeLiquidityUrl": "https://app.alienbase.xyz/remove/WETH/0x1dd2d631c92b1aCdFCDd51A0F7145A50130050C4",
    "network": "base",
    "zaps": [
      {
        "strategyId": "uniswap-v2",
        "ammId": "base-alienbase"
      }
    ]
  },
  {
    "id": "alienbase-alb-usdbc",
    "name": "ALB-USDbC LP",
    "type": "standard",
    "token": "ALB-USDbC LP",
    "tokenAddress": "0xe9B0A6bc01B9b4eE44C7B012EC7d5A5EEAcc40df",
    "tokenDecimals": 18,
    "tokenProviderId": "alienbase",
    "earnedToken": "mooAlienBaseALB-USDbC",
    "earnedTokenAddress": "0xC9C7293165df736f81E81772E2AE66559805f8Ca",
    "earnContractAddress": "0xC9C7293165df736f81E81772E2AE66559805f8Ca",
    "oracle": "lps",
    "oracleId": "alienbase-alb-usdbc",
    "status": "active",
    "createdAt": 1691865365,
    "platformId": "alienbase",
    "assets": ["ALB", "USDbC"],
    "risks": ["COMPLEXITY_LOW", "BATTLE_TESTED", "IL_HIGH", "MCAP_MICRO", "CONTRACTS_VERIFIED"],
    "strategyTypeId": "lp",
    "addLiquidityUrl": "https://app.alienbase.xyz/add/0xd9aAEc86B65D86f6A7B5B1b0c42FFA531710b6CA/0x1dd2d631c92b1aCdFCDd51A0F7145A50130050C4",
    "removeLiquidityUrl": "https://app.alienbase.xyz/remove/0xd9aAEc86B65D86f6A7B5B1b0c42FFA531710b6CA/0x1dd2d631c92b1aCdFCDd51A0F7145A50130050C4",
    "network": "base",
    "zaps": [
      {
        "strategyId": "uniswap-v2",
        "ammId": "base-alienbase"
      }
    ]
  },
  {
    "id": "alienbase-weth-usdbc",
    "name": "ETH-USDbC LP",
    "type": "standard",
    "token": "ETH-USDbC LP",
    "tokenAddress": "0xeF24722d5daE32Dc155d961561cFFbc5f347EeE7",
    "tokenDecimals": 18,
    "tokenProviderId": "alienbase",
    "earnedToken": "mooAlienBaseWETH-USDbC",
    "earnedTokenAddress": "0xf084738624547827215F5825eFA65244cD8bFf8d",
    "earnContractAddress": "0xf084738624547827215F5825eFA65244cD8bFf8d",
    "oracle": "lps",
    "oracleId": "alienbase-weth-usdbc",
    "status": "active",
    "createdAt": 1691865365,
    "platformId": "alienbase",
    "assets": ["ETH", "USDbC"],
    "risks": ["COMPLEXITY_LOW", "BATTLE_TESTED", "IL_LOW", "MCAP_LARGE", "CONTRACTS_VERIFIED"],
    "strategyTypeId": "lp",
    "addLiquidityUrl": "https://app.alienbase.xyz/add/0xd9aAEc86B65D86f6A7B5B1b0c42FFA531710b6CA/WETH",
    "removeLiquidityUrl": "https://app.alienbase.xyz/remove/0xd9aAEc86B65D86f6A7B5B1b0c42FFA531710b6CA/WETH",
    "network": "base",
    "zaps": [
      {
        "strategyId": "uniswap-v2",
        "ammId": "base-alienbase"
      }
    ]
  },
  {
    "id": "alienbase-usdbc-axlusdc",
    "name": "USDbC-axlUSDC LP",
    "type": "standard",
    "token": "USDbC-axlUSDC LP",
    "tokenAddress": "0xAcBFF2Edbcf8089AdeC9706FF3cB6DF2502A30E1",
    "tokenDecimals": 18,
    "tokenProviderId": "alienbase",
    "earnedToken": "mooAlienBaseUSDbC-axlUSDC",
    "earnedTokenAddress": "0x5cca0Bd6e0C1d6fc10eBB8fFc9C8806BCcA56374",
    "earnContractAddress": "0x5cca0Bd6e0C1d6fc10eBB8fFc9C8806BCcA56374",
    "oracle": "lps",
    "oracleId": "alienbase-usdbc-axlusdc",
    "status": "active",
    "createdAt": 1691865365,
    "platformId": "alienbase",
    "assets": ["USDbC", "axlUSDC"],
    "risks": ["COMPLEXITY_LOW", "BATTLE_TESTED", "IL_NONE", "MCAP_LARGE", "CONTRACTS_VERIFIED"],
    "strategyTypeId": "lp",
    "addLiquidityUrl": "https://app.alienbase.xyz/add/0xd9aAEc86B65D86f6A7B5B1b0c42FFA531710b6CA/0xEB466342C4d449BC9f53A865D5Cb90586f405215",
    "removeLiquidityUrl": "https://app.alienbase.xyz/remove/0xd9aAEc86B65D86f6A7B5B1b0c42FFA531710b6CA/0xEB466342C4d449BC9f53A865D5Cb90586f405215",
    "network": "base",
    "zaps": [
      {
        "strategyId": "uniswap-v2",
        "ammId": "base-alienbase"
      }
    ]
  },
  {
    "id": "alienbase-cbeth-weth",
    "name": "cbETH-ETH LP",
    "type": "standard",
    "token": "cbETH-ETH LP",
    "tokenAddress": "0x9BB646BF0F4Da44bfaF3d899e774DE065731EDFe",
    "tokenDecimals": 18,
    "tokenProviderId": "alienbase",
    "earnedToken": "mooAlienBasecbETH-ETH",
    "earnedTokenAddress": "0xA6854c1F54198D351D6d4263806F5A876099839b",
    "earnContractAddress": "0xA6854c1F54198D351D6d4263806F5A876099839b",
    "oracle": "lps",
    "oracleId": "alienbase-cbeth-weth",
    "status": "active",
    "createdAt": 1691865365,
    "platformId": "alienbase",
    "assets": ["cbETH", "ETH"],
    "risks": ["COMPLEXITY_LOW", "BATTLE_TESTED", "IL_NONE", "MCAP_LARGE", "CONTRACTS_VERIFIED"],
    "strategyTypeId": "lp",
    "addLiquidityUrl": "https://app.alienbase.xyz/add/WETH/0x2Ae3F1Ec7F1F5012CFEab0185bfc7aa3cf0DEc22",
    "removeLiquidityUrl": "https://app.alienbase.xyz/remove/WETH/0x2Ae3F1Ec7F1F5012CFEab0185bfc7aa3cf0DEc22",
    "network": "base",
    "zaps": [
      {
        "strategyId": "uniswap-v2",
        "ammId": "base-alienbase"
      }
    ]
  },
  {
    "id": "balancer-base-usdbc-axlusdc",
    "name": "USDbC-axlUSDC",
    "type": "standard",
    "token": "USDbC-axlUSDC",
    "tokenAddress": "0xE58cA65f418D4121d6C70d4C133E60cf6fDa363C",
    "tokenDecimals": 18,
    "tokenProviderId": "balancer",
    "earnedToken": "mooBalancerBaseUSDbC-axlUSDC",
    "earnedTokenAddress": "0x0fecaa18511E68eaB055fB37e1344e226d54D93a",
    "earnContractAddress": "0x0fecaa18511E68eaB055fB37e1344e226d54D93a",
    "oracle": "lps",
    "oracleId": "balancer-base-usdbc-axlusdc",
    "status": "eol",
    "createdAt": 1691676608,
    "retireReason": "rewards",
    "retiredAt": 1694455295,
    "platformId": "balancer",
    "assets": ["USDbC", "axlUSDC"],
    "risks": [
      "COMPLEXITY_LOW",
      "BATTLE_TESTED",
      "IL_NONE",
      "MCAP_LARGE",
      "AUDIT",
      "CONTRACTS_VERIFIED"
    ],
    "strategyTypeId": "lp",
    "addLiquidityUrl": "https://app.balancer.fi/#/base/pool/0xe58ca65f418d4121d6c70d4c133e60cf6fda363c000000000000000000000013/add-liquidity",
    "removeLiquidityUrl": "https://app.balancer.fi/#/base/pool/0xe58ca65f418d4121d6c70d4c133e60cf6fda363c000000000000000000000013/withdraw",
    "network": "base"
  },
  {
    "id": "bvm-cbeth-weth",
    "name": "cbETH-ETH vLP",
    "type": "standard",
    "token": "cbETH-ETH vLP",
    "tokenAddress": "0x291CDd70257c17bC719D11531ec01C33C34A4d8b",
    "tokenDecimals": 18,
    "tokenProviderId": "bvm",
    "earnedToken": "mooBVMcbETH-ETH",
    "earnedTokenAddress": "0x9BA0F14512Ee29AbdbE2E5eA27a5D5836ef97F40",
    "earnContractAddress": "0x9BA0F14512Ee29AbdbE2E5eA27a5D5836ef97F40",
    "oracle": "lps",
    "oracleId": "bvm-cbeth-weth",
    "status": "eol",
    "createdAt": 1691794827,
    "retireReason": "tvl",
    "retiredAt": 1704791264,
    "platformId": "bvm",
    "assets": ["cbETH", "ETH"],
    "risks": [
      "COMPLEXITY_LOW",
      "BATTLE_TESTED",
      "IL_NONE",
      "MCAP_LARGE",
      "AUDIT",
      "CONTRACTS_VERIFIED"
    ],
    "strategyTypeId": "lp",
    "addLiquidityUrl": "https://base.velocimeter.xyz/liquidity/0x291cdd70257c17bc719d11531ec01c33c34a4d8b/0xed1e21320b0ca4e80a5c424ee4322bc9458061d7",
    "removeLiquidityUrl": "https://base.velocimeter.xyz/liquidity/0x291cdd70257c17bc719d11531ec01c33c34a4d8b/0xed1e21320b0ca4e80a5c424ee4322bc9458061d7",
    "network": "base",
    "zaps": [
      {
        "strategyId": "solidly",
        "ammId": "base-bvm"
      }
    ]
  },
  {
    "id": "stargate-base-eth",
    "name": "ETH LP",
    "type": "standard",
    "token": "S*SGETH",
    "tokenAddress": "0x28fc411f9e1c480AD312b3d9C60c22b965015c6B",
    "tokenDecimals": 18,
    "tokenProviderId": "stargate",
    "earnedToken": "mooStargateETH",
    "earnedTokenAddress": "0x3993F5FB3d8347C345Bbd8fF3baF5Fbe583A8090",
    "earnContractAddress": "0x3993F5FB3d8347C345Bbd8fF3baF5Fbe583A8090",
    "oracle": "lps",
    "oracleId": "stargate-base-eth",
    "status": "eol",
    "retireReason": "tvl",
    "retiredAt": 1710882786,
    "createdAt": 1691661307,
    "platformId": "stargate",
    "assets": ["ETH"],
    "risks": [
      "COMPLEXITY_LOW",
      "BATTLE_TESTED",
      "IL_NONE",
      "MCAP_LARGE",
      "AUDIT",
      "CONTRACTS_VERIFIED"
    ],
    "strategyTypeId": "single-lp",
    "buyTokenUrl": "https://app.balancer.fi/#/base/swap?outputCurrency=0x4200000000000000000000000000000000000006",
    "addLiquidityUrl": "https://stargate.finance/pool/base:0x28fc411f9e1c480AD312b3d9C60c22b965015c6B",
    "removeLiquidityUrl": "https://stargate.finance/pool/base:0x28fc411f9e1c480AD312b3d9C60c22b965015c6B/remove",
    "network": "base"
  },
  {
    "id": "stargate-base-usdbc",
    "name": "USDbC LP",
    "type": "standard",
    "token": "S*USDbC",
    "tokenAddress": "0x4c80E24119CFB836cdF0a6b53dc23F04F7e652CA",
    "tokenDecimals": 6,
    "tokenProviderId": "stargate",
    "earnedToken": "mooStargateUSDbC",
    "earnedTokenAddress": "0xc01aa9C078417f3B9c31578Be909F767f7c26685",
    "earnContractAddress": "0xc01aa9C078417f3B9c31578Be909F767f7c26685",
    "oracle": "lps",
    "oracleId": "stargate-base-usdbc",
    "status": "eol",
    "retireReason": "tvl",
    "retiredAt": 1710882786,
    "createdAt": 1691661307,
    "platformId": "stargate",
    "assets": ["USDbC"],
    "risks": [
      "COMPLEXITY_LOW",
      "BATTLE_TESTED",
      "IL_NONE",
      "MCAP_LARGE",
      "AUDIT",
      "CONTRACTS_VERIFIED"
    ],
    "strategyTypeId": "single-lp",
    "buyTokenUrl": "https://app.balancer.fi/#/base/swap?outputCurrency=0xd9aAEc86B65D86f6A7B5B1b0c42FFA531710b6CA",
    "addLiquidityUrl": "https://stargate.finance/pool/base:0x4c80E24119CFB836cdF0a6b53dc23F04F7e652CA",
    "removeLiquidityUrl": "https://stargate.finance/pool/base:0x4c80E24119CFB836cdF0a6b53dc23F04F7e652CA/remove",
    "network": "base"
  },
  {
    "id": "bvm-weth-usdbc",
    "name": "USDbC-ETH vLP",
    "type": "standard",
    "token": "USDbC-ETH vLP",
    "tokenAddress": "0x6546ecac3F80E041006eDc3Da891adcE567B40B8",
    "tokenDecimals": 18,
    "tokenProviderId": "bvm",
    "earnedToken": "mooBVMUSDbC-ETH",
    "earnedTokenAddress": "0x52B00da615B0415AAFA7E312555434E6C3F183ce",
    "earnContractAddress": "0x52B00da615B0415AAFA7E312555434E6C3F183ce",
    "oracle": "lps",
    "oracleId": "bvm-weth-usdbc",
    "status": "eol",
    "createdAt": 1691470624,
    "retireReason": "tvl",
    "retiredAt": 1698743862,
    "platformId": "bvm",
    "assets": ["USDbC", "ETH"],
    "risks": [
      "COMPLEXITY_LOW",
      "BATTLE_TESTED",
      "IL_LOW",
      "MCAP_LARGE",
      "AUDIT",
      "CONTRACTS_VERIFIED"
    ],
    "strategyTypeId": "lp",
    "addLiquidityUrl": "https://base.velocimeter.xyz/liquidity/0x6546ecac3f80e041006edc3da891adce567b40b8/0xf5f51a14587b02fdd1a7b4b538ea8e8d6c618fa5",
    "removeLiquidityUrl": "https://base.velocimeter.xyz/liquidity/0x6546ecac3f80e041006edc3da891adce567b40b8/0xf5f51a14587b02fdd1a7b4b538ea8e8d6c618fa5",
    "network": "base",
    "zaps": [
      {
        "strategyId": "solidly",
        "ammId": "base-bvm"
      }
    ]
  },
  {
    "id": "bvm-weth-bvm",
    "name": "BVM-ETH vLP",
    "type": "standard",
    "token": "BVM-ETH vLP",
    "tokenAddress": "0x53713F956A4DA3F08B55A390B20657eDF9E0897B",
    "tokenDecimals": 18,
    "tokenProviderId": "bvm",
    "earnedToken": "mooBVMBVM-ETH",
    "earnedTokenAddress": "0xa3A4a4bf50B7b0d766b99C8d4B0F0E7fD02658a6",
    "earnContractAddress": "0xa3A4a4bf50B7b0d766b99C8d4B0F0E7fD02658a6",
    "oracle": "lps",
    "oracleId": "bvm-weth-bvm",
    "status": "active",
    "createdAt": 1691649529,
    "platformId": "bvm",
    "assets": ["BVM", "ETH"],
    "risks": ["COMPLEXITY_LOW", "BATTLE_TESTED", "IL_HIGH", "MCAP_MICRO", "CONTRACTS_VERIFIED"],
    "strategyTypeId": "lp",
    "addLiquidityUrl": "https://base.velocimeter.xyz/liquidity/0x53713f956a4da3f08b55a390b20657edf9e0897b/0x3f5129112754d4fbe7ab228c2d5e312b2bc79a06",
    "removeLiquidityUrl": "https://base.velocimeter.xyz/liquidity/0x53713f956a4da3f08b55a390b20657edf9e0897b/0x3f5129112754d4fbe7ab228c2d5e312b2bc79a06",
    "network": "base",
    "zaps": [
      {
        "strategyId": "solidly",
        "ammId": "base-bvm"
      }
    ]
  },
  {
    "id": "baseswap-cbeth-weth",
    "name": "cbETH-ETH LP",
    "type": "standard",
    "token": "cbETH-ETH LP",
    "tokenAddress": "0x07CFA5Df24fB17486AF0CBf6C910F24253a674D3",
    "tokenDecimals": 18,
    "tokenProviderId": "baseswap",
    "earnedToken": "mooBaseSwapcbETH-WETH",
    "earnedTokenAddress": "0x6Dd2abBBbbf494dd2454aEd67880B9533E2b3DA1",
    "earnContractAddress": "0x6Dd2abBBbbf494dd2454aEd67880B9533E2b3DA1",
    "oracle": "lps",
    "oracleId": "baseswap-cbeth-weth",
    "status": "active",
    "createdAt": 1693580890,
    "platformId": "baseswap",
    "assets": ["cbETH", "ETH"],
    "risks": [
      "COMPLEXITY_LOW",
      "BATTLE_TESTED",
      "IL_NONE",
      "MCAP_LARGE",
      "AUDIT",
      "CONTRACTS_VERIFIED"
    ],
    "strategyTypeId": "lp",
    "addLiquidityUrl": "https://baseswap.fi/add/0x4200000000000000000000000000000000000006/0x2Ae3F1Ec7F1F5012CFEab0185bfc7aa3cf0DEc22",
    "removeLiquidityUrl": "https://baseswap.fi/remove/0x4200000000000000000000000000000000000006/0x2Ae3F1Ec7F1F5012CFEab0185bfc7aa3cf0DEc22",
    "network": "base",
    "zaps": [
      {
        "strategyId": "uniswap-v2",
        "ammId": "base-baseswap"
      }
    ]
  },
  {
    "id": "baseswap-dai-usdbc",
    "name": "USDbC-DAI LP",
    "type": "standard",
    "token": "USDbC-DAI LP",
    "tokenAddress": "0x6D3c5a4a7aC4B1428368310E4EC3bB1350d01455",
    "tokenDecimals": 18,
    "tokenProviderId": "baseswap",
    "earnedToken": "mooBaseSwapDAI-USDbC",
    "earnedTokenAddress": "0x94A3725124d2E71028Ee488b88566f1fb11A90C3",
    "earnContractAddress": "0x94A3725124d2E71028Ee488b88566f1fb11A90C3",
    "oracle": "lps",
    "oracleId": "baseswap-dai-usdbc",
    "status": "eol",
    "createdAt": 1693580890,
    "retireReason": "tvl",
    "retiredAt": 1718119005,
    "platformId": "baseswap",
    "assets": ["DAI", "USDbC"],
    "risks": [
      "COMPLEXITY_LOW",
      "BATTLE_TESTED",
      "IL_NONE",
      "MCAP_LARGE",
      "AUDIT",
      "CONTRACTS_VERIFIED"
    ],
    "strategyTypeId": "lp",
    "addLiquidityUrl": "https://baseswap.fi/add/0xd9aAEc86B65D86f6A7B5B1b0c42FFA531710b6CA/0x50c5725949A6F0c72E6C4a641F24049A917DB0Cb",
    "removeLiquidityUrl": "https://baseswap.fi/remove/0xd9aAEc86B65D86f6A7B5B1b0c42FFA531710b6CA/0x50c5725949A6F0c72E6C4a641F24049A917DB0Cb",
    "network": "base",
    "zaps": [
      {
        "strategyId": "uniswap-v2",
        "ammId": "base-baseswap"
      }
    ]
  },
  {
    "id": "baseswap-weth-axlusdc",
    "name": "axlUSDC-ETH LP",
    "type": "standard",
    "token": "axlUSDC-ETH LP",
    "tokenAddress": "0x9A0b05F3cF748A114A4f8351802b3BFfE07100D4",
    "tokenDecimals": 18,
    "tokenProviderId": "baseswap",
    "earnedToken": "mooBaseSwapWETH-axlUSDC",
    "earnedTokenAddress": "0xd7Dbea1F11727e6f99eB90f68EB37c23E1039409",
    "earnContractAddress": "0xd7Dbea1F11727e6f99eB90f68EB37c23E1039409",
    "oracle": "lps",
    "oracleId": "baseswap-weth-axlusdc",
    "status": "eol",
    "createdAt": 1693580890,
    "retireReason": "tvl",
    "retiredAt": 1718119005,
    "platformId": "baseswap",
    "assets": ["axlUSDC", "ETH"],
    "risks": [
      "COMPLEXITY_LOW",
      "BATTLE_TESTED",
      "IL_LOW",
      "MCAP_LARGE",
      "AUDIT",
      "CONTRACTS_VERIFIED"
    ],
    "strategyTypeId": "lp",
    "addLiquidityUrl": "https://baseswap.fi/add/0x4200000000000000000000000000000000000006/0xEB466342C4d449BC9f53A865D5Cb90586f405215",
    "removeLiquidityUrl": "https://baseswap.fi/remove/0x4200000000000000000000000000000000000006/0xEB466342C4d449BC9f53A865D5Cb90586f405215",
    "network": "base",
    "zaps": [
      {
        "strategyId": "uniswap-v2",
        "ammId": "base-baseswap"
      }
    ]
  },
  {
    "id": "baseswap-weth-usdbc",
    "name": "USDbC-ETH LP",
    "type": "standard",
    "token": "USDbC-ETH LP",
    "tokenAddress": "0x41d160033C222E6f3722EC97379867324567d883",
    "tokenDecimals": 18,
    "tokenProviderId": "baseswap",
    "earnedToken": "mooBaseSwapWETH-USDbC",
    "earnedTokenAddress": "0x19D1F0A1a2FE5807958b34ADBc0d0569A93727C7",
    "earnContractAddress": "0x19D1F0A1a2FE5807958b34ADBc0d0569A93727C7",
    "oracle": "lps",
    "oracleId": "baseswap-weth-usdbc",
    "status": "active",
    "createdAt": 1693580890,
    "platformId": "baseswap",
    "assets": ["USDbC", "ETH"],
    "risks": [
      "COMPLEXITY_LOW",
      "BATTLE_TESTED",
      "IL_LOW",
      "MCAP_LARGE",
      "AUDIT",
      "CONTRACTS_VERIFIED"
    ],
    "strategyTypeId": "lp",
    "addLiquidityUrl": "https://baseswap.fi/add/0x4200000000000000000000000000000000000006/0xd9aAEc86B65D86f6A7B5B1b0c42FFA531710b6CA",
    "removeLiquidityUrl": "https://baseswap.fi/remove/0x4200000000000000000000000000000000000006/0xd9aAEc86B65D86f6A7B5B1b0c42FFA531710b6CA",
    "network": "base",
    "zaps": [
      {
        "strategyId": "uniswap-v2",
        "ammId": "base-baseswap"
      }
    ]
  },
  {
    "id": "balancer-base-eth-bbsusd",
    "name": "ETH-bsUSD",
    "type": "standard",
    "token": "ETH-bsUSD base",
    "tokenAddress": "0x2Db50a0e0310723EF0C2a165CB9A9f80D772ba2F",
    "tokenDecimals": 18,
    "tokenProviderId": "balancer",
    "earnedToken": "mooBalancerBaseETH/USDbC-DAI",
    "earnedTokenAddress": "0x54d91365cB1eA8F454DaA43af91f9198d32b62FD",
    "earnContractAddress": "0x54d91365cB1eA8F454DaA43af91f9198d32b62FD",
    "oracle": "lps",
    "oracleId": "balancer-base-eth-bbsusd",
    "status": "eol",
    "createdAt": 1691168108,
    "retireReason": "rewards",
    "retiredAt": 1694455295,
    "platformId": "balancer",
    "assets": ["ETH", "bsUSD"],
    "risks": [
      "COMPLEXITY_LOW",
      "BATTLE_TESTED",
      "IL_LOW",
      "MCAP_LARGE",
      "AUDIT",
      "CONTRACTS_VERIFIED"
    ],
    "strategyTypeId": "lp",
    "addLiquidityUrl": "https://app.balancer.fi/#/base/pool/0x2db50a0e0310723ef0c2a165cb9a9f80d772ba2f00020000000000000000000d/add-liquidity",
    "removeLiquidityUrl": "https://app.balancer.fi/#/base/pool/0x2db50a0e0310723ef0c2a165cb9a9f80d772ba2f00020000000000000000000d/withdraw",
    "network": "base"
  },
  {
    "id": "balancer-base-usdbc-dai",
    "name": "USDbC-DAI",
    "type": "standard",
    "token": "bsUSD",
    "tokenAddress": "0x6FbFcf88DB1aADA31F34215b2a1Df7fafb4883e9",
    "tokenDecimals": 18,
    "tokenProviderId": "balancer",
    "earnedToken": "mooBalancerBaseUSDbC-DAI",
    "earnedTokenAddress": "0xb58E4B1f4ba8E0c6a9f26262EE76Ea1D417E3228",
    "earnContractAddress": "0xb58E4B1f4ba8E0c6a9f26262EE76Ea1D417E3228",
    "oracle": "lps",
    "oracleId": "balancer-base-usdbc-dai",
    "status": "eol",
    "createdAt": 1691168108,
    "retireReason": "rewards",
    "retiredAt": 1694455295,
    "platformId": "balancer",
    "assets": ["USDbC", "DAI"],
    "risks": [
      "COMPLEXITY_LOW",
      "BATTLE_TESTED",
      "IL_NONE",
      "MCAP_LARGE",
      "AUDIT",
      "CONTRACTS_VERIFIED"
    ],
    "strategyTypeId": "lp",
    "addLiquidityUrl": "https://app.balancer.fi/#/base/pool/0x6fbfcf88db1aada31f34215b2a1df7fafb4883e900000000000000000000000c/add-liquidity",
    "removeLiquidityUrl": "https://app.balancer.fi/#/base/pool/0x6fbfcf88db1aada31f34215b2a1df7fafb4883e900000000000000000000000c/withdraw",
    "network": "base"
  },
  {
    "id": "balancer-base-cbeth-weth",
    "name": "cbETH-ETH",
    "type": "standard",
    "token": "cbETH-ETH base",
    "tokenAddress": "0xFb4C2E6E6e27B5b4a07a36360C89EDE29bB3c9B6",
    "tokenDecimals": 18,
    "tokenProviderId": "balancer",
    "earnedToken": "mooBalancerBasecbETH-ETH",
    "earnedTokenAddress": "0xbc15d22EA300d0965FD8a19A04CD8525834585Ef",
    "earnContractAddress": "0xbc15d22EA300d0965FD8a19A04CD8525834585Ef",
    "oracle": "lps",
    "oracleId": "balancer-base-cbeth-weth",
    "status": "eol",
    "createdAt": 1694131744,
    "updatedAt": 1713018583,
    "retireReason": "rewards",
    "retiredAt": 1718118986,
    "platformId": "aura",
    "assets": ["cbETH", "ETH"],
    "risks": [
      "COMPLEXITY_LOW",
      "BATTLE_TESTED",
      "IL_NONE",
      "MCAP_LARGE",
      "AUDIT",
      "CONTRACTS_VERIFIED"
    ],
    "strategyTypeId": "lp",
    "addLiquidityUrl": "https://app.balancer.fi/#/base/pool/0xfb4c2e6e6e27b5b4a07a36360c89ede29bb3c9b6000000000000000000000026/add-liquidity",
    "removeLiquidityUrl": "https://app.balancer.fi/#/base/pool/0xfb4c2e6e6e27b5b4a07a36360c89ede29bb3c9b6000000000000000000000026/withdraw",
    "network": "base"
  }
]<|MERGE_RESOLUTION|>--- conflicted
+++ resolved
@@ -1,6 +1,33 @@
 [
   {
-<<<<<<< HEAD
+    "id": "aerodrome-cbeth-usdc",
+    "name": "cbETH-USDC vLP",
+    "token": "vAMM-cbETH/USDC",
+    "tokenAddress": "0xa1d2ee6212D4375F154393E59895A5D27859C4e4",
+    "tokenDecimals": 18,
+    "tokenProviderId": "aerodrome",
+    "earnedToken": "mooAerocbETH-USDC",
+    "earnedTokenAddress": "0x0dBD0Ff3a771FeC4b09e8F2DC57eBb34d534065c",
+    "earnContractAddress": "0x0dBD0Ff3a771FeC4b09e8F2DC57eBb34d534065c",
+    "oracle": "lps",
+    "oracleId": "aerodrome-cbeth-usdc",
+    "status": "active",
+    "createdAt": 1719868969,
+    "platformId": "aerodrome",
+    "assets": ["cbETH", "USDC"],
+    "risks": ["COMPLEXITY_LOW", "IL_HIGH", "MCAP_LARGE", "AUDIT", "CONTRACTS_VERIFIED"],
+    "strategyTypeId": "multi-lp",
+    "addLiquidityUrl": "https://aerodrome.finance/deposit?token0=0x2Ae3F1Ec7F1F5012CFEab0185bfc7aa3cf0DEc22&token1=0x833589fCD6eDb6E08f4c7C32D4f71b54bdA02913&type=-1",
+    "removeLiquidityUrl": "https://aerodrome.finance/withdraw",
+    "network": "base",
+    "zaps": [
+      {
+        "strategyId": "solidly",
+        "ammId": "base-aerodrome"
+      }
+    ]
+  },
+  {
     "id": "uniswap-cow-base-weth-normus-rp",
     "name": "NORMUS-WETH Reward Pool",
     "type": "gov",
@@ -295,32 +322,6 @@
     "zaps": [
       {
         "strategyId": "gov-composer"
-=======
-    "id": "aerodrome-cbeth-usdc",
-    "name": "cbETH-USDC vLP",
-    "token": "vAMM-cbETH/USDC",
-    "tokenAddress": "0xa1d2ee6212D4375F154393E59895A5D27859C4e4",
-    "tokenDecimals": 18,
-    "tokenProviderId": "aerodrome",
-    "earnedToken": "mooAerocbETH-USDC",
-    "earnedTokenAddress": "0x0dBD0Ff3a771FeC4b09e8F2DC57eBb34d534065c",
-    "earnContractAddress": "0x0dBD0Ff3a771FeC4b09e8F2DC57eBb34d534065c",
-    "oracle": "lps",
-    "oracleId": "aerodrome-cbeth-usdc",
-    "status": "active",
-    "createdAt": 1719868969,
-    "platformId": "aerodrome",
-    "assets": ["cbETH", "USDC"],
-    "risks": ["COMPLEXITY_LOW", "IL_HIGH", "MCAP_LARGE", "AUDIT", "CONTRACTS_VERIFIED"],
-    "strategyTypeId": "multi-lp",
-    "addLiquidityUrl": "https://aerodrome.finance/deposit?token0=0x2Ae3F1Ec7F1F5012CFEab0185bfc7aa3cf0DEc22&token1=0x833589fCD6eDb6E08f4c7C32D4f71b54bdA02913&type=-1",
-    "removeLiquidityUrl": "https://aerodrome.finance/withdraw",
-    "network": "base",
-    "zaps": [
-      {
-        "strategyId": "solidly",
-        "ammId": "base-aerodrome"
->>>>>>> 1a9e6d19
       }
     ]
   },
