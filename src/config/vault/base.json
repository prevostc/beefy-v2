--- conflicted
+++ resolved
@@ -1,6 +1,41 @@
 [
   {
-<<<<<<< HEAD
+    "id": "aerodrome-mai-eusd",
+    "name": "MAI-eUSD sLP",
+    "type": "standard",
+    "token": "sAMM-MAI/eUSD",
+    "tokenAddress": "0x413d78628d688edcdE29518199A3A3DB955068EC",
+    "tokenDecimals": 18,
+    "tokenProviderId": "aerodrome",
+    "earnedToken": "mooAeroMAI-eUSD",
+    "earnedTokenAddress": "0x4d5767A102381B3286da9475E64ce2D3F0Ae88eD",
+    "earnContractAddress": "0x4d5767A102381B3286da9475E64ce2D3F0Ae88eD",
+    "oracle": "lps",
+    "oracleId": "aerodrome-mai-eusd",
+    "status": "active",
+    "platformId": "aerodrome",
+    "assets": ["MAI", "eUSD"],
+    "risks": [
+      "COMPLEXITY_LOW",
+      "IL_NONE",
+      "MCAP_SMALL",
+      "AUDIT",
+      "OVER_COLLAT_ALGO_STABLECOIN",
+      "CONTRACTS_VERIFIED"
+    ],
+    "strategyTypeId": "lp",
+    "addLiquidityUrl": " https://aerodrome.finance/deposit?token0=0xbf1aeA8670D2528E08334083616dD9C5F3B087aE&token1=0xCfA3Ef56d303AE4fAabA0592388F19d7C3399FB4&stable=true",
+    "removeLiquidityUrl": "https://aerodrome.finance/withdraw",
+    "network": "base",
+    "createdAt": 1706798373,
+    "zaps": [
+      {
+        "strategyId": "solidly",
+        "ammId": "base-aerodrome"
+      }
+    ]
+  },
+  {
     "id": "aerodrome-usdc+-usd+",
     "name": "USDC+-USD+ sLP",
     "type": "standard",
@@ -9,8 +44,8 @@
     "tokenDecimals": 18,
     "tokenProviderId": "aerodrome",
     "earnedToken": "mooAeroUSDC+-USD+",
-    "earnedTokenAddress": "0x380F151eDb1aA95105E5179923eb14BB529FaF83",
-    "earnContractAddress": "0x380F151eDb1aA95105E5179923eb14BB529FaF83",
+    "earnedTokenAddress": "0x84c6a31dB4e9a23334039F5183E6D6840257a322",
+    "earnContractAddress": "0x84c6a31dB4e9a23334039F5183E6D6840257a322",
     "oracle": "lps",
     "oracleId": "aerodrome-usdc+-usd+",
     "status": "active",
@@ -28,8 +63,15 @@
     "addLiquidityUrl": " https://aerodrome.finance/deposit?token0=0x85483696cc9970ad9edd786b2c5ef735f38d156f&token1=0xb79dd08ea68a908a97220c76d19a6aa9cbde4376&stable=true",
     "removeLiquidityUrl": "https://aerodrome.finance/withdraw",
     "network": "base",
-    "createdAt": 1706382159,
-=======
+    "createdAt": 1706798372,
+    "zaps": [
+      {
+        "strategyId": "solidly",
+        "ammId": "base-aerodrome"
+      }
+    ]
+  },
+  {
     "id": "aerodrome-tbtc-usdc",
     "name": "tBTC-USDC vLP",
     "type": "standard",
@@ -80,7 +122,6 @@
     "removeLiquidityUrl": "https://aerodrome.finance/withdraw",
     "network": "base",
     "createdAt": 1706371909,
->>>>>>> 66fee25e
     "zaps": [
       {
         "strategyId": "solidly",
