--- conflicted
+++ resolved
@@ -1050,13 +1050,13 @@
     "filter": true
   },
   {
-<<<<<<< HEAD
+    "id": "vesync",
+    "name": "veSync",
+    "filter": true
+  },
+  {
     "id": "betswirl",
     "name": "BetSwirl",
-=======
-    "id": "vesync",
-    "name": "veSync",
->>>>>>> eeb38d5d
     "filter": true
   }
 ]