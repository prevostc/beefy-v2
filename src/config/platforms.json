[
  {
    "id": "beefy",
    "name": "Beefy",
    "filter": true
  },
  {
    "id": "babyswap",
    "name": "BabySwap",
    "filter": true
  },
  {
    "id": "apeswap",
    "name": "ApeSwap",
    "filter": true
  },
  {
    "id": "nfty",
    "name": "NFTY",
    "filter": false
  },
  {
    "id": "belt",
    "name": "Belt",
    "filter": true
  },
  {
    "id": "pancakeswap",
    "name": "PancakeSwap",
    "filter": true
  },
  {
    "id": "wsg",
    "name": "WSG",
    "filter": false
  },
  {
    "id": "mdex",
    "name": "Mdex",
    "filter": true
  },
  {
    "id": "pacoca",
    "name": "Pacoca",
    "filter": false
  },
  {
    "id": "czodiac",
    "name": "CZodiac",
    "filter": false
  },
  {
    "id": "honeyfarm",
    "name": "HoneyFarm",
    "filter": false
  },
  {
    "id": "tosdis",
    "name": "Tos Dis",
    "filter": false
  },
  {
    "id": "waultfinance",
    "name": "WaultFinance",
    "filter": false
  },
  {
    "id": "yel",
    "name": "YEL",
    "filter": false
  },
  {
    "id": "jetswap",
    "name": "JetSwap",
    "filter": true
  },
  {
    "id": "rabbitfinance",
    "name": "RabbitFinance",
    "filter": false
  },
  {
    "id": "kingdefi",
    "name": "KingDefi",
    "filter": false
  },
  {
    "id": "openocean",
    "name": "OpenOcean",
    "filter": false
  },
  {
    "id": "merlin",
    "name": "Merlin",
    "filter": false
  },
  {
    "id": "iron",
    "name": "Iron",
    "filter": false
  },
  {
    "id": "ironfinance",
    "name": "IronFinance",
    "filter": false
  },
  {
    "id": "memefarm",
    "name": "MemeFarm",
    "filter": false
  },
  {
    "id": "ten",
    "name": "Ten",
    "filter": false
  },
  {
    "id": "dopple",
    "name": "Dopple",
    "filter": false
  },
  {
    "id": "billionhappiness",
    "name": "BillionHappiness",
    "filter": false
  },
  {
    "id": "garuda",
    "name": "Garuda",
    "filter": false
  },
  {
    "id": "grand",
    "name": "Grand",
    "filter": false
  },
  {
    "id": "dumpling",
    "name": "Dumpling",
    "filter": false
  },
  {
    "id": "satis",
    "name": "Satis",
    "filter": false
  },
  {
    "id": "pancakebunny",
    "name": "Pancakebunny",
    "filter": false
  },
  {
    "id": "marshmallow",
    "name": "Marshmallow",
    "filter": false
  },
  {
    "id": "icarus",
    "name": "Icarus",
    "filter": false
  },
  {
    "id": "swamp",
    "name": "Swamp",
    "filter": false
  },
  {
    "id": "autofarm",
    "name": "Autofarm",
    "filter": false
  },
  {
    "id": "venus",
    "name": "Venus",
    "filter": true
  },
  {
    "id": "yieldbay",
    "name": "YieldBay",
    "filter": false
  },
  {
    "id": "blizzard",
    "name": "Blizzard",
    "filter": false
  },
  {
    "id": "typhoon",
    "name": "Typhoon",
    "filter": false
  },
  {
    "id": "biti",
    "name": "Biti",
    "filter": false
  },
  {
    "id": "bingo",
    "name": "Bingo",
    "filter": false
  },
  {
    "id": "thunderswap",
    "name": "ThunderSwap",
    "filter": false
  },
  {
    "id": "swirl",
    "name": "Swirl",
    "filter": false
  },
  {
    "id": "zcore",
    "name": "ZCore",
    "filter": false
  },
  {
    "id": "julswap",
    "name": "JulSwap",
    "filter": false
  },
  {
    "id": "alpaca",
    "name": "Alpaca",
    "filter": false
  },
  {
    "id": "pumpy",
    "name": "Pumpy",
    "filter": false
  },
  {
    "id": "squirrel",
    "name": "Squirrel",
    "filter": false
  },
  {
    "id": "bakery",
    "name": "Bakery",
    "filter": false
  },
  {
    "id": "slimefinance",
    "name": "SlimeFinance",
    "filter": false
  },
  {
    "id": "soup",
    "name": "Soup",
    "filter": false
  },
  {
    "id": "1inch",
    "name": "1Inch",
    "filter": false
  },
  {
    "id": "sponge",
    "name": "Sponge",
    "filter": false
  },
  {
    "id": "crow",
    "name": "Crow",
    "filter": false
  },
  {
    "id": "cafeswap",
    "name": "CafeSwap",
    "filter": false
  },
  {
    "id": "kebab",
    "name": "Kebab",
    "filter": true
  },
  {
    "id": "monster",
    "name": "Monster",
    "filter": false
  },
  {
    "id": "nyanswop",
    "name": "Nyanswop",
    "filter": false
  },
  {
    "id": "traphouse",
    "name": "Traphouse",
    "filter": false
  },
  {
    "id": "bdollar",
    "name": "bDollar",
    "filter": false
  },
  {
    "id": "thugswap",
    "name": "ThugSwap",
    "filter": false
  },
  {
    "id": "fuel",
    "name": "Fuel",
    "filter": false
  },
  {
    "id": "fortube",
    "name": "ForTube",
    "filter": false
  },
  {
    "id": "fryworld",
    "name": "FryWorld",
    "filter": false
  },
  {
    "id": "betu",
    "name": "BETU",
    "filter": false
  },
  {
    "id": "charge",
    "name": "Charge",
    "filter": false
  },
  {
    "id": "pearzap",
    "name": "PearZap",
    "filter": false
  },
  {
    "id": "fruit",
    "name": "Fruit",
    "filter": false
  },
  {
    "id": "quant",
    "name": "QUANT",
    "filter": false
  },
  {
    "id": "ellipsis",
    "name": "Ellipsis",
    "filter": true
  },
  {
    "id": "complus",
    "name": "Complus",
    "filter": false
  },
  {
    "id": "bolt",
    "name": "Bolt",
    "filter": false
  },
  {
    "id": "elkfinance",
    "name": "ElkFinance",
    "filter": false
  },
  {
    "id": "dibs",
    "name": "Dibs",
    "filter": false
  },
  {
    "id": "omnifarm",
    "name": "Omnifarm",
    "filter": false
  },
  {
    "id": "narwhal",
    "name": "Narwhal",
    "filter": false
  },
  {
    "id": "bishares",
    "name": "BiShares",
    "filter": false
  },
  {
    "id": "annex",
    "name": "Annex",
    "filter": false
  },
  {
    "id": "blockmine",
    "name": "BlockMine",
    "filter": false
  },
  {
    "id": "singular",
    "name": "Singular",
    "filter": false
  },
  {
    "id": "longdrink",
    "name": "Longdrink",
    "filter": false
  },
  {
    "id": "viralata",
    "name": "Viralata",
    "filter": false
  },
  {
    "id": "farmhero",
    "name": "FarmHero",
    "filter": false
  },
  {
    "id": "saltswap",
    "name": "SaltSwap",
    "filter": false
  },
  {
    "id": "ramenswap",
    "name": "RamenSwap",
    "filter": false
  },
  {
    "id": "omnitrade",
    "name": "Omnitrade",
    "filter": false
  },
  {
    "id": "stargate",
    "name": "Stargate",
    "filter": true
  },
  {
    "id": "emp",
    "name": "EMP",
    "filter": true
  },
  {
    "id": "biswap",
    "name": "BiSwap",
    "filter": true
  },
  {
    "id": "pantherswap",
    "name": "PantherSwap",
    "filter": false
  },
  {
    "id": "valas",
    "name": "Valas",
    "filter": true
  },
  {
    "id": "bomb",
    "name": "Bomb",
    "filter": true
  },
  {
    "id": "ripae",
    "name": "Ripae",
    "filter": true
  },
  {
    "id": "dotdot",
    "name": "DotDot",
    "filter": true
  },
  {
    "id": "pera",
    "name": "Pera",
    "filter": false
  },
  {
    "id": "lendhub",
    "name": "Lendhub",
    "filter": true
  },
  {
    "id": "hfi",
    "name": "HFI",
    "filter": false
  },
  {
    "id": "lavaswap",
    "name": "Lavaswap",
    "filter": false
  },
  {
    "id": "bankerjoe",
    "name": "Banker Joe",
    "filter": true
  },
  {
    "id": "blizz",
    "name": "Blizz",
    "filter": true
  },
  {
    "id": "traderjoe",
    "name": "Trader Joe",
    "filter": true
  },
  {
    "id": "curve",
    "name": "Curve",
    "filter": true
  },
  {
    "id": "oliveswap",
    "name": "OliveSwap",
    "filter": true
  },
  {
    "id": "gondola",
    "name": "Gondola",
    "filter": false
  },
  {
    "id": "lydia",
    "name": "Lydia",
    "filter": true
  },
  {
    "id": "snowball",
    "name": "Snowball",
    "filter": false
  },
  {
    "id": "pangolin",
    "name": "Pangolin",
    "filter": true
  },
  {
    "id": "mai",
    "name": "Mai",
    "filter": true
  },
  {
    "id": "mim",
    "name": "MIM",
    "filter": true
  },
  {
    "id": "grape",
    "name": "Grape",
    "filter": false
  },
  {
    "id": "aave",
    "name": "Aave",
    "filter": true
  },
  {
    "id": "quickswap",
    "name": "QuickSwap",
    "filter": true
  },
  {
    "id": "sushiswap",
    "name": "SushiSwap",
    "filter": true
  },
  {
    "id": "polywise",
    "name": "Polywise",
    "filter": false
  },
  {
    "id": "polyalpha",
    "name": "PolyAlpha",
    "filter": false
  },
  {
    "id": "sandman",
    "name": "Sandman",
    "filter": false
  },
  {
    "id": "ironswap",
    "name": "IronSwap",
    "filter": true
  },
  {
    "id": "polypup",
    "name": "Polypup",
    "filter": false
  },
  {
    "id": "dfyn",
    "name": "DFyn",
    "filter": false
  },
  {
    "id": "l2",
    "name": "L2",
    "filter": false
  },
  {
    "id": "polyyeld",
    "name": "Polyyeld",
    "filter": false
  },
  {
    "id": "polywantsacracker",
    "name": "PolyWantsACracker",
    "filter": false
  },
  {
    "id": "dinoswap",
    "name": "DinoSwap",
    "filter": false
  },
  {
    "id": "telxchange",
    "name": "Telxchange",
    "filter": false
  },
  {
    "id": "boneswap",
    "name": "BoneSwap",
    "filter": false
  },
  {
    "id": "polycat",
    "name": "Polycat",
    "filter": false
  },
  {
    "id": "cometh",
    "name": "Cometh",
    "filter": true
  },
  {
    "id": "polywhale",
    "name": "Polywhale",
    "filter": false
  },
  {
    "id": "polysage",
    "name": "PolySage",
    "filter": false
  },
  {
    "id": "jarvis",
    "name": "Jarvis",
    "filter": true
  },
  {
    "id": "popsicle",
    "name": "Popsicle",
    "filter": false
  },
  {
    "id": "polygonfarm",
    "name": "PolygonFarm",
    "filter": false
  },
  {
    "id": "firebird",
    "name": "Firebird",
    "filter": true
  },
  {
    "id": "polyzap",
    "name": "Polyzap",
    "filter": false
  },
  {
    "id": "kyber",
    "name": "Kyber",
    "filter": false
  },
  {
    "id": "beethovenx",
    "name": "Beethoven X",
    "filter": true
  },
  {
    "id": "scream",
    "name": "Scream",
    "filter": true
  },
  {
    "id": "spiritswap",
    "name": "SpiritSwap",
    "filter": true
  },
  {
    "id": "geist",
    "name": "Geist",
    "filter": true
  },
  {
    "id": "spookyswap",
    "name": "SpookySwap",
    "filter": true
  },
  {
    "id": "tomb",
    "name": "Tomb",
    "filter": true
  },
  {
    "id": "steakhouse",
    "name": "SteakHouse",
    "filter": false
  },
  {
    "id": "stakesteak",
    "name": "StakeSteak",
    "filter": false
  },
  {
    "id": "sushi",
    "name": "Sushi",
    "filter": true
  },
  {
    "id": "0xdao",
    "name": "0xDAO",
    "filter": false
  },
  {
    "id": "summitdefi",
    "name": "SummitDefi",
    "filter": false
  },
  {
    "id": "ester",
    "name": "Ester",
    "filter": false
  },
  {
    "id": "froyo",
    "name": "Froyo",
    "filter": false
  },
  {
    "id": "wigoswap",
    "name": "WigoSwap",
    "filter": true
  },
  {
    "id": "based",
    "name": "Based",
    "filter": false
  },
  {
    "id": "tombswap",
    "name": "TombSwap",
    "filter": true
  },
  {
    "id": "spartacadabra",
    "name": "Spartacadabra",
    "filter": true
  },
  {
    "id": "2omb",
    "name": "2omb",
    "filter": false
  },
  {
    "id": "hector",
    "name": "Hector",
    "filter": true
  },
  {
    "id": "solarbeam",
    "name": "SolarBeam",
    "filter": true
  },
  {
    "id": "huckleberry",
    "name": "Huckleberry",
    "filter": true
  },
  {
    "id": "vvs",
    "name": "VVS",
    "filter": true
  },
  {
    "id": "cronaswap",
    "name": "CronaSwap",
    "filter": true
  },
  {
    "id": "liquidus",
    "name": "Liquidus",
    "filter": true
  },
  {
    "id": "darkcrypto",
    "name": "DarkCrypto",
    "filter": false
  },
  {
    "id": "mmf",
    "name": "MMF",
    "filter": false
  },
  {
    "id": "voltage",
    "name": "Voltage",
    "filter": true
  },
  {
    "id": "netswap",
    "name": "Netswap",
    "filter": true
  },
  {
    "id": "tethys",
    "name": "Tethys",
    "filter": true
  },
  {
    "id": "trisolaris",
    "name": "Trisolaris",
    "filter": true
  },
  {
    "id": "solace",
    "name": "Solace",
    "filter": false
  },
  {
    "id": "rose",
    "name": "Rose",
    "filter": true
  },
  {
    "id": "stellaswap",
    "name": "Stellaswap",
    "filter": true
  },
  {
    "id": "beamswap",
    "name": "Beamswap",
    "filter": true
  },
  {
    "id": "solarflare",
    "name": "Solarflare",
    "filter": true
  },
  {
    "id": "yuzuswap",
    "name": "YuzuSwap",
    "filter": true
  },
  {
    "id": "valleyswap",
    "name": "ValleySwap",
    "filter": true
  },
  {
    "id": "balancer",
    "name": "Balancer",
    "filter": true
  },
  {
    "id": "velodrome",
    "name": "Velodrome",
    "filter": true
  },
  {
    "id": "swapsicle",
    "name": "Swapsicle",
    "filter": true
  },
  {
    "id": "radiant",
    "name": "Radiant",
    "filter": true
  },
  {
    "id": "giddy",
    "name": "Giddy",
    "filter": true
  },
  {
    "id": "solidly",
    "name": "Solidly",
    "filter": false
  },
  {
    "id": "dystopia",
    "name": "Dystopia",
    "filter": true
  },
  {
    "id": "cone",
    "name": "Cone",
    "filter": true
  },
  {
    "id": "hermes",
    "name": "Hermes",
    "filter": true
  },
  {
    "id": "gmx",
    "name": "GMX",
    "filter": true
  },
  {
    "id": "ferro",
    "name": "Ferro",
    "filter": true
  },
  {
    "id": "aura",
    "name": "Aura",
    "filter": true
  },
  {
    "id": "hop",
    "name": "Hop",
    "filter": true
  },
  {
    "id": "convex",
    "name": "Convex",
    "filter": true
  },
  {
    "id": "swapfish",
    "name": "SwapFish",
    "filter": true
  },
  {
    "id": "opx",
    "name": "OPX",
    "filter": false
  },
  {
<<<<<<< HEAD
    "id": "opx",
    "name": "OPX",
    "filter": false
=======
    "id": "equalizer",
    "name": "Equalizer",
    "filter": true
>>>>>>> 8d38951c
  }
]<|MERGE_RESOLUTION|>--- conflicted
+++ resolved
@@ -935,14 +935,8 @@
     "filter": false
   },
   {
-<<<<<<< HEAD
-    "id": "opx",
-    "name": "OPX",
-    "filter": false
-=======
     "id": "equalizer",
     "name": "Equalizer",
     "filter": true
->>>>>>> 8d38951c
   }
 ]