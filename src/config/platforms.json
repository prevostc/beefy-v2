--- conflicted
+++ resolved
@@ -877,7 +877,6 @@
   },
   {
     "id": "swapbased",
-<<<<<<< HEAD
     "name": "SwapBased",
     "filter": true
   },
@@ -885,8 +884,5 @@
     "id": "baso",
     "name": "Baso",
     "filter": true
-=======
-    "name": "SwapBased"
->>>>>>> 6bc3b6af
   }
 ]