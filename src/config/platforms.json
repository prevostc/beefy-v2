[
  {
    "id": "beefy",
    "name": "Beefy",
    "filter": true
  },
  {
    "id": "babyswap",
    "name": "BabySwap",
    "filter": true
  },
  {
    "id": "conic",
    "name": "Conic Finance",
    "filter": true
  },
  {
    "id": "apeswap",
    "name": "ApeSwap",
    "filter": true
  },
  {
    "id": "nfty",
    "name": "NFTY",
    "filter": false
  },
  {
    "id": "belt",
    "name": "Belt",
    "filter": true
  },
  {
    "id": "pancakeswap",
    "name": "PancakeSwap",
    "filter": true
  },
  {
    "id": "wsg",
    "name": "WSG",
    "filter": false
  },
  {
    "id": "mdex",
    "name": "Mdex",
    "filter": true
  },
  {
    "id": "pacoca",
    "name": "Pacoca",
    "filter": false
  },
  {
    "id": "czodiac",
    "name": "CZodiac",
    "filter": false
  },
  {
    "id": "honeyfarm",
    "name": "HoneyFarm",
    "filter": false
  },
  {
    "id": "tosdis",
    "name": "Tos Dis",
    "filter": false
  },
  {
    "id": "waultfinance",
    "name": "WaultFinance",
    "filter": false
  },
  {
    "id": "yel",
    "name": "YEL",
    "filter": false
  },
  {
    "id": "jetswap",
    "name": "JetSwap",
    "filter": true
  },
  {
    "id": "rabbitfinance",
    "name": "RabbitFinance",
    "filter": false
  },
  {
    "id": "kingdefi",
    "name": "KingDefi",
    "filter": false
  },
  {
    "id": "openocean",
    "name": "OpenOcean",
    "filter": false
  },
  {
    "id": "merlin",
    "name": "Merlin",
    "filter": false
  },
  {
    "id": "iron",
    "name": "Iron",
    "filter": false
  },
  {
    "id": "ironfinance",
    "name": "IronFinance",
    "filter": false
  },
  {
    "id": "memefarm",
    "name": "MemeFarm",
    "filter": false
  },
  {
    "id": "ten",
    "name": "Ten",
    "filter": false
  },
  {
    "id": "dopple",
    "name": "Dopple",
    "filter": false
  },
  {
    "id": "billionhappiness",
    "name": "BillionHappiness",
    "filter": false
  },
  {
    "id": "garuda",
    "name": "Garuda",
    "filter": false
  },
  {
    "id": "grand",
    "name": "Grand",
    "filter": false
  },
  {
    "id": "dumpling",
    "name": "Dumpling",
    "filter": false
  },
  {
    "id": "satis",
    "name": "Satis",
    "filter": false
  },
  {
    "id": "synapse",
    "name": "Synapse",
    "filter": false
  },
  {
    "id": "pancakebunny",
    "name": "Pancakebunny",
    "filter": false
  },
  {
    "id": "marshmallow",
    "name": "Marshmallow",
    "filter": false
  },
  {
    "id": "icarus",
    "name": "Icarus",
    "filter": false
  },
  {
    "id": "swamp",
    "name": "Swamp",
    "filter": false
  },
  {
    "id": "autofarm",
    "name": "Autofarm",
    "filter": false
  },
  {
    "id": "venus",
    "name": "Venus",
    "filter": true
  },
  {
    "id": "yieldbay",
    "name": "YieldBay",
    "filter": false
  },
  {
    "id": "blizzard",
    "name": "Blizzard",
    "filter": false
  },
  {
    "id": "typhoon",
    "name": "Typhoon",
    "filter": false
  },
  {
    "id": "biti",
    "name": "Biti",
    "filter": false
  },
  {
    "id": "bingo",
    "name": "Bingo",
    "filter": false
  },
  {
    "id": "thunderswap",
    "name": "ThunderSwap",
    "filter": false
  },
  {
    "id": "swirl",
    "name": "Swirl",
    "filter": false
  },
  {
    "id": "zcore",
    "name": "ZCore",
    "filter": false
  },
  {
    "id": "julswap",
    "name": "JulSwap",
    "filter": false
  },
  {
    "id": "alpaca",
    "name": "Alpaca",
    "filter": false
  },
  {
    "id": "pumpy",
    "name": "Pumpy",
    "filter": false
  },
  {
    "id": "squirrel",
    "name": "Squirrel",
    "filter": false
  },
  {
    "id": "bakery",
    "name": "Bakery",
    "filter": false
  },
  {
    "id": "slimefinance",
    "name": "SlimeFinance",
    "filter": false
  },
  {
    "id": "soup",
    "name": "Soup",
    "filter": false
  },
  {
    "id": "1inch",
    "name": "1Inch",
    "filter": false
  },
  {
    "id": "sponge",
    "name": "Sponge",
    "filter": false
  },
  {
    "id": "crow",
    "name": "Crow",
    "filter": false
  },
  {
    "id": "cafeswap",
    "name": "CafeSwap",
    "filter": false
  },
  {
    "id": "kebab",
    "name": "Kebab",
    "filter": true
  },
  {
    "id": "monster",
    "name": "Monster",
    "filter": false
  },
  {
    "id": "nyanswop",
    "name": "Nyanswop",
    "filter": false
  },
  {
    "id": "traphouse",
    "name": "Traphouse",
    "filter": false
  },
  {
    "id": "bdollar",
    "name": "bDollar",
    "filter": false
  },
  {
    "id": "thugswap",
    "name": "ThugSwap",
    "filter": false
  },
  {
    "id": "fuel",
    "name": "Fuel",
    "filter": false
  },
  {
    "id": "fortube",
    "name": "ForTube",
    "filter": false
  },
  {
    "id": "fryworld",
    "name": "FryWorld",
    "filter": false
  },
  {
    "id": "betu",
    "name": "BETU",
    "filter": false
  },
  {
    "id": "charge",
    "name": "Charge",
    "filter": false
  },
  {
    "id": "pearzap",
    "name": "PearZap",
    "filter": false
  },
  {
    "id": "fruit",
    "name": "Fruit",
    "filter": false
  },
  {
    "id": "quant",
    "name": "QUANT",
    "filter": false
  },
  {
    "id": "ellipsis",
    "name": "Ellipsis",
    "filter": true
  },
  {
    "id": "complus",
    "name": "Complus",
    "filter": false
  },
  {
    "id": "bolt",
    "name": "Bolt",
    "filter": false
  },
  {
    "id": "elkfinance",
    "name": "ElkFinance",
    "filter": false
  },
  {
    "id": "dibs",
    "name": "Dibs",
    "filter": false
  },
  {
    "id": "omnifarm",
    "name": "Omnifarm",
    "filter": false
  },
  {
    "id": "narwhal",
    "name": "Narwhal",
    "filter": false
  },
  {
    "id": "bishares",
    "name": "BiShares",
    "filter": false
  },
  {
    "id": "annex",
    "name": "Annex",
    "filter": false
  },
  {
    "id": "blockmine",
    "name": "BlockMine",
    "filter": false
  },
  {
    "id": "singular",
    "name": "Singular",
    "filter": false
  },
  {
    "id": "longdrink",
    "name": "Longdrink",
    "filter": false
  },
  {
    "id": "viralata",
    "name": "Viralata",
    "filter": false
  },
  {
    "id": "farmhero",
    "name": "FarmHero",
    "filter": false
  },
  {
    "id": "saltswap",
    "name": "SaltSwap",
    "filter": false
  },
  {
    "id": "ramenswap",
    "name": "RamenSwap",
    "filter": false
  },
  {
    "id": "omnitrade",
    "name": "Omnitrade",
    "filter": false
  },
  {
    "id": "stargate",
    "name": "Stargate",
    "filter": true
  },
  {
    "id": "emp",
    "name": "EMP",
    "filter": true
  },
  {
    "id": "biswap",
    "name": "BiSwap",
    "filter": true
  },
  {
    "id": "pantherswap",
    "name": "PantherSwap",
    "filter": false
  },
  {
    "id": "valas",
    "name": "Valas",
    "filter": true
  },
  {
    "id": "bomb",
    "name": "Bomb",
    "filter": true
  },
  {
    "id": "ripae",
    "name": "Ripae",
    "filter": true
  },
  {
    "id": "dotdot",
    "name": "DotDot",
    "filter": true
  },
  {
    "id": "pera",
    "name": "Pera",
    "filter": false
  },
  {
    "id": "lendhub",
    "name": "Lendhub",
    "filter": true
  },
  {
    "id": "hfi",
    "name": "HFI",
    "filter": false
  },
  {
    "id": "lavaswap",
    "name": "Lavaswap",
    "filter": false
  },
  {
    "id": "bankerjoe",
    "name": "Banker Joe",
    "filter": true
  },
  {
    "id": "blizz",
    "name": "Blizz",
    "filter": true
  },
  {
    "id": "traderjoe",
    "name": "Trader Joe",
    "filter": true
  },
  {
    "id": "curve",
    "name": "Curve",
    "filter": true
  },
  {
    "id": "oliveswap",
    "name": "OliveSwap",
    "filter": true
  },
  {
    "id": "gondola",
    "name": "Gondola",
    "filter": false
  },
  {
    "id": "lydia",
    "name": "Lydia",
    "filter": true
  },
  {
    "id": "snowball",
    "name": "Snowball",
    "filter": false
  },
  {
    "id": "pangolin",
    "name": "Pangolin",
    "filter": true
  },
  {
    "id": "mai",
    "name": "Mai",
    "filter": true
  },
  {
    "id": "mim",
    "name": "MIM",
    "filter": true
  },
  {
    "id": "grape",
    "name": "Grape",
    "filter": false
  },
  {
    "id": "aave",
    "name": "Aave",
    "filter": true
  },
  {
    "id": "quickswap",
    "name": "QuickSwap",
    "filter": true
  },
  {
    "id": "polywise",
    "name": "Polywise",
    "filter": false
  },
  {
    "id": "polyalpha",
    "name": "PolyAlpha",
    "filter": false
  },
  {
    "id": "sandman",
    "name": "Sandman",
    "filter": false
  },
  {
    "id": "ironswap",
    "name": "IronSwap",
    "filter": true
  },
  {
    "id": "polypup",
    "name": "Polypup",
    "filter": false
  },
  {
    "id": "dfyn",
    "name": "DFyn",
    "filter": false
  },
  {
    "id": "l2",
    "name": "L2",
    "filter": false
  },
  {
    "id": "polyyeld",
    "name": "Polyyeld",
    "filter": false
  },
  {
    "id": "polywantsacracker",
    "name": "PolyWantsACracker",
    "filter": false
  },
  {
    "id": "dinoswap",
    "name": "DinoSwap",
    "filter": false
  },
  {
    "id": "telxchange",
    "name": "Telxchange",
    "filter": false
  },
  {
    "id": "boneswap",
    "name": "BoneSwap",
    "filter": false
  },
  {
    "id": "polycat",
    "name": "Polycat",
    "filter": false
  },
  {
    "id": "cometh",
    "name": "Cometh",
    "filter": true
  },
  {
    "id": "polywhale",
    "name": "Polywhale",
    "filter": false
  },
  {
    "id": "polysage",
    "name": "PolySage",
    "filter": false
  },
  {
    "id": "jarvis",
    "name": "Jarvis",
    "filter": true
  },
  {
    "id": "popsicle",
    "name": "Popsicle",
    "filter": false
  },
  {
    "id": "polygonfarm",
    "name": "PolygonFarm",
    "filter": false
  },
  {
    "id": "firebird",
    "name": "Firebird",
    "filter": true
  },
  {
    "id": "polyzap",
    "name": "Polyzap",
    "filter": false
  },
  {
    "id": "kyber",
    "name": "Kyber",
    "filter": true
  },
  {
    "id": "beethovenx",
    "name": "Beethoven X",
    "filter": true
  },
  {
    "id": "scream",
    "name": "Scream",
    "filter": true
  },
  {
    "id": "spiritswap",
    "name": "SpiritSwap",
    "filter": true
  },
  {
    "id": "geist",
    "name": "Geist",
    "filter": true
  },
  {
    "id": "spookyswap",
    "name": "SpookySwap",
    "filter": true
  },
  {
    "id": "tomb",
    "name": "Tomb",
    "filter": true
  },
  {
    "id": "steakhouse",
    "name": "SteakHouse",
    "filter": false
  },
  {
    "id": "stakesteak",
    "name": "StakeSteak",
    "filter": false
  },
  {
    "id": "sushi",
    "name": "Sushi",
    "filter": true
  },
  {
    "id": "0xdao",
    "name": "0xDAO",
    "filter": false
  },
  {
    "id": "summitdefi",
    "name": "SummitDefi",
    "filter": false
  },
  {
    "id": "ester",
    "name": "Ester",
    "filter": false
  },
  {
    "id": "froyo",
    "name": "Froyo",
    "filter": false
  },
  {
    "id": "wigoswap",
    "name": "WigoSwap",
    "filter": true
  },
  {
    "id": "based",
    "name": "Based",
    "filter": false
  },
  {
    "id": "tombswap",
    "name": "TombSwap",
    "filter": true
  },
  {
    "id": "spartacadabra",
    "name": "Spartacadabra",
    "filter": true
  },
  {
    "id": "2omb",
    "name": "2omb",
    "filter": false
  },
  {
    "id": "hector",
    "name": "Hector",
    "filter": true
  },
  {
    "id": "solarbeam",
    "name": "SolarBeam",
    "filter": true
  },
  {
    "id": "huckleberry",
    "name": "Huckleberry",
    "filter": true
  },
  {
    "id": "vvs",
    "name": "VVS",
    "filter": true
  },
  {
    "id": "cronaswap",
    "name": "CronaSwap",
    "filter": true
  },
  {
    "id": "liquidus",
    "name": "Liquidus",
    "filter": true
  },
  {
    "id": "darkcrypto",
    "name": "DarkCrypto",
    "filter": false
  },
  {
    "id": "mmf",
    "name": "MMF",
    "filter": false
  },
  {
    "id": "voltage",
    "name": "Voltage",
    "filter": true
  },
  {
    "id": "netswap",
    "name": "Netswap",
    "filter": true
  },
  {
    "id": "tethys",
    "name": "Tethys",
    "filter": true
  },
  {
    "id": "trisolaris",
    "name": "Trisolaris",
    "filter": true
  },
  {
    "id": "solace",
    "name": "Solace",
    "filter": false
  },
  {
    "id": "rose",
    "name": "Rose",
    "filter": true
  },
  {
    "id": "stellaswap",
    "name": "Stellaswap",
    "filter": true
  },
  {
    "id": "beamswap",
    "name": "Beamswap",
    "filter": true
  },
  {
    "id": "solarflare",
    "name": "Solarflare",
    "filter": true
  },
  {
    "id": "yuzuswap",
    "name": "YuzuSwap",
    "filter": true
  },
  {
    "id": "valleyswap",
    "name": "ValleySwap",
    "filter": true
  },
  {
    "id": "balancer",
    "name": "Balancer",
    "filter": true
  },
  {
    "id": "velodrome",
    "name": "Velodrome",
    "filter": true
  },
  {
    "id": "swapsicle",
    "name": "Swapsicle",
    "filter": true
  },
  {
    "id": "radiant",
    "name": "Radiant",
    "filter": true
  },
  {
    "id": "giddy",
    "name": "Giddy",
    "filter": true
  },
  {
    "id": "dystopia",
    "name": "Dystopia",
    "filter": true
  },
  {
    "id": "cone",
    "name": "Cone",
    "filter": true
  },
  {
    "id": "hermes",
    "name": "Hermes",
    "filter": true
  },
  {
    "id": "gmx",
    "name": "GMX",
    "filter": true
  },
  {
    "id": "ferro",
    "name": "Ferro",
    "filter": true
  },
  {
    "id": "aura",
    "name": "Aura",
    "filter": true
  },
  {
    "id": "hop",
    "name": "Hop",
    "filter": true
  },
  {
    "id": "convex",
    "name": "Convex",
    "filter": true
  },
  {
    "id": "swapfish",
    "name": "SwapFish",
    "filter": true
  },
  {
    "id": "opx",
    "name": "OPX",
    "filter": false
  },
  {
    "id": "equalizer",
    "name": "Equalizer",
    "filter": true
  },
  {
    "id": "mvx",
    "name": "MVX",
    "filter": false
  },
  {
    "id": "thena",
    "name": "Thena",
    "filter": true
  },
  {
    "id": "monolith",
    "name": "Monolith",
    "filter": true
  },
  {
    "id": "gains",
    "name": "Gains",
    "filter": true
  },
  {
    "id": "kyber",
    "name": "Kyber",
    "filter": true
  },
  {
    "id": "solidly",
    "name": "Solidly",
    "filter": true
  },
  {
    "id": "moonwell",
    "name": "Moonwell",
    "filter": true
  },
  {
    "id": "cantoDex",
    "name": "CantoDex",
    "filter": true
  },
  {
    "id": "solidlizard",
    "name": "SolidLizard",
    "filter": true
  },
  {
    "id": "velocimeter",
    "name": "Velocimeter",
    "filter": true
  },
  {
    "id": "equilibre",
    "name": "Equilibre",
    "filter": true
  },
  {
    "id": "verse",
    "name": "Verse",
    "filter": true
  },
  {
    "id": "ape",
    "name": "Ape",
    "filter": true
  },
  {
    "id": "ramses",
    "name": "Ramses",
    "filter": true
  },
  {
    "id": "mummy",
    "name": "Mummy",
    "filter": true
  },
  {
    "id": "arbidex",
    "name": "Arbidex",
    "filter": true
  },
  {
    "id": "exactly",
    "name": "Exactly",
    "filter": true
  },
  {
    "id": "velocore",
    "name": "Velocore",
    "filter": true
  },
  {
    "id": "solisnek",
    "name": "SoliSnek",
    "filter": true
  },
  {
    "id": "pearl",
    "name": "Pearl",
    "filter": true
  },
  {
    "id": "chronos",
    "name": "Chronos",
    "filter": true
  },
  {
    "id": "gamma",
    "name": "Gamma",
    "filter": true
  },
  {
    "id": "vesync",
    "name": "veSync",
    "filter": true
  },
  {
    "id": "betswirl",
    "name": "BetSwirl",
    "filter": true
  },
  {
    "id": "baseswap",
    "name": "BaseSwap",
    "filter": true
  },
  {
    "id": "retro",
    "name": "Retro",
    "filter": true
  },
  {
    "id": "uniswap",
    "name": "Uniswap",
    "filter": true
  },
  {
<<<<<<< HEAD
    "id": "bvm",
    "name": "BVM",
=======
    "id": "fvm",
    "name": "FVM",
>>>>>>> 7ec7d4e7
    "filter": true
  }
]<|MERGE_RESOLUTION|>--- conflicted
+++ resolved
@@ -1075,13 +1075,13 @@
     "filter": true
   },
   {
-<<<<<<< HEAD
+    "id": "fvm",
+    "name": "FVM",
+    "filter": true
+  },
+  {
     "id": "bvm",
     "name": "BVM",
-=======
-    "id": "fvm",
-    "name": "FVM",
->>>>>>> 7ec7d4e7
     "filter": true
   }
 ]