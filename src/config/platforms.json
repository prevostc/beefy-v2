--- conflicted
+++ resolved
@@ -1000,10 +1000,11 @@
     "filter": true
   },
   {
-<<<<<<< HEAD
     "id": "arbidex",
     "name": "Arbidex",
-=======
+    "filter": true
+  },
+  {
     "id": "exactly",
     "name": "Exactly",
     "filter": true
@@ -1011,7 +1012,6 @@
   {
     "id": "velocore",
     "name": "Velocore",
->>>>>>> fcb8ffc0
     "filter": true
   }
 ]