--- conflicted
+++ resolved
@@ -5,15 +5,9 @@
 import {useHistory} from "react-router-dom";
 import {useDispatch, useSelector} from "react-redux";
 import {useTranslation} from "react-i18next";
-<<<<<<< HEAD
-import Loader from "../../components/loader";
-import {Container, makeStyles, Grid, Typography, Box, Button, Divider, Hidden} from "@material-ui/core"
-import styles from "./styles"
-=======
 import {LineChart, Line, XAxis, YAxis, Tooltip, ResponsiveContainer,} from "recharts";
 import {addressBook} from "blockchain-addressbook";
 import reduxActions from "../redux/actions";
->>>>>>> c04bbf87
 import {calcDaily, formatApy, formatTvl} from "../../helpers/format";
 import {isEmpty} from "../../helpers/utils";
 import Loader from "../../components/loader";
@@ -25,11 +19,7 @@
 import TokenCard from "./components/TokenCard";
 import StrategyCard from "./components/StrategyCard";
 import SafetyCard from "./components/SafetyCard";
-<<<<<<< HEAD
 import Graph from "./components/Graph";
-import AssetsImage from "../../components/AssetsImage";
-=======
->>>>>>> c04bbf87
 
 const useStyles = makeStyles(styles);
 
@@ -137,29 +127,6 @@
                                 <DisplayTags tags={item.tags} />
                             </Box>
                         </Box>
-<<<<<<< HEAD
-                    </Grid>
-                    <Grid item xs={12} md={8} lg={8} xl={9}>
-                        <Graph
-                            oracleId={item.oracleId}
-                            vaultId={item.id}
-                            network={item.network}
-                        />
-                        {item.risks && item.risks.length > 0 && <SafetyCard vaultRisks={item.risks} score={item.safetyScore}/>}
-                        <StrategyCard 
-                            stratType={item.stratType}
-                            stratAddr={item.strategy}
-                            vaultAddr={item.earnContractAddress}
-                            network={item.network}
-                            apy={item.apy}
-                            platform={item.platform}
-                            assets={item.assets}
-                            want={item.name}
-                            vamp={item.vamp}
-                        />
-                        {renderTokens(item)}
-                    </Grid>
-=======
                         <Box className={classes.summaryContainer} display={"flex"} 
                                                                     alignItems="center">
                             <Hidden xsDown><Box><Divider /></Box></Hidden>
@@ -220,20 +187,11 @@
                     </Box>
                 </Grid>
                 <Grid item xs={12} md={8} lg={8} xl={9}>
-                    <Paper className={classes.paper}>
-                        <Typography>{t( 'Vault-RateHist')}</Typography>
-                        <Box style={{height: 250}}>
-                            <ResponsiveContainer>
-                                <LineChart data={chartData} 
-                                        margin={{top: 10, right: 30, left: 0, bottom: 5}}>
-                                    <XAxis dataKey="name" />
-                                    <YAxis />
-                                    <Tooltip />
-                                    <Line type="monotone" dataKey="apy" stroke="#82ca9d" />
-                                </LineChart>
-                            </ResponsiveContainer>
-                        </Box>
-                    </Paper>
+                    <Graph
+                        oracleId={item.oracleId}
+                        vaultId={item.id}
+                        network={item.network}
+                    />
                     {item.risks && item.risks.length > 0 && 
                     <SafetyCard vaultRisks={item.risks} score={item.safetyScore}/>}
                     <StrategyCard 
@@ -248,7 +206,6 @@
                         vamp={item.vamp}
                     />
                     {renderTokens(item)}
->>>>>>> c04bbf87
                 </Grid>
             </Grid>
             )}
