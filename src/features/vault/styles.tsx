--- conflicted
+++ resolved
@@ -33,16 +33,9 @@
   },
   columnInfo: {
     width: '100%',
-<<<<<<< HEAD
-    marginTop: '-24px',
     display: 'flex',
     flexDirection: 'column' as const,
     rowGap: '24px',
-=======
->>>>>>> 65e04f4f
-    '& > :first-child': {
-      marginTop: 0,
-    },
     [theme.breakpoints.up('md')]: {
       marginTop: 0,
     },
