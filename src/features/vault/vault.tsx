--- conflicted
+++ resolved
@@ -24,13 +24,9 @@
 import { GovDetailsCard } from './components/GovDetailsCard';
 import { QiDao } from './components/QiDaoCard';
 import { Insurace } from './components/InsuraceCard';
-<<<<<<< HEAD
-import { LaCucina } from './components/LaCucinaCard';
 import { Spirit } from './components/SpiritCard';
-// import { Moonpot } from './components/MoonportCard';
-=======
 import { Moonpot } from './components/MoonportCard';
->>>>>>> 52d9928b
+
 
 //allow the Harmony-blockchain entries in the address-book to be accessed via the normal
 //  "network" property values used in our core vault-object schema
@@ -263,29 +259,22 @@
                     <QiDao mooToken={item.earnedToken} />
                   </Box>
                 )}
-<<<<<<< HEAD
                 {/*Spirit Card */}
                 {item.isBinSpirit && (
                   <Box>
                     <Spirit item={item} />
-=======
+
                 {/*Moonpot Card */}
                 {item.moonpot.isMoonpot && (
                   <Box>
                     <Moonpot name={item.token} item={item.moonpot.data} />
->>>>>>> 52d9928b
+
                   </Box>
                 )}
                 {/* Insurace card */}
                 {item.isInsurace && (
                   <Box>
                     <Insurace />
-                  </Box>
-                )}
-                {/*LaCucina Card */}
-                {item.isLaCucina && (
-                  <Box>
-                    <LaCucina />
                   </Box>
                 )}
               </Grid>
