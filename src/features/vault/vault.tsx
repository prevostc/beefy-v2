--- conflicted
+++ resolved
@@ -1,6 +1,5 @@
-import { Button, Container, Grid, Hidden, makeStyles } from '@material-ui/core';
-import * as React from 'react';
-import { memo, PropsWithChildren } from 'react';
+import { Button, Container, Hidden, makeStyles } from '@material-ui/core';
+import { lazy, memo, PropsWithChildren, useState } from 'react';
 import { Redirect, useParams } from 'react-router';
 import { useTranslation } from 'react-i18next';
 import { DisplayTags } from '../../components/vaultTags';
@@ -43,21 +42,15 @@
 import { useAppSelector } from '../../store';
 
 const useStyles = makeStyles(styles);
-const PageNotFound = React.lazy(() => import(`../../features/pagenotfound`));
+const PageNotFound = lazy(() => import(`../../features/pagenotfound`));
 
 type VaultUrlParams = {
   id: VaultEntity['id'];
 };
 export const Vault = memo(function Vault() {
-<<<<<<< HEAD
   let { id } = useParams<VaultUrlParams>();
-  const isLoaded = useSelector(selectIsConfigAvailable);
-  const vaultExists = useSelector((state: BeefyState) => selectVaultExistsById(state, id));
-=======
-  let { id, network } = useParams<VaultUrlParams>();
   const isLoaded = useAppSelector(selectIsConfigAvailable);
   const vaultExists = useAppSelector(state => selectVaultExistsById(state, id));
->>>>>>> 52897517
 
   if (!isLoaded) {
     return <CowLoader text="Loading..." />;
@@ -71,13 +64,8 @@
 });
 
 type VaultNotFoundProps = PropsWithChildren<VaultUrlParams>;
-<<<<<<< HEAD
 const VaultNotFound = memo<VaultNotFoundProps>(function VaultNotFound({ id }) {
-  const maybeVaultId = useSelector((state: BeefyState) => selectVaultIdIgnoreCase(state, id));
-=======
-const VaultNotFound = memo<VaultNotFoundProps>(function VaultNotFound({ id, network }) {
   const maybeVaultId = useAppSelector(state => selectVaultIdIgnoreCase(state, id));
->>>>>>> 52897517
 
   if (maybeVaultId !== undefined) {
     return <Redirect to={`/vault/${maybeVaultId}`} />;
@@ -97,7 +85,7 @@
   const isBoostedOrPreStake = useAppSelector(state =>
     selectIsVaultPreStakedOrBoosted(state, vaultId)
   );
-  const [dw, setDw] = React.useState('deposit');
+  const [dw, setDw] = useState('deposit');
   const isMoonpot = useAppSelector(state => selectIsVaultMoonpot(state, vaultId));
   const isQidao = useAppSelector(state => selectIsVaultQidao(state, vaultId));
   const isInsurace = useAppSelector(state => selectIsVaultInsurace(state, vaultId));
@@ -105,12 +93,8 @@
 
   return (
     <>
-<<<<<<< HEAD
+      <VaultMeta vaultId={vaultId} />
       <div className={classes.vaultContainer}>
-=======
-      <VaultMeta vaultId={vaultId} />
-      <Box className={classes.vaultContainer}>
->>>>>>> 52897517
         <Container maxWidth="lg">
           <div className={classes.header}>
             <div className={classes.titleHolder}>
@@ -138,8 +122,8 @@
       </div>
       <div className={classes.contentContainer}>
         <Container maxWidth="lg">
-          <Grid container spacing={6}>
-            <Grid item xs={12} md={4} className={classes.columnActions}>
+          <div className={classes.contentColumns}>
+            <div className={classes.columnActions}>
               <Hidden mdUp>
                 <RetirePauseReason vaultId={vaultId} className={classes.retirePauseReason} />
               </Hidden>
@@ -184,8 +168,8 @@
                   <SolaceCard />
                 </div>
               )}
-            </Grid>
-            <Grid item xs={12} md={8} className={classes.columnInfo}>
+            </div>
+            <div className={classes.columnInfo}>
               <Hidden smDown>
                 <RetirePauseReason vaultId={vaultId} className={classes.retirePauseReason} />
               </Hidden>
@@ -198,8 +182,8 @@
               {vault.assetIds.map(tokenId => (
                 <TokenCard key={tokenId} chainId={vault.chainId} tokenId={tokenId} />
               ))}
-            </Grid>
-          </Grid>
+            </div>
+          </div>
         </Container>
       </div>
     </>
