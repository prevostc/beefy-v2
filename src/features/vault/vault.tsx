--- conflicted
+++ resolved
@@ -35,12 +35,10 @@
 import { selectPlatformById } from '../data/selectors/platforms';
 import { selectIsConfigAvailable } from '../data/selectors/data-loader';
 import { CowLoader } from '../../components/CowLoader';
-<<<<<<< HEAD
 import { LaCucina } from './components/LaCucinaCard';
-=======
 import { Nexus } from './components/NexusCard';
 import { BeFtm } from './components/BeftmCard';
->>>>>>> 731fbb63
+
 
 const useStyles = makeStyles(styles as any);
 
@@ -63,11 +61,8 @@
   const isQidao = useSelector((state: BeefyState) => selectIsVaultQidao(state, vaultId));
   const isBinSpirit = useSelector((state: BeefyState) => selectIsVaultBinSpirit(state, vaultId));
   const isInsurace = useSelector((state: BeefyState) => selectIsVaultInsurace(state, vaultId));
-<<<<<<< HEAD
   const isLaCucina = useSelector((state: BeefyState) => selectIsVaultLacucina(state, vaultId));
-=======
   const isBeFtm = useSelector((state: BeefyState) => selectIsBeFTM(state, vaultId));
->>>>>>> 731fbb63
 
   return (
     <>
