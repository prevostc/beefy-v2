--- conflicted
+++ resolved
@@ -101,11 +101,7 @@
           <>
             <Box className={classes.header}>
               <Box className={classes.title}>
-<<<<<<< HEAD
-                <AssetsImage imageUri={vault.logoUri} assetIds={vault.assetIds} />
-=======
                 <AssetsImage assetIds={vault.assetIds} size={48} chainId={vault.chainId} />
->>>>>>> 1857bf95
                 <Typography variant="h2">
                   {vault.name} {!isGovVault(vault) ? t('Vault-vault') : ''}
                 </Typography>
