--- conflicted
+++ resolved
@@ -29,12 +29,7 @@
 import { AssetsCard } from './components/AssetsCard';
 import { InsuranceCards } from './components/InsuranceCards';
 import { LeverageCards } from './components/LeverageCards';
-<<<<<<< HEAD
-import { GamesCards } from './components/GamesCards';
 import { Actions } from './components/Actions';
-=======
-import { BoostWidget } from './components/BoostWidget';
->>>>>>> 6de0df15
 
 const useStyles = makeStyles(styles);
 const PageNotFound = lazy(() => import(`../../features/pagenotfound`));
