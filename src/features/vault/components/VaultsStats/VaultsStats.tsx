--- conflicted
+++ resolved
@@ -10,16 +10,10 @@
 import { VaultTvl } from '../../../../components/VaultTvl/VaultTvl';
 import { VaultDeposited } from '../../../../components/VaultDeposited/VaultDeposited';
 import { GovVaultRewards } from '../../../../components/GovVaultRewards/GovVaultRewards';
-
 import { getBeefyApi } from '../../../data/apis/instances';
-<<<<<<< HEAD
+import { useAppSelector } from '../../../../store';
 
 const useStyles = makeStyles(styles);
-=======
-import { useAppSelector } from '../../../../store';
-
-const useStyles = makeStyles(styles as any);
->>>>>>> 52897517
 
 function VaultsStatsComponent({ vaultId }: { vaultId: VaultEntity['id'] }) {
   const lastHarvestStr = useLastHarvestStr(vaultId);
@@ -28,58 +22,56 @@
   const vault = useAppSelector(state => selectVaultById(state, vaultId));
 
   return (
-    <Box className={classes.container}>
-      <Grid spacing={6} container>
-        <Grid item lg={8} xs={12}>
-          <Box className={classes.stats}>
-            <Box width={'33%'} className={classes.stat3}>
-              <VaultTvl vaultId={vaultId} />
-            </Box>
-            <Box className={classes.stat}>
-              <Divider className={classes.divider} orientation="vertical" />
-              <Box className={classes.stat3}>
-                <YearlyApyStats vaultId={vault.id} />
-              </Box>
-            </Box>
-            <Box display="flex">
-              <Divider className={classes.divider} orientation="vertical" />
-              <Box className={classes.stat3}>
-                <DailyApyStats vaultId={vault.id} />
-              </Box>
+    <div className={classes.container}>
+      <div className={classes.userStats}>
+        <Box className={classes.userStatsBox}>
+          <Box width={'33%'} className={classes.stat3}>
+            <VaultTvl vaultId={vaultId} />
+          </Box>
+          <Box className={classes.stat}>
+            <Divider className={classes.divider} orientation="vertical" />
+            <Box className={classes.stat3}>
+              <YearlyApyStats vaultId={vault.id} />
             </Box>
           </Box>
-        </Grid>
-        <Grid item lg={4} xs={12}>
-          <Grid container className={classes.stats2}>
-            <Grid item xs={6} className={classes.stat1}>
+          <Box display="flex">
+            <Divider className={classes.divider} orientation="vertical" />
+            <Box className={classes.stat3}>
+              <DailyApyStats vaultId={vault.id} />
+            </Box>
+          </Box>
+        </Box>
+      </div>
+      <div className={classes.beefyStats}>
+        <Grid container className={classes.beefyStatsBox}>
+          <Grid item xs={6} className={classes.stat1}>
+            <Box className={classes.stat4}>
+              <VaultDeposited vaultId={vaultId} />
+            </Box>
+          </Grid>
+          {(isGovVault(vault) || lastHarvestStr !== 'never') && (
+            <Divider flexItem={true} className={classes.divider1} orientation="vertical" />
+          )}
+          {!isGovVault(vault) ? (
+            <>
+              {lastHarvestStr !== 'never' && (
+                <Grid item xs={6}>
+                  <Box className={classes.stat4}>
+                    <ValueBlock label={t('Vault-LastHarvest')} value={lastHarvestStr} />
+                  </Box>
+                </Grid>
+              )}
+            </>
+          ) : (
+            <Grid item xs={6}>
               <Box className={classes.stat4}>
-                <VaultDeposited vaultId={vaultId} />
+                <GovVaultRewards vaultId={vaultId} />
               </Box>
             </Grid>
-            {(isGovVault(vault) || lastHarvestStr !== 'never') && (
-              <Divider flexItem={true} className={classes.divider1} orientation="vertical" />
-            )}
-            {!isGovVault(vault) ? (
-              <>
-                {lastHarvestStr !== 'never' && (
-                  <Grid item xs={6}>
-                    <Box className={classes.stat4}>
-                      <ValueBlock label={t('Vault-LastHarvest')} value={lastHarvestStr} />
-                    </Box>
-                  </Grid>
-                )}
-              </>
-            ) : (
-              <Grid item xs={6}>
-                <Box className={classes.stat4}>
-                  <GovVaultRewards vaultId={vaultId} />
-                </Box>
-              </Grid>
-            )}
-          </Grid>
+          )}
         </Grid>
-      </Grid>
-    </Box>
+      </div>
+    </div>
   );
 }
 
