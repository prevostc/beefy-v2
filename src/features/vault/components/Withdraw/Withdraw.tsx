import {
  Box,
  Button,
  FormControlLabel,
  InputBase,
  makeStyles,
  Paper,
  Radio,
  RadioGroup,
  Typography,
} from '@material-ui/core';
import BigNumber from 'bignumber.js';
import clsx from 'clsx';
import { isArray } from 'lodash';
import React from 'react';
import { useTranslation } from 'react-i18next';
import { useDispatch, useSelector, useStore } from 'react-redux';
import { AssetsImage } from '../../../../components/AssetsImage';
import { useStepper } from '../../../../components/Steps/hooks';
import { Step } from '../../../../components/Steps/types';
import { BIG_ZERO, formatBigNumberSignificant } from '../../../../helpers/format';
import { BeefyState } from '../../../../redux-types';
import { initWithdrawForm } from '../../../data/actions/scenarios';
import { askForNetworkChange, askForWalletConnection } from '../../../data/actions/wallet';
import { walletActions } from '../../../data/actions/wallet-actions';
import { TokenEntity } from '../../../data/entities/token';
import { isGovVault, VaultEntity } from '../../../data/entities/vault';
import { isFulfilled } from '../../../data/reducers/data-loader';
import { withdrawActions } from '../../../data/reducers/wallet/withdraw';
import {
  selectBoostUserBalanceInToken,
  selectGovVaultPendingRewardsInToken,
<<<<<<< HEAD
  selectGovVaultUserStackedBalanceInOracleToken,
  selectStandardVaultUserBalanceInOracleTokenIncludingBoosts,
  selectUserBalanceOfToken,
=======
  selectGovVaultUserStackedBalanceInDepositToken,
  selectStandardVaultUserBalanceInDepositTokenIncludingBoosts,
>>>>>>> 1166bce7
} from '../../../data/selectors/balance';
import {
  selectBoostById,
  selectIsVaultPreStakedOrBoosted,
  selectPreStakeOrActiveBoostIds,
  selectShouldDisplayBoostWidget,
} from '../../../data/selectors/boosts';
import { selectChainById } from '../../../data/selectors/chains';
import { selectIsAddressBookLoaded } from '../../../data/selectors/data-loader';
import {
  selectChainWrappedNativeToken,
  selectErc20TokenByAddress,
  selectTokenByAddress,
} from '../../../data/selectors/tokens';
import { selectVaultById } from '../../../data/selectors/vaults';
import {
  selectCurrentChainId,
  selectIsWalletConnected,
  selectIsWalletKnown,
  selectWalletAddress,
} from '../../../data/selectors/wallet';
import { selectIsApprovalNeededForWithdraw } from '../../../data/selectors/wallet-actions';
import { BoostWidget } from '../BoostWidget';
import { FeeBreakdown } from '../FeeBreakdown';
import { styles } from '../styles';
import { TokenWithDeposit } from '../TokenWithDeposit';
import { VaultBuyLinks, VaultBuyLinks2 } from '../VaultBuyLinks';

const useStyles = makeStyles(styles as any);

export const Withdraw = ({ vaultId }: { vaultId: VaultEntity['id'] }) => {
  const classes = useStyles();
  const dispatch = useDispatch();
  const { t } = useTranslation();

  const store = useStore();
  const vault = useSelector((state: BeefyState) => selectVaultById(state, vaultId));
  const isWalletConnected = useSelector(selectIsWalletConnected);
  const isWalletOnVaultChain = useSelector(
    (state: BeefyState) => selectCurrentChainId(state) === vault.chainId
  );
  const walletAddress = useSelector((state: BeefyState) =>
    selectIsWalletKnown(state) ? selectWalletAddress(state) : null
  );

  // initialize our form
  React.useEffect(() => {
    initWithdrawForm(store, vaultId, walletAddress);
    // reset form on unmount
    return () => {
      store.dispatch(withdrawActions.resetForm());
    };
  }, [store, vaultId, walletAddress]);

  const chain = useSelector((state: BeefyState) => selectChainById(state, vault.chainId));
  const depositToken = useSelector((state: BeefyState) =>
    selectTokenByAddress(state, vault.chainId, vault.depositTokenAddress)
  );
  const earnedToken = useSelector((state: BeefyState) =>
    selectErc20TokenByAddress(state, vault.chainId, vault.earnedTokenAddress, true)
  );
  const formState = useSelector((state: BeefyState) => state.ui.withdraw);
  const wnative = useSelector((state: BeefyState) =>
    selectIsAddressBookLoaded(state, vault.chainId)
      ? selectChainWrappedNativeToken(state, vault.chainId)
      : null
  );

  const spenderAddress = formState.isZap
    ? formState.zapOptions?.address || null
    : // if it's a classic vault, the vault contract address is the spender
      // which is also the earned token
      vault.earnContractAddress;

  // no approval when retrieving the vault LP
  const isWithdrawingLP =
    formState.selectedToken &&
    !isArray(formState.selectedToken) &&
    formState.selectedToken.address === depositToken.address;

  const needsApproval = useSelector((state: BeefyState) =>
    formState.vaultId && spenderAddress && !isWithdrawingLP
      ? selectIsApprovalNeededForWithdraw(state, spenderAddress)
      : false
  );

  const formDataLoaded = useSelector(
    (state: BeefyState) =>
      isFulfilled(state.ui.dataLoader.byChainId[vault.chainId].addressBook) &&
      isFulfilled(state.ui.dataLoader.global.withdrawForm)
  );

  const isZapEstimateLoading = formState.isZap && !formState.zapEstimate;
  const [startStepper, isStepping, Stepper] = useStepper(vault.id);

  const formReady = formDataLoaded && !isStepping && !isZapEstimateLoading;

  const hasGovVaultRewards = useSelector((state: BeefyState) =>
    selectGovVaultPendingRewardsInToken(state, vaultId).isGreaterThan(0)
  );
  // TODO: this could be a selector or hook
  const userHasBalanceInVault = useSelector((state: BeefyState) => {
    const deposit = isGovVault(vault)
      ? selectGovVaultUserStackedBalanceInDepositToken(state, vault.id)
      : selectStandardVaultUserBalanceInDepositTokenIncludingBoosts(state, vault.id);
    return deposit.isGreaterThan(0);
  });

  const isBoosted = useSelector((state: BeefyState) =>
    selectIsVaultPreStakedOrBoosted(state, vaultId)
  );

  const activeBoost = useSelector((state: BeefyState) =>
    isBoosted ? selectBoostById(state, selectPreStakeOrActiveBoostIds(state, vaultId)[0]) : null
  );

  const boost = useSelector((state: BeefyState) =>
    isBoosted ? selectBoostById(state, activeBoost.id) : null
  );

  const boostBalance = useSelector((state: BeefyState) =>
    isBoosted ? selectBoostUserBalanceInToken(state, boost.id) : new BigNumber(BIG_ZERO)
  );

  const mooBalance = useSelector((state: BeefyState) =>
    selectUserBalanceOfToken(state, vault.chainId, earnedToken.id)
  );

  const displayBoostWidget = useSelector((state: BeefyState) =>
    selectShouldDisplayBoostWidget(state, vaultId)
  );

  const handleWithdraw = () => {
    const steps: Step[] = [];
    if (!isWalletConnected) {
      return dispatch(askForWalletConnection());
    }
    if (!isWalletOnVaultChain) {
      return dispatch(askForNetworkChange({ chainId: vault.chainId }));
    }

    if (isGovVault(vault)) {
      steps.push({
        step: 'withdraw',
        message: t('Vault-TxnConfirm', { type: t('Withdraw-noun') }),
        action: walletActions.unstakeGovVault(vault, formState.amount),
        pending: false,
      });
    } else {
      if (formState.isZap) {
        if (needsApproval && formState.zapEstimate) {
          steps.push({
            step: 'approve',
            message: t('Vault-ApproveMsg'),
            action: walletActions.approval(earnedToken, spenderAddress),
            pending: false,
          });
        }

        steps.push({
          step: 'withdraw',
          message: t('Vault-TxnConfirm', { type: t('Withdraw-noun') }),
          action: formState.isZapSwap
            ? walletActions.beefOutAndSwap(
                vault,
                formState.amount,
                formState.zapOptions,
                formState.zapEstimate,
                formState.slippageTolerance
              )
            : walletActions.beefOut(vault, formState.amount, formState.zapOptions),
          pending: false,
        });
      } else {
        steps.push({
          step: 'withdraw',
          message: t('Vault-TxnConfirm', { type: t('Withdraw-noun') }),
          action: walletActions.withdraw(vault, formState.amount, formState.max),
          pending: false,
        });
      }
    }

    startStepper(steps);
  };

  const handleClaim = () => {
    const steps: Step[] = [];
    if (!isWalletConnected) {
      return dispatch(askForWalletConnection());
    }
    if (!isWalletOnVaultChain) {
      return dispatch(askForNetworkChange({ chainId: vault.chainId }));
    }
    if (!isGovVault(vault)) {
      return;
    }

    steps.push({
      step: 'claim',
      message: t('Vault-TxnConfirm', { type: t('Claim-noun') }),
      action: walletActions.claimGovVault(vault),
      pending: false,
    });

    startStepper(steps);
  };

  const handleExit = () => {
    const steps: Step[] = [];
    if (!isWalletConnected) {
      return dispatch(askForWalletConnection());
    }
    if (!isWalletOnVaultChain) {
      return dispatch(askForNetworkChange({ chainId: vault.chainId }));
    }
    if (!isGovVault(vault)) {
      return;
    }

    steps.push({
      step: 'claim-withdraw',
      message: t('Vault-TxnConfirm', { type: t('Claim-Withdraw-noun') }),
      action: walletActions.exitGovVault(vault),
      pending: false,
    });

    startStepper(steps);
  };

  const handleAsset = (selectedToken: TokenEntity['id'] | TokenEntity['id'][]) => {
    dispatch(withdrawActions.setAsset({ selectedToken, state: store.getState() }));
  };

  const handleInput = (amountStr: string) => {
    dispatch(withdrawActions.setInput({ amount: amountStr, state: store.getState() }));
  };

  const handleMax = () => {
    dispatch(withdrawActions.setMax({ state: store.getState() }));
  };

  return (
    <>
      <Box p={3}>
        {formState.zapOptions !== null && (
          <>
            {isBoosted && boostBalance.isGreaterThan(0) && (
              <Box className={classes.assetsDivider}>
                <Box className={classes.width50}>
                  <Typography className={classes.balanceText}>{t('Vault-Deposited')}</Typography>
                  <Box className={classes.stakedInValue}>
                    <AssetsImage assetIds={vault.assetIds} size={16} />
                    <Typography variant="body1">{`${formatBigNumberSignificant(
                      mooBalance,
                      4
                    )} LP`}</Typography>
                  </Box>
                </Box>
                <Box mb={3}>
                  <Typography className={classes.balanceText}>{t('Vault-StakedIn')}</Typography>
                  <Box className={classes.stakedInValue}>
                    <AssetsImage assetIds={vault.assetIds} size={16} />
                    <Typography
                      className={classes.orange}
                      variant="body1"
                    >{`${formatBigNumberSignificant(boostBalance, 4)} LP`}</Typography>
                  </Box>
                </Box>
              </Box>
            )}
            <Typography variant="body1" className={classes.zapPromotion}>
              {t('Zap-Promotion', {
                action: 'Withdraw',
                token1: vault.assetIds[0],
                token2: vault.assetIds[1],
              })}
            </Typography>
          </>
        )}
<<<<<<< HEAD

        <Box display={'flex'}>
          <Box
            className={clsx(
              isBoosted && boostBalance.isGreaterThan(0) && formState.zapOptions === null
                ? classes.width50
                : classes.width100
            )}
          >
            {isBoosted ? (
              formState.zapOptions !== null ? (
                boostBalance.isGreaterThan(0) ? null : (
                  <Typography className={classes.balanceText}>{t('Vault-Deposited')}</Typography>
                )
              ) : (
                <Typography className={classes.balanceText}>{t('Vault-Deposited')}</Typography>
              )
            ) : (
              <Typography className={classes.balanceText}>{t('Vault-Deposited')}</Typography>
            )}

            <RadioGroup
              value={
                isArray(formState.selectedToken)
                  ? formState.selectedToken.map(t => t.id).join('+')
                  : formState.selectedToken
                  ? formState.selectedToken.id
                  : ''
              }
              aria-label="deposit-asset"
              name="deposit-asset"
              onChange={e => {
                const selected: string = e.target.value;
                if (vault.assetIds.join('+') === selected) {
                  handleAsset(vault.assetIds);
                } else {
                  handleAsset(selected);
                }
              }}
            >
              <div style={{ display: 'flex' }}>
                <FormControlLabel
                  className={classes.depositTokenContainer}
                  value={oracleToken.id}
                  control={
                    formState.zapOptions !== null ? <Radio /> : <div style={{ width: 12 }} />
                  }
                  label={<TokenWithDeposit vaultId={vaultId} />}
                  onClick={formState.isZap ? undefined : handleMax}
                  disabled={!formReady}
                />

                {isBoosted ? (
                  boostBalance.isGreaterThan(0) ? null : (
                    <VaultBuyLinks vaultId={vaultId} />
                  )
                ) : (
                  <VaultBuyLinks vaultId={vaultId} />
                )}
              </div>
              {formState.zapOptions !== null && (
=======
        <Typography className={classes.balanceText}>{t('Vault-Deposited')}</Typography>
        <RadioGroup
          value={
            isArray(formState.selectedToken)
              ? formState.selectedToken.map(t => t.id).join('+')
              : formState.selectedToken
              ? formState.selectedToken.id
              : ''
          }
          aria-label="deposit-asset"
          name="deposit-asset"
          onChange={e => {
            const selected: string = e.target.value;
            if (vault.assetIds.join('+') === selected) {
              handleAsset(vault.assetIds);
            } else {
              handleAsset(selected);
            }
          }}
        >
          <div style={{ display: 'flex' }}>
            <FormControlLabel
              className={classes.depositTokenContainer}
              value={depositToken.id}
              control={formState.zapOptions !== null ? <Radio /> : <div style={{ width: 12 }} />}
              label={<TokenWithDeposit vaultId={vaultId} />}
              onClick={formState.isZap ? undefined : handleMax}
              disabled={!formReady}
            />
            <VaultBuyLinks vaultId={vaultId} />
          </div>
          {formState.zapOptions !== null && (
            <FormControlLabel
              className={classes.depositTokenContainer}
              value={vault.assetIds.join('+')}
              control={<Radio />}
              label={<TokenWithDeposit convertAmountTo={vault.assetIds} vaultId={vaultId} />}
              disabled={!formReady}
            />
          )}
          {formState.zapOptions?.tokens.map(
            (zapToken, i) =>
              wnative &&
              zapToken.id !== wnative.id && (
>>>>>>> 1166bce7
                <FormControlLabel
                  className={classes.depositTokenContainer}
                  value={vault.assetIds.join('+')}
                  control={<Radio />}
                  label={<TokenWithDeposit convertAmountTo={vault.assetIds} vaultId={vaultId} />}
                  disabled={!formReady}
                />
              )}
              {formState.zapOptions?.tokens.map(
                (zapToken, i) =>
                  wnative &&
                  zapToken.id !== wnative.id && (
                    <FormControlLabel
                      key={i}
                      className={classes.depositTokenContainer}
                      value={zapToken.id}
                      control={<Radio />}
                      label={<TokenWithDeposit convertAmountTo={zapToken.id} vaultId={vaultId} />}
                      disabled={!formReady}
                    />
                  )
              )}
            </RadioGroup>
          </Box>
          {isBoosted && boostBalance.isGreaterThan(0) && formState.zapOptions === null && (
            <Box>
              <Typography className={classes.balanceText}>{t('Vault-StakedIn')}</Typography>
              <Box className={classes.stakedInValue}>
                <AssetsImage assetIds={vault.assetIds} size={16} />
                <Typography
                  className={classes.orange}
                  variant="body1"
                >{`${formatBigNumberSignificant(boostBalance, 4)} LP`}</Typography>
              </Box>
            </Box>
          )}
        </Box>

        {isBoosted && boostBalance.isGreaterThan(0) && (
          <Box mt={2}>
            <VaultBuyLinks vaultId={vaultId} />
          </Box>
        )}

        <VaultBuyLinks2 vaultId={vaultId} />

        <Box className={classes.inputContainer}>
          <Paper component="form" className={classes.root}>
            <Box className={classes.inputLogo}>
              <AssetsImage
                assetIds={
                  !formState.selectedToken
                    ? vault.assetIds
                    : isArray(formState.selectedToken)
                    ? formState.selectedToken.map(t => t.id)
                    : formState.selectedToken.address === depositToken.address
                    ? vault.assetIds
                    : [formState.selectedToken.id]
                }
                size={20}
              />
            </Box>
            <InputBase
              placeholder="0.00"
              value={formState.formattedInput}
              onChange={e => handleInput(e.target.value)}
              disabled={!formReady}
            />
            <Button onClick={handleMax} disabled={!formReady}>
              {t('Transact-Max')}
            </Button>
          </Paper>
        </Box>

        <FeeBreakdown
          vault={vault}
          slippageTolerance={formState.slippageTolerance}
          zapEstimate={formState.zapEstimate}
          isZapSwap={formState.isZapSwap}
          isZap={formState.isZap}
          type={'withdraw'}
        />
        <Box mt={2}>
          {isWalletConnected ? (
            !isWalletOnVaultChain ? (
              <>
                <Button
                  onClick={() => dispatch(askForNetworkChange({ chainId: vault.chainId }))}
                  className={classes.btnSubmit}
                  fullWidth={true}
                >
                  {t('Network-Change', { network: chain.name.toUpperCase() })}
                </Button>
              </>
            ) : (
              <>
                {isGovVault(vault) ? (
                  <>
                    <Button
                      onClick={handleClaim}
                      disabled={!hasGovVaultRewards || !formReady}
                      className={classes.btnSubmit}
                      fullWidth={true}
                    >
                      {t('ClaimRewards-noun')}
                    </Button>
                    <Button
                      onClick={handleWithdraw}
                      className={classes.btnSubmit}
                      fullWidth={true}
                      disabled={formState.amount.isLessThanOrEqualTo(0) || !formReady}
                    >
                      {formState.max ? t('Withdraw-All') : t('Withdraw-Verb')}
                    </Button>
                    <Button
                      onClick={handleExit}
                      disabled={!userHasBalanceInVault || !formReady}
                      className={classes.btnSubmit}
                      fullWidth={true}
                    >
                      {t('Claim-And-Withdraw-All')}
                    </Button>
                  </>
                ) : (
                  <Button
                    onClick={handleWithdraw}
                    className={classes.btnSubmit}
                    fullWidth={true}
                    disabled={formState.amount.isLessThanOrEqualTo(0) || !formReady}
                  >
                    {isZapEstimateLoading
                      ? t('Zap-Estimating')
                      : formState.max
                      ? t('Withdraw-All')
                      : t('Withdraw-Verb')}
                  </Button>
                )}
              </>
            )
          ) : (
            <Button
              className={classes.btnSubmit}
              fullWidth={true}
              onClick={() => dispatch(askForWalletConnection())}
            >
              {t('Network-ConnectWallet')}
            </Button>
          )}
        </Box>
      </Box>

      {displayBoostWidget && <BoostWidget vaultId={vaultId} />}
      <Stepper />
    </>
  );
};<|MERGE_RESOLUTION|>--- conflicted
+++ resolved
@@ -30,14 +30,9 @@
 import {
   selectBoostUserBalanceInToken,
   selectGovVaultPendingRewardsInToken,
-<<<<<<< HEAD
-  selectGovVaultUserStackedBalanceInOracleToken,
-  selectStandardVaultUserBalanceInOracleTokenIncludingBoosts,
-  selectUserBalanceOfToken,
-=======
   selectGovVaultUserStackedBalanceInDepositToken,
   selectStandardVaultUserBalanceInDepositTokenIncludingBoosts,
->>>>>>> 1166bce7
+  selectUserBalanceOfToken,
 } from '../../../data/selectors/balance';
 import {
   selectBoostById,
@@ -145,27 +140,6 @@
       : selectStandardVaultUserBalanceInDepositTokenIncludingBoosts(state, vault.id);
     return deposit.isGreaterThan(0);
   });
-
-  const isBoosted = useSelector((state: BeefyState) =>
-    selectIsVaultPreStakedOrBoosted(state, vaultId)
-  );
-
-  const activeBoost = useSelector((state: BeefyState) =>
-    isBoosted ? selectBoostById(state, selectPreStakeOrActiveBoostIds(state, vaultId)[0]) : null
-  );
-
-  const boost = useSelector((state: BeefyState) =>
-    isBoosted ? selectBoostById(state, activeBoost.id) : null
-  );
-
-  const boostBalance = useSelector((state: BeefyState) =>
-    isBoosted ? selectBoostUserBalanceInToken(state, boost.id) : new BigNumber(BIG_ZERO)
-  );
-
-  const mooBalance = useSelector((state: BeefyState) =>
-    selectUserBalanceOfToken(state, vault.chainId, earnedToken.id)
-  );
-
   const displayBoostWidget = useSelector((state: BeefyState) =>
     selectShouldDisplayBoostWidget(state, vaultId)
   );
@@ -279,6 +253,26 @@
   const handleMax = () => {
     dispatch(withdrawActions.setMax({ state: store.getState() }));
   };
+
+  const isBoosted = useSelector((state: BeefyState) =>
+    selectIsVaultPreStakedOrBoosted(state, vaultId)
+  );
+
+  const activeBoost = useSelector((state: BeefyState) =>
+    isBoosted ? selectBoostById(state, selectPreStakeOrActiveBoostIds(state, vaultId)[0]) : null
+  );
+
+  const boost = useSelector((state: BeefyState) =>
+    isBoosted ? selectBoostById(state, activeBoost.id) : null
+  );
+
+  const boostBalance = useSelector((state: BeefyState) =>
+    isBoosted ? selectBoostUserBalanceInToken(state, boost.id) : new BigNumber(BIG_ZERO)
+  );
+
+  const mooBalance = useSelector((state: BeefyState) =>
+    selectUserBalanceOfToken(state, boost.chainId, earnedToken.address)
+  );
 
   return (
     <>
@@ -318,9 +312,7 @@
             </Typography>
           </>
         )}
-<<<<<<< HEAD
-
-        <Box display={'flex'}>
+        <Box display="flex">
           <Box
             className={clsx(
               isBoosted && boostBalance.isGreaterThan(0) && formState.zapOptions === null
@@ -362,7 +354,7 @@
               <div style={{ display: 'flex' }}>
                 <FormControlLabel
                   className={classes.depositTokenContainer}
-                  value={oracleToken.id}
+                  value={depositToken.id}
                   control={
                     formState.zapOptions !== null ? <Radio /> : <div style={{ width: 12 }} />
                   }
@@ -370,7 +362,6 @@
                   onClick={formState.isZap ? undefined : handleMax}
                   disabled={!formReady}
                 />
-
                 {isBoosted ? (
                   boostBalance.isGreaterThan(0) ? null : (
                     <VaultBuyLinks vaultId={vaultId} />
@@ -380,52 +371,6 @@
                 )}
               </div>
               {formState.zapOptions !== null && (
-=======
-        <Typography className={classes.balanceText}>{t('Vault-Deposited')}</Typography>
-        <RadioGroup
-          value={
-            isArray(formState.selectedToken)
-              ? formState.selectedToken.map(t => t.id).join('+')
-              : formState.selectedToken
-              ? formState.selectedToken.id
-              : ''
-          }
-          aria-label="deposit-asset"
-          name="deposit-asset"
-          onChange={e => {
-            const selected: string = e.target.value;
-            if (vault.assetIds.join('+') === selected) {
-              handleAsset(vault.assetIds);
-            } else {
-              handleAsset(selected);
-            }
-          }}
-        >
-          <div style={{ display: 'flex' }}>
-            <FormControlLabel
-              className={classes.depositTokenContainer}
-              value={depositToken.id}
-              control={formState.zapOptions !== null ? <Radio /> : <div style={{ width: 12 }} />}
-              label={<TokenWithDeposit vaultId={vaultId} />}
-              onClick={formState.isZap ? undefined : handleMax}
-              disabled={!formReady}
-            />
-            <VaultBuyLinks vaultId={vaultId} />
-          </div>
-          {formState.zapOptions !== null && (
-            <FormControlLabel
-              className={classes.depositTokenContainer}
-              value={vault.assetIds.join('+')}
-              control={<Radio />}
-              label={<TokenWithDeposit convertAmountTo={vault.assetIds} vaultId={vaultId} />}
-              disabled={!formReady}
-            />
-          )}
-          {formState.zapOptions?.tokens.map(
-            (zapToken, i) =>
-              wnative &&
-              zapToken.id !== wnative.id && (
->>>>>>> 1166bce7
                 <FormControlLabel
                   className={classes.depositTokenContainer}
                   value={vault.assetIds.join('+')}
@@ -463,7 +408,6 @@
             </Box>
           )}
         </Box>
-
         {isBoosted && boostBalance.isGreaterThan(0) && (
           <Box mt={2}>
             <VaultBuyLinks vaultId={vaultId} />
