--- conflicted
+++ resolved
@@ -59,11 +59,8 @@
 import { styles } from '../styles';
 import { TokenWithDeposit } from '../TokenWithDeposit';
 import { EmeraldGasNotice } from '../EmeraldGasNotice/EmeraldGasNotice';
-<<<<<<< HEAD
 import { useAppDispatch, useAppSelector, useAppStore } from '../../../../store';
-=======
 import { AlertWarning } from '../../../../components/Alerts';
->>>>>>> d9146d2f
 
 const useStyles = makeStyles(styles as any);
 
