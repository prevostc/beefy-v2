import {
  Box,
  Button,
  FormControlLabel,
  InputBase,
  makeStyles,
  Paper,
  Radio,
  RadioGroup,
} from '@material-ui/core';
import BigNumber from 'bignumber.js';
import clsx from 'clsx';
import { isArray } from 'lodash';
import React, { useCallback, useState } from 'react';
import { useTranslation } from 'react-i18next';
import { AssetsImage } from '../../../../components/AssetsImage';
import { formatBigNumberSignificant } from '../../../../helpers/format';
import { initWithdrawForm } from '../../../data/actions/scenarios';
import { askForNetworkChange, askForWalletConnection } from '../../../data/actions/wallet';
import { walletActions } from '../../../data/actions/wallet-actions';
import { TokenEntity } from '../../../data/entities/token';
import { isGovVault, VaultEntity } from '../../../data/entities/vault';
import { withdrawActions } from '../../../data/reducers/wallet/withdraw';
import {
  selectBoostUserBalanceInToken,
  selectGovVaultPendingRewardsInToken,
  selectGovVaultRewardsTokenEntity,
  selectGovVaultUserStackedBalanceInDepositToken,
  selectStandardVaultUserBalanceInDepositTokenIncludingBoosts,
  selectUserBalanceOfToken,
} from '../../../data/selectors/balance';
import {
  selectBoostById,
  selectIsVaultPreStakedOrBoosted,
  selectPastBoostIdsWithUserBalance,
  selectPreStakeOrActiveBoostIds,
} from '../../../data/selectors/boosts';
import { selectChainById } from '../../../data/selectors/chains';
import { selectIsAddressBookLoaded } from '../../../data/selectors/data-loader';
import {
  selectChainWrappedNativeToken,
  selectErc20TokenByAddress,
  selectTokenByAddress,
} from '../../../data/selectors/tokens';
import { selectVaultById } from '../../../data/selectors/vaults';
import {
  selectCurrentChainId,
  selectIsWalletConnected,
  selectIsWalletKnown,
  selectWalletAddress,
} from '../../../data/selectors/wallet';
import { selectIsApprovalNeededForWithdraw } from '../../../data/selectors/wallet-actions';
import { ZapBreakdown } from '../ZapBreakdown';
import { styles } from '../styles';
import { TokenWithDeposit } from '../TokenWithDeposit';
import { EmeraldGasNotice } from '../EmeraldGasNotice/EmeraldGasNotice';
import { useAppDispatch, useAppSelector, useAppStore } from '../../../../store';
import { ScreamAvailableLiquidity } from '../ScreamAvailableLiquidity';
import { BIG_ZERO } from '../../../../helpers/big-number';
import { ZapPriceImpact, ZapPriceImpactProps } from '../ZapPriceImpactNotice';
import { isFulfilled } from '../../../data/reducers/data-loader-types';
import { stepperActions } from '../../../data/reducers/wallet/stepper';
import { startStepper } from '../../../data/actions/stepper';
import { selectIsStepperStepping } from '../../../data/selectors/stepper';
import { FeeBreakdown } from '../FeeBreakdown';

const useStyles = makeStyles(styles);

export const Withdraw = ({ vaultId }: { vaultId: VaultEntity['id'] }) => {
  const classes = useStyles();
  const dispatch = useAppDispatch();
  const { t } = useTranslation();

  const store = useAppStore();
  const vault = useAppSelector(state => selectVaultById(state, vaultId));
  const isWalletConnected = useAppSelector(selectIsWalletConnected);
  const isWalletOnVaultChain = useAppSelector(
    state => selectCurrentChainId(state) === vault.chainId
  );
  const walletAddress = useAppSelector(state =>
    selectIsWalletKnown(state) ? selectWalletAddress(state) : null
  );
  const [priceImpactDisableWithdraw, setPriceImpactDisableWithdraw] = useState(false);

  // initialize our form
  React.useEffect(() => {
    initWithdrawForm(store, vaultId, walletAddress);
    // reset form on unmount
    return () => {
      store.dispatch(withdrawActions.resetForm());
    };
  }, [store, vaultId, walletAddress]);

  const chain = useAppSelector(state => selectChainById(state, vault.chainId));
  const depositToken = useAppSelector(state =>
    selectTokenByAddress(state, vault.chainId, vault.depositTokenAddress)
  );
  const earnedToken = useAppSelector(state =>
    selectErc20TokenByAddress(state, vault.chainId, vault.earnedTokenAddress, true)
  );
  const formState = useAppSelector(state => state.ui.withdraw);
  const wnative = useAppSelector(state =>
    selectIsAddressBookLoaded(state, vault.chainId)
      ? selectChainWrappedNativeToken(state, vault.chainId)
      : null
  );

  const govRewardsAmount = useAppSelector(state =>
    selectGovVaultPendingRewardsInToken(state, vault.id)
  );
  const govClaimToken = useAppSelector(state => selectGovVaultRewardsTokenEntity(state, vault.id));

  const spenderAddress = formState.isZap
    ? formState.zapOptions?.address || null
    : // if it's a classic vault, the vault contract address is the spender
      // which is also the earned token
      vault.earnContractAddress;

  // no approval when retrieving the vault LP
  const isWithdrawingLP =
    formState.selectedToken &&
    !isArray(formState.selectedToken) &&
    formState.selectedToken.address === depositToken.address;

  const needsApproval = useAppSelector(state =>
    formState.vaultId && spenderAddress && !isWithdrawingLP
      ? selectIsApprovalNeededForWithdraw(state, spenderAddress)
      : false
  );

  const formDataLoaded = useAppSelector(
    state =>
      isFulfilled(state.ui.dataLoader.byChainId[vault.chainId].addressBook) &&
      isFulfilled(state.ui.dataLoader.global.withdrawForm)
  );

  const isZapEstimateLoading = formState.isZap && !formState.zapEstimate;

  const isStepping = useAppSelector(selectIsStepperStepping);

  const formReady = formDataLoaded && !isStepping && !isZapEstimateLoading;

  const hasGovVaultRewards = useAppSelector(state =>
    selectGovVaultPendingRewardsInToken(state, vaultId).isGreaterThan(0)
  );
  // TODO: this could be a selector or hook
  const userHasBalanceInVault = useAppSelector(state => {
    const deposit = isGovVault(vault)
      ? selectGovVaultUserStackedBalanceInDepositToken(state, vault.id)
      : selectStandardVaultUserBalanceInDepositTokenIncludingBoosts(state, vault.id);
    return deposit.isGreaterThan(0);
  });

  const handlePriceImpactConfirm = useCallback<ZapPriceImpactProps['onChange']>(
    shouldDisable => {
      setPriceImpactDisableWithdraw(shouldDisable);
    },
    [setPriceImpactDisableWithdraw]
  );

  const handleWithdraw = () => {
    if (!isWalletConnected) {
      return dispatch(askForWalletConnection());
    }
    if (!isWalletOnVaultChain) {
      return dispatch(askForNetworkChange({ chainId: vault.chainId }));
    }

    if (isGovVault(vault)) {
      dispatch(
        stepperActions.addStep({
          step: {
            step: 'withdraw',
            message: t('Vault-TxnConfirm', { type: t('Withdraw-noun') }),
            action: walletActions.unstakeGovVault(vault, formState.amount),
            pending: false,
          },
        })
      );
    } else {
      if (formState.isZap) {
        if (needsApproval && formState.zapEstimate) {
          dispatch(
            stepperActions.addStep({
              step: {
                step: 'approve',
                message: t('Vault-ApproveMsg'),
                action: walletActions.approval(earnedToken, spenderAddress),
                pending: false,
              },
            })
          );
        }
        dispatch(
          stepperActions.addStep({
            step: {
              step: 'withdraw',
              message: t('Vault-TxnConfirm', { type: t('Withdraw-noun') }),
              action: formState.isZapSwap
                ? walletActions.beefOutAndSwap(
                    vault,
                    formState.amount,
                    formState.zapOptions,
                    formState.zapEstimate,
                    formState.slippageTolerance
                  )
                : walletActions.beefOut(vault, formState.amount, formState.zapOptions),
              pending: false,
              extraInfo: { zap: true },
            },
          })
        );
      } else {
        dispatch(
          stepperActions.addStep({
            step: {
              step: 'withdraw',
              message: t('Vault-TxnConfirm', { type: t('Withdraw-noun') }),
              action: walletActions.withdraw(vault, formState.amount, formState.max),
              pending: false,
            },
          })
        );
      }
    }

    dispatch(startStepper(chain.id));
  };

  const handleClaim = () => {
    if (!isWalletConnected) {
      return dispatch(askForWalletConnection());
    }
    if (!isWalletOnVaultChain) {
      return dispatch(askForNetworkChange({ chainId: vault.chainId }));
    }
    if (!isGovVault(vault)) {
      return;
    }

    dispatch(
      stepperActions.addStep({
        step: {
          step: 'claim-gov',
          message: t('Vault-TxnConfirm', { type: t('Claim-noun') }),
          action: walletActions.claimGovVault(vault),
          pending: false,
        },
      })
    );

    dispatch(startStepper(chain.id));
  };

  const handleExit = () => {
    if (!isWalletConnected) {
      return dispatch(askForWalletConnection());
    }
    if (!isWalletOnVaultChain) {
      return dispatch(askForNetworkChange({ chainId: vault.chainId }));
    }
    if (!isGovVault(vault)) {
      return;
    }

    dispatch(
      stepperActions.addStep({
        step: {
          step: 'claim-withdraw',
          message: t('Vault-TxnConfirm', { type: t('Claim-Withdraw-noun') }),
          action: walletActions.exitGovVault(vault),
          pending: false,
          extraInfo: {
            rewards: {
              token: govClaimToken,
              amount: govRewardsAmount,
            },
          },
        },
      })
    );

    dispatch(startStepper(chain.id));
  };

  const handleAsset = (selectedToken: TokenEntity['id'] | TokenEntity['id'][]) => {
    dispatch(withdrawActions.setAsset({ selectedToken, state: store.getState() }));
  };

  const handleInput = (amountStr: string) => {
    dispatch(withdrawActions.setInput({ amount: amountStr, state: store.getState() }));
  };

  const handleMax = () => {
    dispatch(withdrawActions.setMax({ state: store.getState() }));
  };

  const isBoosted = useAppSelector(state => selectIsVaultPreStakedOrBoosted(state, vaultId));

  const activeBoost = useAppSelector(state =>
    isBoosted ? selectBoostById(state, selectPreStakeOrActiveBoostIds(state, vaultId)[0]) : null
  );

  const pastBoostsWithUserBalance = useAppSelector(state =>
    selectPastBoostIdsWithUserBalance(state, vaultId).map(boostId => {
      return boostId;
    })
  );

  const isBoostedOrHaveBalanceInPastBoost = isBoosted || pastBoostsWithUserBalance.length === 1;

  const boost = useAppSelector(state =>
    isBoosted
      ? selectBoostById(state, activeBoost.id)
      : pastBoostsWithUserBalance.length === 1
      ? selectBoostById(state, pastBoostsWithUserBalance[0])
      : null
  );

  const boostBalance = useAppSelector(state =>
    isBoostedOrHaveBalanceInPastBoost
      ? selectBoostUserBalanceInToken(state, boost.id)
      : new BigNumber(BIG_ZERO)
  );

  const mooBalance = useAppSelector(state =>
    selectUserBalanceOfToken(state, vault.chainId, earnedToken.address)
  );

  const showDepositedText =
    isBoostedOrHaveBalanceInPastBoost &&
    formState.zapOptions !== null &&
    boostBalance.isGreaterThan(0)
      ? false
      : true;

  return (
    <>
      <Box p={3}>
        {formState.zapOptions !== null && (
          <>
            {isBoostedOrHaveBalanceInPastBoost && boostBalance.isGreaterThan(0) && (
              <div className={classes.assetsDivider}>
                <div className={classes.width50}>
                  <div className={classes.balanceText}>{t('Vault-Deposited')}</div>
                  <div className={classes.stakedInValue}>
                    <AssetsImage chainId={vault.chainId} assetIds={vault.assetIds} size={24} />
                    <div className={classes.stakedInValueText}>{`${formatBigNumberSignificant(
                      mooBalance,
                      4
                    )} LP`}</div>
                  </div>
                </div>
                <Box mb={3}>
                  <div className={classes.balanceText}>{t('Vault-StakedIn')}</div>
                  <div className={classes.stakedInValue}>
                    <AssetsImage chainId={vault.chainId} assetIds={vault.assetIds} size={24} />
                    <div
                      className={clsx(classes.orange, classes.stakedInValueText)}
                    >{`${formatBigNumberSignificant(boostBalance, 4)} ${
                      vault.assetIds.length > 1 ? 'LP' : ''
                    }`}</div>
                  </div>
                </Box>
              </div>
            )}
            <div className={classes.zapPromotion}>
              {t('Zap-OutPromotion', {
                action: 'Withdraw',
                token1: vault.assetIds[0],
                token2: vault.assetIds[1],
              })}
            </div>
          </>
        )}
        <Box display="flex">
          <div
            className={clsx(
              isBoostedOrHaveBalanceInPastBoost &&
                boostBalance.isGreaterThan(0) &&
                formState.zapOptions === null
                ? classes.width50
                : classes.width100
            )}
          >
            {showDepositedText && <div className={classes.balanceText}>{t('Vault-Deposited')}</div>}

            <RadioGroup
              className={classes.radioGroup}
              value={
                isArray(formState.selectedToken)
                  ? formState.selectedToken.map(t => t.id).join('+')
                  : formState.selectedToken
                  ? formState.selectedToken.id
                  : ''
              }
              aria-label="deposit-asset"
              name="deposit-asset"
              onChange={e => {
                const selected: string = e.target.value;
                if (vault.assetIds.join('+') === selected) {
                  handleAsset(vault.assetIds);
                } else {
                  handleAsset(selected);
                }
              }}
            >
              <FormControlLabel
                className={classes.depositTokenContainer}
                value={depositToken.id}
                control={formState.zapOptions !== null ? <Radio /> : <div style={{ width: 12 }} />}
                label={<TokenWithDeposit vaultId={vaultId} />}
                onClick={formState.isZap ? undefined : handleMax}
                disabled={!formReady}
              />
              {formState.zapOptions !== null && (
                <FormControlLabel
                  className={classes.depositTokenContainer}
                  value={vault.assetIds.join('+')}
                  control={<Radio />}
                  label={<TokenWithDeposit convertAmountTo={vault.assetIds} vaultId={vaultId} />}
                  disabled={!formReady}
                />
              )}
              {formState.zapOptions?.tokens.map(
                (zapToken, i) =>
                  wnative &&
                  zapToken.id !== wnative.id && (
                    <FormControlLabel
                      key={i}
                      className={classes.depositTokenContainer}
                      value={zapToken.id}
                      control={<Radio />}
                      label={
                        <TokenWithDeposit
                          convertAmountTo={zapToken.id}
                          vaultId={vaultId}
                          variant="sm"
                        />
                      }
                      disabled={!formReady}
                    />
                  )
              )}
            </RadioGroup>
          </div>
          {isBoostedOrHaveBalanceInPastBoost &&
            boostBalance.isGreaterThan(0) &&
            formState.zapOptions === null && (
              <div>
                <div className={classes.balanceText}>{t('Vault-StakedIn')}</div>
                <div className={classes.stakedInValue}>
                  <AssetsImage chainId={vault.chainId} assetIds={vault.assetIds} size={24} />
                  <div
                    className={clsx(classes.orange, classes.stakedInValueText)}
                  >{`${formatBigNumberSignificant(boostBalance, 4)} ${
                    vault.assetIds.length > 1 ? 'LP' : ''
                  }`}</div>
                </div>
              </div>
            )}
        </Box>
        <div className={classes.inputContainer}>
          <Paper component="form">
            <div className={classes.inputLogo}>
              <AssetsImage
                chainId={vault.chainId}
                assetIds={
                  !formState.selectedToken
                    ? vault.assetIds
                    : isArray(formState.selectedToken)
                    ? formState.selectedToken.map(t => t.id)
                    : formState.selectedToken.address === depositToken.address
                    ? vault.assetIds
                    : [formState.selectedToken.id]
                }
                size={24}
              />
            </div>
            <InputBase
              placeholder="0.00"
              value={formState.formattedInput}
              onChange={e => handleInput(e.target.value)}
              disabled={!formReady}
            />
            <Button onClick={handleMax} disabled={!formReady}>
              {t('Transact-Max')}
            </Button>
          </Paper>
        </div>
        {formState.isZap ? (
          <>
            <ZapBreakdown
              vault={vault}
              slippageTolerance={formState.slippageTolerance}
              zapEstimate={formState.zapEstimate}
              zapError={formState.zapError}
              isZapSwap={formState.isZapSwap}
              isZap={formState.isZap}
              type={'withdraw'}
            />
            <ZapPriceImpact mode={'withdraw'} onChange={handlePriceImpactConfirm} />
          </>
        ) : null}
        <FeeBreakdown vaultId={vaultId} />
        <Box mt={3}>
          {vault.chainId === 'emerald' ? <EmeraldGasNotice /> : null}
          <ScreamAvailableLiquidity vaultId={vaultId} />
          {isWalletConnected ? (
            !isWalletOnVaultChain ? (
              <>
                <Button
                  onClick={() => dispatch(askForNetworkChange({ chainId: vault.chainId }))}
                  className={classes.btnSubmit}
                  fullWidth={true}
                >
                  {t('Network-Change', { network: chain.name })}
                </Button>
              </>
            ) : (
              <>
                {isGovVault(vault) ? (
                  <>
                    <Button
                      onClick={handleClaim}
                      disabled={!hasGovVaultRewards || !formReady}
                      className={classes.btnSubmit}
                      fullWidth={true}
                    >
                      {t('ClaimRewards-noun')}
                    </Button>
                    <Button
                      onClick={handleWithdraw}
                      className={classes.btnSubmit}
                      fullWidth={true}
                      disabled={formState.amount.isLessThanOrEqualTo(0) || !formReady}
                    >
                      {formState.max ? t('Withdraw-All') : t('Withdraw-Verb')}
                    </Button>
                    <Button
                      onClick={handleExit}
                      disabled={!userHasBalanceInVault || !formReady}
                      className={classes.btnSubmit}
                      fullWidth={true}
                    >
                      {t('Claim-And-Withdraw-All')}
                    </Button>
                  </>
                ) : (
                  <Button
                    onClick={handleWithdraw}
                    className={classes.btnSubmit}
                    fullWidth={true}
                    disabled={
                      formState.amount.isLessThanOrEqualTo(0) ||
                      !formReady ||
                      priceImpactDisableWithdraw
                    }
                  >
                    {isZapEstimateLoading
                      ? t('Zap-Estimating')
                      : formState.max
                      ? t('Withdraw-All')
                      : t('Withdraw-Verb')}
                  </Button>
                )}
              </>
            )
          ) : (
            <Button
              className={classes.btnSubmit}
              fullWidth={true}
              onClick={() => dispatch(askForWalletConnection())}
            >
              {t('Network-ConnectWallet')}
            </Button>
          )}
        </Box>
      </Box>
<<<<<<< HEAD
      {displayBoostWidget && <BoostWidget vaultId={vaultId} />}
=======
      <Stepper />
>>>>>>> bcf6368f
    </>
  );
};<|MERGE_RESOLUTION|>--- conflicted
+++ resolved
@@ -335,119 +335,22 @@
       : true;
 
   return (
-    <>
-      <Box p={3}>
-        {formState.zapOptions !== null && (
-          <>
-            {isBoostedOrHaveBalanceInPastBoost && boostBalance.isGreaterThan(0) && (
-              <div className={classes.assetsDivider}>
-                <div className={classes.width50}>
-                  <div className={classes.balanceText}>{t('Vault-Deposited')}</div>
-                  <div className={classes.stakedInValue}>
-                    <AssetsImage chainId={vault.chainId} assetIds={vault.assetIds} size={24} />
-                    <div className={classes.stakedInValueText}>{`${formatBigNumberSignificant(
-                      mooBalance,
-                      4
-                    )} LP`}</div>
-                  </div>
+    <Box p={3}>
+      {formState.zapOptions !== null && (
+        <>
+          {isBoostedOrHaveBalanceInPastBoost && boostBalance.isGreaterThan(0) && (
+            <div className={classes.assetsDivider}>
+              <div className={classes.width50}>
+                <div className={classes.balanceText}>{t('Vault-Deposited')}</div>
+                <div className={classes.stakedInValue}>
+                  <AssetsImage chainId={vault.chainId} assetIds={vault.assetIds} size={24} />
+                  <div className={classes.stakedInValueText}>{`${formatBigNumberSignificant(
+                    mooBalance,
+                    4
+                  )} LP`}</div>
                 </div>
-                <Box mb={3}>
-                  <div className={classes.balanceText}>{t('Vault-StakedIn')}</div>
-                  <div className={classes.stakedInValue}>
-                    <AssetsImage chainId={vault.chainId} assetIds={vault.assetIds} size={24} />
-                    <div
-                      className={clsx(classes.orange, classes.stakedInValueText)}
-                    >{`${formatBigNumberSignificant(boostBalance, 4)} ${
-                      vault.assetIds.length > 1 ? 'LP' : ''
-                    }`}</div>
-                  </div>
-                </Box>
               </div>
-            )}
-            <div className={classes.zapPromotion}>
-              {t('Zap-OutPromotion', {
-                action: 'Withdraw',
-                token1: vault.assetIds[0],
-                token2: vault.assetIds[1],
-              })}
-            </div>
-          </>
-        )}
-        <Box display="flex">
-          <div
-            className={clsx(
-              isBoostedOrHaveBalanceInPastBoost &&
-                boostBalance.isGreaterThan(0) &&
-                formState.zapOptions === null
-                ? classes.width50
-                : classes.width100
-            )}
-          >
-            {showDepositedText && <div className={classes.balanceText}>{t('Vault-Deposited')}</div>}
-
-            <RadioGroup
-              className={classes.radioGroup}
-              value={
-                isArray(formState.selectedToken)
-                  ? formState.selectedToken.map(t => t.id).join('+')
-                  : formState.selectedToken
-                  ? formState.selectedToken.id
-                  : ''
-              }
-              aria-label="deposit-asset"
-              name="deposit-asset"
-              onChange={e => {
-                const selected: string = e.target.value;
-                if (vault.assetIds.join('+') === selected) {
-                  handleAsset(vault.assetIds);
-                } else {
-                  handleAsset(selected);
-                }
-              }}
-            >
-              <FormControlLabel
-                className={classes.depositTokenContainer}
-                value={depositToken.id}
-                control={formState.zapOptions !== null ? <Radio /> : <div style={{ width: 12 }} />}
-                label={<TokenWithDeposit vaultId={vaultId} />}
-                onClick={formState.isZap ? undefined : handleMax}
-                disabled={!formReady}
-              />
-              {formState.zapOptions !== null && (
-                <FormControlLabel
-                  className={classes.depositTokenContainer}
-                  value={vault.assetIds.join('+')}
-                  control={<Radio />}
-                  label={<TokenWithDeposit convertAmountTo={vault.assetIds} vaultId={vaultId} />}
-                  disabled={!formReady}
-                />
-              )}
-              {formState.zapOptions?.tokens.map(
-                (zapToken, i) =>
-                  wnative &&
-                  zapToken.id !== wnative.id && (
-                    <FormControlLabel
-                      key={i}
-                      className={classes.depositTokenContainer}
-                      value={zapToken.id}
-                      control={<Radio />}
-                      label={
-                        <TokenWithDeposit
-                          convertAmountTo={zapToken.id}
-                          vaultId={vaultId}
-                          variant="sm"
-                        />
-                      }
-                      disabled={!formReady}
-                    />
-                  )
-              )}
-            </RadioGroup>
-          </div>
-          {isBoostedOrHaveBalanceInPastBoost &&
-            boostBalance.isGreaterThan(0) &&
-            formState.zapOptions === null && (
-              <div>
+              <Box mb={3}>
                 <div className={classes.balanceText}>{t('Vault-StakedIn')}</div>
                 <div className={classes.stakedInValue}>
                   <AssetsImage chainId={vault.chainId} assetIds={vault.assetIds} size={24} />
@@ -457,131 +360,221 @@
                     vault.assetIds.length > 1 ? 'LP' : ''
                   }`}</div>
                 </div>
-              </div>
-            )}
-        </Box>
-        <div className={classes.inputContainer}>
-          <Paper component="form">
-            <div className={classes.inputLogo}>
-              <AssetsImage
-                chainId={vault.chainId}
-                assetIds={
-                  !formState.selectedToken
-                    ? vault.assetIds
-                    : isArray(formState.selectedToken)
-                    ? formState.selectedToken.map(t => t.id)
-                    : formState.selectedToken.address === depositToken.address
-                    ? vault.assetIds
-                    : [formState.selectedToken.id]
-                }
-                size={24}
-              />
+              </Box>
             </div>
-            <InputBase
-              placeholder="0.00"
-              value={formState.formattedInput}
-              onChange={e => handleInput(e.target.value)}
+          )}
+          <div className={classes.zapPromotion}>
+            {t('Zap-OutPromotion', {
+              action: 'Withdraw',
+              token1: vault.assetIds[0],
+              token2: vault.assetIds[1],
+            })}
+          </div>
+        </>
+      )}
+      <Box display="flex">
+        <div
+          className={clsx(
+            isBoostedOrHaveBalanceInPastBoost &&
+              boostBalance.isGreaterThan(0) &&
+              formState.zapOptions === null
+              ? classes.width50
+              : classes.width100
+          )}
+        >
+          {showDepositedText && <div className={classes.balanceText}>{t('Vault-Deposited')}</div>}
+
+          <RadioGroup
+            className={classes.radioGroup}
+            value={
+              isArray(formState.selectedToken)
+                ? formState.selectedToken.map(t => t.id).join('+')
+                : formState.selectedToken
+                ? formState.selectedToken.id
+                : ''
+            }
+            aria-label="deposit-asset"
+            name="deposit-asset"
+            onChange={e => {
+              const selected: string = e.target.value;
+              if (vault.assetIds.join('+') === selected) {
+                handleAsset(vault.assetIds);
+              } else {
+                handleAsset(selected);
+              }
+            }}
+          >
+            <FormControlLabel
+              className={classes.depositTokenContainer}
+              value={depositToken.id}
+              control={formState.zapOptions !== null ? <Radio /> : <div style={{ width: 12 }} />}
+              label={<TokenWithDeposit vaultId={vaultId} />}
+              onClick={formState.isZap ? undefined : handleMax}
               disabled={!formReady}
             />
-            <Button onClick={handleMax} disabled={!formReady}>
-              {t('Transact-Max')}
-            </Button>
-          </Paper>
+            {formState.zapOptions !== null && (
+              <FormControlLabel
+                className={classes.depositTokenContainer}
+                value={vault.assetIds.join('+')}
+                control={<Radio />}
+                label={<TokenWithDeposit convertAmountTo={vault.assetIds} vaultId={vaultId} />}
+                disabled={!formReady}
+              />
+            )}
+            {formState.zapOptions?.tokens.map(
+              (zapToken, i) =>
+                wnative &&
+                zapToken.id !== wnative.id && (
+                  <FormControlLabel
+                    key={i}
+                    className={classes.depositTokenContainer}
+                    value={zapToken.id}
+                    control={<Radio />}
+                    label={
+                      <TokenWithDeposit
+                        convertAmountTo={zapToken.id}
+                        vaultId={vaultId}
+                        variant="sm"
+                      />
+                    }
+                    disabled={!formReady}
+                  />
+                )
+            )}
+          </RadioGroup>
         </div>
-        {formState.isZap ? (
-          <>
-            <ZapBreakdown
-              vault={vault}
-              slippageTolerance={formState.slippageTolerance}
-              zapEstimate={formState.zapEstimate}
-              zapError={formState.zapError}
-              isZapSwap={formState.isZapSwap}
-              isZap={formState.isZap}
-              type={'withdraw'}
+        {isBoostedOrHaveBalanceInPastBoost &&
+          boostBalance.isGreaterThan(0) &&
+          formState.zapOptions === null && (
+            <div>
+              <div className={classes.balanceText}>{t('Vault-StakedIn')}</div>
+              <div className={classes.stakedInValue}>
+                <AssetsImage chainId={vault.chainId} assetIds={vault.assetIds} size={24} />
+                <div
+                  className={clsx(classes.orange, classes.stakedInValueText)}
+                >{`${formatBigNumberSignificant(boostBalance, 4)} ${
+                  vault.assetIds.length > 1 ? 'LP' : ''
+                }`}</div>
+              </div>
+            </div>
+          )}
+      </Box>
+      <div className={classes.inputContainer}>
+        <Paper component="form">
+          <div className={classes.inputLogo}>
+            <AssetsImage
+              chainId={vault.chainId}
+              assetIds={
+                !formState.selectedToken
+                  ? vault.assetIds
+                  : isArray(formState.selectedToken)
+                  ? formState.selectedToken.map(t => t.id)
+                  : formState.selectedToken.address === depositToken.address
+                  ? vault.assetIds
+                  : [formState.selectedToken.id]
+              }
+              size={24}
             />
-            <ZapPriceImpact mode={'withdraw'} onChange={handlePriceImpactConfirm} />
-          </>
-        ) : null}
-        <FeeBreakdown vaultId={vaultId} />
-        <Box mt={3}>
-          {vault.chainId === 'emerald' ? <EmeraldGasNotice /> : null}
-          <ScreamAvailableLiquidity vaultId={vaultId} />
-          {isWalletConnected ? (
-            !isWalletOnVaultChain ? (
-              <>
-                <Button
-                  onClick={() => dispatch(askForNetworkChange({ chainId: vault.chainId }))}
-                  className={classes.btnSubmit}
-                  fullWidth={true}
-                >
-                  {t('Network-Change', { network: chain.name })}
-                </Button>
-              </>
-            ) : (
-              <>
-                {isGovVault(vault) ? (
-                  <>
-                    <Button
-                      onClick={handleClaim}
-                      disabled={!hasGovVaultRewards || !formReady}
-                      className={classes.btnSubmit}
-                      fullWidth={true}
-                    >
-                      {t('ClaimRewards-noun')}
-                    </Button>
-                    <Button
-                      onClick={handleWithdraw}
-                      className={classes.btnSubmit}
-                      fullWidth={true}
-                      disabled={formState.amount.isLessThanOrEqualTo(0) || !formReady}
-                    >
-                      {formState.max ? t('Withdraw-All') : t('Withdraw-Verb')}
-                    </Button>
-                    <Button
-                      onClick={handleExit}
-                      disabled={!userHasBalanceInVault || !formReady}
-                      className={classes.btnSubmit}
-                      fullWidth={true}
-                    >
-                      {t('Claim-And-Withdraw-All')}
-                    </Button>
-                  </>
-                ) : (
+          </div>
+          <InputBase
+            placeholder="0.00"
+            value={formState.formattedInput}
+            onChange={e => handleInput(e.target.value)}
+            disabled={!formReady}
+          />
+          <Button onClick={handleMax} disabled={!formReady}>
+            {t('Transact-Max')}
+          </Button>
+        </Paper>
+      </div>
+      {formState.isZap ? (
+        <>
+          <ZapBreakdown
+            vault={vault}
+            slippageTolerance={formState.slippageTolerance}
+            zapEstimate={formState.zapEstimate}
+            zapError={formState.zapError}
+            isZapSwap={formState.isZapSwap}
+            isZap={formState.isZap}
+            type={'withdraw'}
+          />
+          <ZapPriceImpact mode={'withdraw'} onChange={handlePriceImpactConfirm} />
+        </>
+      ) : null}
+      <FeeBreakdown vaultId={vaultId} />
+      <Box mt={3}>
+        {vault.chainId === 'emerald' ? <EmeraldGasNotice /> : null}
+        <ScreamAvailableLiquidity vaultId={vaultId} />
+        {isWalletConnected ? (
+          !isWalletOnVaultChain ? (
+            <>
+              <Button
+                onClick={() => dispatch(askForNetworkChange({ chainId: vault.chainId }))}
+                className={classes.btnSubmit}
+                fullWidth={true}
+              >
+                {t('Network-Change', { network: chain.name })}
+              </Button>
+            </>
+          ) : (
+            <>
+              {isGovVault(vault) ? (
+                <>
+                  <Button
+                    onClick={handleClaim}
+                    disabled={!hasGovVaultRewards || !formReady}
+                    className={classes.btnSubmit}
+                    fullWidth={true}
+                  >
+                    {t('ClaimRewards-noun')}
+                  </Button>
                   <Button
                     onClick={handleWithdraw}
                     className={classes.btnSubmit}
                     fullWidth={true}
-                    disabled={
-                      formState.amount.isLessThanOrEqualTo(0) ||
-                      !formReady ||
-                      priceImpactDisableWithdraw
-                    }
+                    disabled={formState.amount.isLessThanOrEqualTo(0) || !formReady}
                   >
-                    {isZapEstimateLoading
-                      ? t('Zap-Estimating')
-                      : formState.max
-                      ? t('Withdraw-All')
-                      : t('Withdraw-Verb')}
+                    {formState.max ? t('Withdraw-All') : t('Withdraw-Verb')}
                   </Button>
-                )}
-              </>
-            )
-          ) : (
-            <Button
-              className={classes.btnSubmit}
-              fullWidth={true}
-              onClick={() => dispatch(askForWalletConnection())}
-            >
-              {t('Network-ConnectWallet')}
-            </Button>
-          )}
-        </Box>
+                  <Button
+                    onClick={handleExit}
+                    disabled={!userHasBalanceInVault || !formReady}
+                    className={classes.btnSubmit}
+                    fullWidth={true}
+                  >
+                    {t('Claim-And-Withdraw-All')}
+                  </Button>
+                </>
+              ) : (
+                <Button
+                  onClick={handleWithdraw}
+                  className={classes.btnSubmit}
+                  fullWidth={true}
+                  disabled={
+                    formState.amount.isLessThanOrEqualTo(0) ||
+                    !formReady ||
+                    priceImpactDisableWithdraw
+                  }
+                >
+                  {isZapEstimateLoading
+                    ? t('Zap-Estimating')
+                    : formState.max
+                    ? t('Withdraw-All')
+                    : t('Withdraw-Verb')}
+                </Button>
+              )}
+            </>
+          )
+        ) : (
+          <Button
+            className={classes.btnSubmit}
+            fullWidth={true}
+            onClick={() => dispatch(askForWalletConnection())}
+          >
+            {t('Network-ConnectWallet')}
+          </Button>
+        )}
       </Box>
-<<<<<<< HEAD
-      {displayBoostWidget && <BoostWidget vaultId={vaultId} />}
-=======
-      <Stepper />
->>>>>>> bcf6368f
-    </>
+    </Box>
   );
 };