--- conflicted
+++ resolved
@@ -457,20 +457,7 @@
               {t('Transact-Max')}
             </Button>
           </Paper>
-<<<<<<< HEAD
         </div>
-        {vault.id === 'scream-tusd' && (
-          <Box mt={3}>
-            <AlertWarning>
-              {t(
-                'There is no liquidity in the underlying protocol to withdraw, withdraws will be activated once more liquidity is available.'
-              )}
-            </AlertWarning>
-          </Box>
-        )}
-=======
-        </Box>
->>>>>>> 272ddea0
         <FeeBreakdown
           vault={vault}
           slippageTolerance={formState.slippageTolerance}
