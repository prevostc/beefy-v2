import {
  Box,
  Button,
  FormControlLabel,
  InputBase,
  makeStyles,
  Paper,
  Radio,
  RadioGroup,
  Typography,
} from '@material-ui/core';
import React from 'react';
import { useTranslation } from 'react-i18next';
import { useDispatch, useSelector, useStore } from 'react-redux';
import { AssetsImage } from '../../../../components/AssetsImage';
import { useStepper } from '../../../../components/Steps/hooks';
import { Step } from '../../../../components/Steps/types';
import { BeefyState } from '../../../../redux-types';
import { initDepositForm } from '../../../data/actions/scenarios';
import { askForNetworkChange, askForWalletConnection } from '../../../data/actions/wallet';
import { walletActions } from '../../../data/actions/wallet-actions';
import { isTokenNative, TokenEntity } from '../../../data/entities/token';
import { isGovVault, VaultEntity } from '../../../data/entities/vault';
import { isFulfilled } from '../../../data/reducers/data-loader';
import { depositActions } from '../../../data/reducers/wallet/deposit';
import { selectShouldDisplayBoostWidget } from '../../../data/selectors/boosts';
import { selectChainById } from '../../../data/selectors/chains';
import { selectIsAddressBookLoaded } from '../../../data/selectors/data-loader';
import { selectChainNativeToken, selectTokenByAddress } from '../../../data/selectors/tokens';
import { selectVaultById } from '../../../data/selectors/vaults';
import {
  selectCurrentChainId,
  selectIsWalletConnected,
  selectWalletAddress,
} from '../../../data/selectors/wallet';
import { selectIsApprovalNeededForDeposit } from '../../../data/selectors/wallet-actions';
import { BoostWidget } from '../BoostWidget';
import { FeeBreakdown } from '../FeeBreakdown';
import { styles } from '../styles';
import { TokenWithBalance } from '../TokenWithBalance';
<<<<<<< HEAD
import { VaultBuyLinks, VaultBuyLinks2, VaultBuyLinks3 } from '../VaultBuyLinks';
=======
import { VaultBuyLinks } from '../VaultBuyLinks';
>>>>>>> 8c885fe9

const useStyles = makeStyles(styles as any);

export const Deposit = ({ vaultId }: { vaultId: VaultEntity['id'] }) => {
  const classes = useStyles();
  const dispatch = useDispatch();
  const { t } = useTranslation();
  const store = useStore();
  const vault = useSelector((state: BeefyState) => selectVaultById(state, vaultId));
  const isWalletConnected = useSelector(selectIsWalletConnected);
  const isWalletOnVaultChain = useSelector(
    (state: BeefyState) => selectCurrentChainId(state) === vault.chainId
  );

  const walletAddress = useSelector((state: BeefyState) =>
    isWalletConnected ? selectWalletAddress(state) : null
  );

  // initialize form data
  React.useEffect(() => {
    // init form on mount
    initDepositForm(store, vaultId, walletAddress);
    // reset form on unmount
    return () => {
      store.dispatch(depositActions.resetForm());
    };
  }, [store, vaultId, walletAddress]);

  const chain = useSelector((state: BeefyState) => selectChainById(state, vault.chainId));
  const depositToken = useSelector((state: BeefyState) =>
    selectTokenByAddress(state, vault.chainId, vault.depositTokenAddress)
  );
  const formState = useSelector((state: BeefyState) => state.ui.deposit);
  const native = useSelector((state: BeefyState) => selectChainNativeToken(state, vault.chainId));
  const displayBoostWidget = useSelector((state: BeefyState) =>
    selectShouldDisplayBoostWidget(state, vaultId)
  );

  // if it's a zap, we spend with the zap contract
  const spenderAddress = formState.isZap
    ? formState.zapOptions?.address || null
    : // if it's a classic vault, the vault contract address is the spender
      // which is also the earned token
      vault.earnContractAddress;

  const needsApproval = useSelector((state: BeefyState) =>
    formState.selectedToken && formState.selectedToken.id !== native.id && spenderAddress
      ? selectIsApprovalNeededForDeposit(state, spenderAddress)
      : false
  );

  const formDataLoaded = useSelector(
    (state: BeefyState) =>
      selectIsAddressBookLoaded(state, vault.chainId) &&
      isFulfilled(state.ui.dataLoader.global.depositForm)
  );
  const isZapEstimateLoading = formState.isZap && !formState.zapEstimate;

  const [startStepper, isStepping, Stepper] = useStepper(vaultId);

  const formReady = formDataLoaded && !isStepping && !isZapEstimateLoading;

  const handleAsset = (tokenId: TokenEntity['id']) => {
    dispatch(depositActions.setAsset({ tokenId, state: store.getState() }));
  };

  const handleInput = (amountStr: string) => {
    dispatch(depositActions.setInput({ amount: amountStr, state: store.getState() }));
  };

  const handleMax = () => {
    dispatch(depositActions.setMax({ state: store.getState() }));
  };

  const handleDeposit = () => {
    const steps: Step[] = [];
    if (!isWalletConnected) {
      return dispatch(askForWalletConnection());
    }
    if (!isWalletOnVaultChain) {
      return dispatch(askForNetworkChange({ chainId: vault.chainId }));
    }

    if (!isTokenNative(formState.selectedToken) && needsApproval) {
      steps.push({
        step: 'approve',
        message: t('Vault-ApproveMsg'),
        action: walletActions.approval(formState.selectedToken, spenderAddress),
        pending: false,
      });
    }

    if (formState.isZap) {
      steps.push({
        step: 'deposit',
        message: t('Vault-TxnConfirm', { type: t('Deposit-noun') }),
        action: walletActions.beefIn(
          vault,
          formState.amount,
          formState.zapOptions,
          formState.zapEstimate,
          formState.slippageTolerance
        ),
        pending: false,
      });
    } else {
      if (isGovVault(vault)) {
        steps.push({
          step: 'deposit',
          message: t('Vault-TxnConfirm', { type: t('Stake-noun') }),
          action: walletActions.stakeGovVault(vault, formState.amount),
          pending: false,
        });
      } else {
        steps.push({
          step: 'deposit',
          message: t('Vault-TxnConfirm', { type: t('Deposit-noun') }),
          action: walletActions.deposit(vault, formState.amount, formState.max),
          pending: false,
        });
      }
    }

    startStepper(steps);
  };

  return (
    <>
      <Box p={3}>
        {formState.zapOptions !== null && (
          <Typography variant="body1" className={classes.zapPromotion}>
            {t('Zap-Promotion', {
              action: 'Deposit',
              token1: vault.assetIds[0],
              token2: vault.assetIds[1],
            })}
          </Typography>
        )}

        <Box mb={1}>
          <Typography className={classes.balanceText}>{t('Vault-Wallet')}</Typography>
        </Box>
        <RadioGroup
          className={classes.removeLastItemMargin}
          value={formState.selectedToken ? formState.selectedToken.id : ''}
          aria-label="deposit-asset"
          name="deposit-asset"
          onChange={e => handleAsset(e.target.value)}
        >
<<<<<<< HEAD
          <div style={{ display: 'flex' }}>
            <FormControlLabel
              className={classes.depositTokenContainer}
              value={oracleToken.id}
              control={formState.zapOptions !== null ? <Radio /> : <div style={{ width: 12 }} />}
              label={<TokenWithBalance token={oracleToken} vaultId={vaultId} />}
              onClick={formState.isZap ? undefined : handleMax}
              disabled={!formReady}
            />
            <VaultBuyLinks vaultId={vaultId} isMaxi={true} />
          </div>
=======
          <FormControlLabel
            className={classes.depositTokenContainer}
            value={depositToken.id}
            control={formState.zapOptions !== null ? <Radio /> : <div style={{ width: 12 }} />}
            label={<TokenWithBalance token={depositToken} vaultId={vaultId} />}
            onClick={formState.isZap ? undefined : handleMax}
            disabled={!formReady}
          />
>>>>>>> 8c885fe9
          {formState.zapOptions?.tokens.map(zapToken => (
            <FormControlLabel
              key={zapToken.id}
              className={classes.depositTokenContainer}
              value={zapToken.id}
              control={<Radio />}
              label={<TokenWithBalance token={zapToken} vaultId={vaultId} />}
              disabled={!formReady}
            />
          ))}
        </RadioGroup>
<<<<<<< HEAD
        <VaultBuyLinks2 vaultId={vaultId} />
        <VaultBuyLinks3 vaultId={vaultId} isMaxi={true} />
=======
        <VaultBuyLinks vaultId={vaultId} />
>>>>>>> 8c885fe9
        <Box className={classes.inputContainer}>
          <Paper component="form" className={classes.root}>
            <Box className={classes.inputLogo}>
              <AssetsImage
                chainId={vault.chainId}
                assetIds={
                  !formState.selectedToken
                    ? vault.assetIds
                    : formState.selectedToken.address === depositToken.address
                    ? vault.assetIds
                    : [formState.selectedToken.id]
                }
                size={20}
              />
            </Box>
            <InputBase
              placeholder="0.00"
              value={formState.formattedInput}
              onChange={e => handleInput(e.target.value)}
              disabled={!formReady}
            />
            <Button onClick={handleMax} disabled={!formReady}>
              {t('Transact-Max')}
            </Button>
          </Paper>
        </Box>
        <FeeBreakdown
          vault={vault}
          slippageTolerance={formState.slippageTolerance}
          zapEstimate={formState.zapEstimate}
          isZapSwap={false}
          isZap={formState.isZap}
          type={'deposit'}
        />
        <Box mt={3}>
          {vault.status !== 'active' ? (
            <Button className={classes.btnSubmit} fullWidth={true} disabled={true}>
              {t('Deposit-Disabled')}
            </Button>
          ) : isWalletConnected ? (
            !isWalletOnVaultChain ? (
              <Button
                onClick={() => dispatch(askForNetworkChange({ chainId: vault.chainId }))}
                className={classes.btnSubmit}
                fullWidth={true}
              >
                {t('Network-Change', { network: chain.name.toUpperCase() })}
              </Button>
            ) : (
              <Button
                onClick={handleDeposit}
                className={classes.btnSubmit}
                fullWidth={true}
                disabled={formState.amount.isLessThanOrEqualTo(0) || !formReady}
              >
                {isZapEstimateLoading
                  ? t('Zap-Estimating')
                  : formState.max
                  ? t('Deposit-All')
                  : t('Deposit-Verb')}
              </Button>
            )
          ) : (
            <Button
              className={classes.btnSubmit}
              fullWidth={true}
              onClick={() => dispatch(askForWalletConnection())}
            >
              {t('Network-ConnectWallet')}
            </Button>
          )}
        </Box>
      </Box>

      {displayBoostWidget && <BoostWidget vaultId={vaultId} />}
      <Stepper />
    </>
  );
};<|MERGE_RESOLUTION|>--- conflicted
+++ resolved
@@ -38,11 +38,7 @@
 import { FeeBreakdown } from '../FeeBreakdown';
 import { styles } from '../styles';
 import { TokenWithBalance } from '../TokenWithBalance';
-<<<<<<< HEAD
-import { VaultBuyLinks, VaultBuyLinks2, VaultBuyLinks3 } from '../VaultBuyLinks';
-=======
 import { VaultBuyLinks } from '../VaultBuyLinks';
->>>>>>> 8c885fe9
 
 const useStyles = makeStyles(styles as any);
 
@@ -192,19 +188,6 @@
           name="deposit-asset"
           onChange={e => handleAsset(e.target.value)}
         >
-<<<<<<< HEAD
-          <div style={{ display: 'flex' }}>
-            <FormControlLabel
-              className={classes.depositTokenContainer}
-              value={oracleToken.id}
-              control={formState.zapOptions !== null ? <Radio /> : <div style={{ width: 12 }} />}
-              label={<TokenWithBalance token={oracleToken} vaultId={vaultId} />}
-              onClick={formState.isZap ? undefined : handleMax}
-              disabled={!formReady}
-            />
-            <VaultBuyLinks vaultId={vaultId} isMaxi={true} />
-          </div>
-=======
           <FormControlLabel
             className={classes.depositTokenContainer}
             value={depositToken.id}
@@ -213,7 +196,6 @@
             onClick={formState.isZap ? undefined : handleMax}
             disabled={!formReady}
           />
->>>>>>> 8c885fe9
           {formState.zapOptions?.tokens.map(zapToken => (
             <FormControlLabel
               key={zapToken.id}
@@ -225,12 +207,7 @@
             />
           ))}
         </RadioGroup>
-<<<<<<< HEAD
-        <VaultBuyLinks2 vaultId={vaultId} />
-        <VaultBuyLinks3 vaultId={vaultId} isMaxi={true} />
-=======
         <VaultBuyLinks vaultId={vaultId} />
->>>>>>> 8c885fe9
         <Box className={classes.inputContainer}>
           <Paper component="form" className={classes.root}>
             <Box className={classes.inputLogo}>
