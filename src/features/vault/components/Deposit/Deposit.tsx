--- conflicted
+++ resolved
@@ -180,74 +180,6 @@
 
         <Box mb={1}>
           <Typography className={classes.balanceText}>{t('Vault-Wallet')}</Typography>
-<<<<<<< HEAD
-          <RadioGroup
-            value={formState.selectedToken ? formState.selectedToken.id : ''}
-            aria-label="deposit-asset"
-            name="deposit-asset"
-            onChange={e => handleAsset(e.target.value)}
-          >
-            <div style={{ display: 'flex' }}>
-              <FormControlLabel
-                className={classes.depositTokenContainer}
-                value={oracleToken.id}
-                control={formState.zapOptions !== null ? <Radio /> : <div style={{ width: 12 }} />}
-                label={<TokenWithBalance token={oracleToken} vaultId={vaultId} />}
-                onClick={formState.isZap ? undefined : handleMax}
-                disabled={!formReady}
-              />
-              <VaultBuyLinks vaultId={vaultId} />
-            </div>
-            {formState.zapOptions?.tokens.map(zapToken => (
-              <FormControlLabel
-                key={zapToken.id}
-                className={classes.depositTokenContainer}
-                value={zapToken.id}
-                control={<Radio />}
-                label={<TokenWithBalance token={zapToken} vaultId={vaultId} />}
-                disabled={!formReady}
-              />
-            ))}
-          </RadioGroup>
-          <VaultBuyLinks2 vaultId={vaultId} />
-          <Box className={classes.inputContainer}>
-            <Paper component="form" className={classes.root}>
-              <Box className={classes.inputLogo}>
-                <AssetsImage
-                  size={20}
-                  imageUri={
-                    formState.selectedToken && formState.selectedToken.id === vault.oracleId
-                      ? vault.logoUri
-                      : null
-                  }
-                  assetIds={
-                    !formState.selectedToken
-                      ? vault.assetIds
-                      : formState.selectedToken.id === vault.oracleId
-                      ? vault.assetIds
-                      : [formState.selectedToken.id]
-                  }
-                />
-              </Box>
-              <InputBase
-                placeholder="0.00"
-                value={formState.formattedInput}
-                onChange={e => handleInput(e.target.value)}
-                disabled={!formReady}
-              />
-              <Button onClick={handleMax} disabled={!formReady}>
-                {t('Transact-Max')}
-              </Button>
-            </Paper>
-          </Box>
-          <FeeBreakdown
-            vault={vault}
-            slippageTolerance={formState.slippageTolerance}
-            zapEstimate={formState.zapEstimate}
-            isZapSwap={false}
-            isZap={formState.isZap}
-            type={'deposit'}
-=======
         </Box>
         <RadioGroup
           className={classes.removeLastItemMargin}
@@ -263,7 +195,6 @@
             label={<TokenWithBalance token={depositToken} vaultId={vaultId} />}
             onClick={formState.isZap ? undefined : handleMax}
             disabled={!formReady}
->>>>>>> 1857bf95
           />
           {formState.zapOptions?.tokens.map(zapToken => (
             <FormControlLabel
