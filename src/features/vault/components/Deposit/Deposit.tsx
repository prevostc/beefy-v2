import {
  Box,
  Button,
  FormControlLabel,
  InputBase,
  makeStyles,
  Paper,
  Radio,
  RadioGroup,
} from '@material-ui/core';
import React, { ChangeEventHandler, useCallback, useState } from 'react';
import { useTranslation } from 'react-i18next';
import { AssetsImage } from '../../../../components/AssetsImage';
import { initDepositForm } from '../../../data/actions/scenarios';
import { askForNetworkChange, askForWalletConnection } from '../../../data/actions/wallet';
import { walletActions } from '../../../data/actions/wallet-actions';
import { isTokenNative } from '../../../data/entities/token';
import { isGovVault, VaultEntity } from '../../../data/entities/vault';
import { depositActions } from '../../../data/reducers/wallet/deposit';
import { selectChainById } from '../../../data/selectors/chains';
import { selectIsAddressBookLoaded } from '../../../data/selectors/data-loader';
import { selectChainNativeToken, selectTokenByAddress } from '../../../data/selectors/tokens';
import { selectVaultById } from '../../../data/selectors/vaults';
import {
  selectCurrentChainId,
  selectIsWalletConnected,
  selectWalletAddress,
} from '../../../data/selectors/wallet';
import { selectIsApprovalNeededForDeposit } from '../../../data/selectors/wallet-actions';
import { ZapBreakdown } from '../ZapBreakdown';
import { styles } from '../styles';
import { TokenWithBalance } from '../TokenWithBalance';
import { VaultBuyLinks } from '../VaultBuyLinks';
import { EmeraldGasNotice } from '../EmeraldGasNotice/EmeraldGasNotice';
import { useAppDispatch, useAppSelector, useAppStore } from '../../../../store';
import { MaxNativeDepositAlert } from '../MaxNativeDepositAlert';
import { ZapPriceImpact, ZapPriceImpactProps } from '../ZapPriceImpactNotice';
import { isFulfilled } from '../../../data/reducers/data-loader-types';
import { stepperActions } from '../../../data/reducers/wallet/stepper';
import { startStepper } from '../../../data/actions/stepper';
import { selectIsStepperStepping } from '../../../data/selectors/stepper';
import { FeeBreakdown } from '../FeeBreakdown';

const useStyles = makeStyles(styles);

export const Deposit = ({ vaultId }: { vaultId: VaultEntity['id'] }) => {
  const classes = useStyles();
  const dispatch = useAppDispatch();
  const { t } = useTranslation();
  const store = useAppStore();
  const vault = useAppSelector(state => selectVaultById(state, vaultId));
  const isWalletConnected = useAppSelector(selectIsWalletConnected);
  const isWalletOnVaultChain = useAppSelector(
    state => selectCurrentChainId(state) === vault.chainId
  );
  const walletAddress = useAppSelector(state =>
    isWalletConnected ? selectWalletAddress(state) : null
  );
  const [priceImpactDisableDeposit, setPriceImpactDisableDeposit] = useState(false);

  // initialize form data
  React.useEffect(() => {
    // init form on mount
    initDepositForm(store, vaultId, walletAddress);
    // reset form on unmount
    return () => {
      store.dispatch(depositActions.resetForm());
    };
  }, [store, vaultId, walletAddress]);

  const chain = useAppSelector(state => selectChainById(state, vault.chainId));
  const depositToken = useAppSelector(state =>
    selectTokenByAddress(state, vault.chainId, vault.depositTokenAddress)
  );
  const formState = useAppSelector(state => state.ui.deposit);
  const native = useAppSelector(state => selectChainNativeToken(state, vault.chainId));

  // if it's a zap, we spend with the zap contract
  const spenderAddress = formState.isZap
    ? formState.zapOptions?.address || null
    : // if it's a classic vault, the vault contract address is the spender
      // which is also the earned token
      vault.earnContractAddress;

  const needsApproval = useAppSelector(state =>
    formState.selectedToken && formState.selectedToken.id !== native.id && spenderAddress
      ? selectIsApprovalNeededForDeposit(state, spenderAddress)
      : false
  );

  const formDataLoaded = useAppSelector(
    state =>
      selectIsAddressBookLoaded(state, vault.chainId) &&
      isFulfilled(state.ui.dataLoader.global.depositForm)
  );
  const isZapEstimateLoading = formState.isZap && !formState.zapEstimate;

  const isStepping = useAppSelector(selectIsStepperStepping);

  const formReady = formDataLoaded && !isStepping && !isZapEstimateLoading;

  const isDepositButtonDisabled =
    formState.amount.isLessThanOrEqualTo(0) ||
    !formReady ||
    (formState.max && formState.selectedToken.type === 'native') ||
    priceImpactDisableDeposit;

  const handleAsset = useCallback<ChangeEventHandler<HTMLInputElement>>(
    e => {
      dispatch(depositActions.setAsset({ tokenId: e.target.value, state: store.getState() }));
    },
    [dispatch, store]
  );

  const handleInput = useCallback<ChangeEventHandler<HTMLInputElement>>(
    e => {
      dispatch(depositActions.setInput({ amount: e.target.value, state: store.getState() }));
    },
    [dispatch, store]
  );

  const handleMax = useCallback(() => {
    dispatch(depositActions.setMax({ state: store.getState() }));
  }, [dispatch, store]);

  const handlePriceImpactConfirm = useCallback<ZapPriceImpactProps['onChange']>(
    shouldDisable => {
      setPriceImpactDisableDeposit(shouldDisable);
    },
    [setPriceImpactDisableDeposit]
  );

  const handleDeposit = () => {
    if (!isWalletConnected) {
      return dispatch(askForWalletConnection());
    }
    if (!isWalletOnVaultChain) {
      return dispatch(askForNetworkChange({ chainId: vault.chainId }));
    }

    if (!isTokenNative(formState.selectedToken) && needsApproval) {
      dispatch(
        stepperActions.addStep({
          step: {
            step: 'approve',
            message: t('Vault-ApproveMsg'),
            action: walletActions.approval(formState.selectedToken, spenderAddress),
            pending: false,
          },
        })
      );
    }

    if (formState.isZap) {
      dispatch(
        stepperActions.addStep({
          step: {
            step: 'deposit',
            message: t('Vault-TxnConfirm', { type: t('Deposit-noun') }),
            action: walletActions.beefIn(
              vault,
              formState.amount,
              formState.zapOptions,
              formState.zapEstimate,
              formState.slippageTolerance
            ),
            pending: false,
          },
        })
      );
    } else {
      if (isGovVault(vault)) {
        dispatch(
          stepperActions.addStep({
            step: {
              step: 'deposit-gov',
              message: t('Vault-TxnConfirm', { type: t('Stake-noun') }),
              action: walletActions.stakeGovVault(vault, formState.amount),
              pending: false,
            },
          })
        );
      } else {
        dispatch(
          stepperActions.addStep({
            step: {
              step: 'deposit',
              message: t('Vault-TxnConfirm', { type: t('Deposit-noun') }),
              action: walletActions.deposit(vault, formState.amount, formState.max),
              pending: false,
            },
          })
        );
      }
    }

    dispatch(startStepper(chain.id));
  };

  return (
    <>
      <Box p={3}>
        {formState.zapOptions !== null && (
          <div className={classes.zapPromotion}>
            {t('Zap-InPromotion', {
              action: 'Deposit',
              token1: vault.assetIds[0],
              token2: vault.assetIds[1],
            })}
          </div>
        )}

        <Box mb={1} className={classes.balanceText}>
          {t('Vault-Wallet')}
        </Box>
        <RadioGroup
          className={classes.radioGroup}
          value={formState.selectedToken ? formState.selectedToken.id : ''}
          aria-label="deposit-asset"
          name="deposit-asset"
          onChange={handleAsset}
        >
          <FormControlLabel
            className={classes.depositTokenContainer}
            value={depositToken.id}
            control={formState.zapOptions !== null ? <Radio /> : <div style={{ width: 12 }} />}
            label={<TokenWithBalance token={depositToken} vaultId={vaultId} />}
            onClick={formState.isZap ? undefined : handleMax}
            disabled={!formReady}
          />
          {formState.zapOptions?.tokens.map(zapToken => (
            <FormControlLabel
              key={zapToken.id}
              className={classes.depositTokenContainer}
              value={zapToken.id}
              control={<Radio />}
              label={<TokenWithBalance token={zapToken} vaultId={vaultId} variant="sm" />}
              disabled={!formReady}
            />
          ))}
        </RadioGroup>
        <VaultBuyLinks vaultId={vaultId} />
        <Box className={classes.inputContainer}>
          <Paper component="form">
            <Box className={classes.inputLogo}>
              <AssetsImage
                chainId={vault.chainId}
                assetIds={
                  !formState.selectedToken
                    ? vault.assetIds
                    : formState.selectedToken.address === depositToken.address
                    ? vault.assetIds
                    : [formState.selectedToken.id]
                }
                size={24}
              />
            </Box>
            <InputBase
              placeholder="0.00"
              value={formState.formattedInput}
              onChange={handleInput}
              disabled={!formReady}
            />
            <Button onClick={handleMax} disabled={!formReady}>
              {t('Transact-Max')}
            </Button>
          </Paper>
        </Box>
        {formState.isZap ? (
          <>
            <ZapBreakdown
              vault={vault}
              slippageTolerance={formState.slippageTolerance}
              zapEstimate={formState.zapEstimate}
              zapError={formState.zapError}
              isZapSwap={false}
              isZap={formState.isZap}
              type={'deposit'}
            />
            <ZapPriceImpact mode={'deposit'} onChange={handlePriceImpactConfirm} />
          </>
        ) : null}
        <FeeBreakdown vaultId={vaultId} />
        <MaxNativeDepositAlert />
        <Box mt={3}>
          {vault.chainId === 'emerald' ? <EmeraldGasNotice /> : null}
          {vault.status !== 'active' ? (
            <Button className={classes.btnSubmit} fullWidth={true} disabled={true}>
              {t('Deposit-Disabled')}
            </Button>
          ) : isWalletConnected ? (
            !isWalletOnVaultChain ? (
              <Button
                onClick={() => dispatch(askForNetworkChange({ chainId: vault.chainId }))}
                className={classes.btnSubmit}
                fullWidth={true}
              >
                {t('Network-Change', { network: chain.name })}
              </Button>
            ) : (
              <Button
                onClick={handleDeposit}
                className={classes.btnSubmit}
                fullWidth={true}
                disabled={isDepositButtonDisabled}
              >
                {isZapEstimateLoading
                  ? t('Zap-Estimating')
                  : formState.max
                  ? t('Deposit-All')
                  : t('Deposit-Verb')}
              </Button>
            )
          ) : (
            <Button
              className={classes.btnSubmit}
              fullWidth={true}
              onClick={() => dispatch(askForWalletConnection())}
            >
              {t('Network-ConnectWallet')}
            </Button>
          )}
        </Box>
      </Box>

<<<<<<< HEAD
      {displayBoostWidget && <BoostWidget vaultId={vaultId} />}
=======
      <Stepper />
>>>>>>> bcf6368f
    </>
  );
};<|MERGE_RESOLUTION|>--- conflicted
+++ resolved
@@ -198,136 +198,128 @@
   };
 
   return (
-    <>
-      <Box p={3}>
-        {formState.zapOptions !== null && (
-          <div className={classes.zapPromotion}>
-            {t('Zap-InPromotion', {
-              action: 'Deposit',
-              token1: vault.assetIds[0],
-              token2: vault.assetIds[1],
-            })}
-          </div>
-        )}
-
-        <Box mb={1} className={classes.balanceText}>
-          {t('Vault-Wallet')}
-        </Box>
-        <RadioGroup
-          className={classes.radioGroup}
-          value={formState.selectedToken ? formState.selectedToken.id : ''}
-          aria-label="deposit-asset"
-          name="deposit-asset"
-          onChange={handleAsset}
-        >
+    <Box p={3}>
+      {formState.zapOptions !== null && (
+        <div className={classes.zapPromotion}>
+          {t('Zap-InPromotion', {
+            action: 'Deposit',
+            token1: vault.assetIds[0],
+            token2: vault.assetIds[1],
+          })}
+        </div>
+      )}
+
+      <Box mb={1} className={classes.balanceText}>
+        {t('Vault-Wallet')}
+      </Box>
+      <RadioGroup
+        className={classes.radioGroup}
+        value={formState.selectedToken ? formState.selectedToken.id : ''}
+        aria-label="deposit-asset"
+        name="deposit-asset"
+        onChange={handleAsset}
+      >
+        <FormControlLabel
+          className={classes.depositTokenContainer}
+          value={depositToken.id}
+          control={formState.zapOptions !== null ? <Radio /> : <div style={{ width: 12 }} />}
+          label={<TokenWithBalance token={depositToken} vaultId={vaultId} />}
+          onClick={formState.isZap ? undefined : handleMax}
+          disabled={!formReady}
+        />
+        {formState.zapOptions?.tokens.map(zapToken => (
           <FormControlLabel
+            key={zapToken.id}
             className={classes.depositTokenContainer}
-            value={depositToken.id}
-            control={formState.zapOptions !== null ? <Radio /> : <div style={{ width: 12 }} />}
-            label={<TokenWithBalance token={depositToken} vaultId={vaultId} />}
-            onClick={formState.isZap ? undefined : handleMax}
+            value={zapToken.id}
+            control={<Radio />}
+            label={<TokenWithBalance token={zapToken} vaultId={vaultId} variant="sm" />}
             disabled={!formReady}
           />
-          {formState.zapOptions?.tokens.map(zapToken => (
-            <FormControlLabel
-              key={zapToken.id}
-              className={classes.depositTokenContainer}
-              value={zapToken.id}
-              control={<Radio />}
-              label={<TokenWithBalance token={zapToken} vaultId={vaultId} variant="sm" />}
-              disabled={!formReady}
+        ))}
+      </RadioGroup>
+      <VaultBuyLinks vaultId={vaultId} />
+      <Box className={classes.inputContainer}>
+        <Paper component="form">
+          <Box className={classes.inputLogo}>
+            <AssetsImage
+              chainId={vault.chainId}
+              assetIds={
+                !formState.selectedToken
+                  ? vault.assetIds
+                  : formState.selectedToken.address === depositToken.address
+                  ? vault.assetIds
+                  : [formState.selectedToken.id]
+              }
+              size={24}
             />
-          ))}
-        </RadioGroup>
-        <VaultBuyLinks vaultId={vaultId} />
-        <Box className={classes.inputContainer}>
-          <Paper component="form">
-            <Box className={classes.inputLogo}>
-              <AssetsImage
-                chainId={vault.chainId}
-                assetIds={
-                  !formState.selectedToken
-                    ? vault.assetIds
-                    : formState.selectedToken.address === depositToken.address
-                    ? vault.assetIds
-                    : [formState.selectedToken.id]
-                }
-                size={24}
-              />
-            </Box>
-            <InputBase
-              placeholder="0.00"
-              value={formState.formattedInput}
-              onChange={handleInput}
-              disabled={!formReady}
-            />
-            <Button onClick={handleMax} disabled={!formReady}>
-              {t('Transact-Max')}
+          </Box>
+          <InputBase
+            placeholder="0.00"
+            value={formState.formattedInput}
+            onChange={handleInput}
+            disabled={!formReady}
+          />
+          <Button onClick={handleMax} disabled={!formReady}>
+            {t('Transact-Max')}
+          </Button>
+        </Paper>
+      </Box>
+      {formState.isZap ? (
+        <>
+          <ZapBreakdown
+            vault={vault}
+            slippageTolerance={formState.slippageTolerance}
+            zapEstimate={formState.zapEstimate}
+            zapError={formState.zapError}
+            isZapSwap={false}
+            isZap={formState.isZap}
+            type={'deposit'}
+          />
+          <ZapPriceImpact mode={'deposit'} onChange={handlePriceImpactConfirm} />
+        </>
+      ) : null}
+      <FeeBreakdown vaultId={vaultId} />
+      <MaxNativeDepositAlert />
+      <Box mt={3}>
+        {vault.chainId === 'emerald' ? <EmeraldGasNotice /> : null}
+        {vault.status !== 'active' ? (
+          <Button className={classes.btnSubmit} fullWidth={true} disabled={true}>
+            {t('Deposit-Disabled')}
+          </Button>
+        ) : isWalletConnected ? (
+          !isWalletOnVaultChain ? (
+            <Button
+              onClick={() => dispatch(askForNetworkChange({ chainId: vault.chainId }))}
+              className={classes.btnSubmit}
+              fullWidth={true}
+            >
+              {t('Network-Change', { network: chain.name })}
             </Button>
-          </Paper>
-        </Box>
-        {formState.isZap ? (
-          <>
-            <ZapBreakdown
-              vault={vault}
-              slippageTolerance={formState.slippageTolerance}
-              zapEstimate={formState.zapEstimate}
-              zapError={formState.zapError}
-              isZapSwap={false}
-              isZap={formState.isZap}
-              type={'deposit'}
-            />
-            <ZapPriceImpact mode={'deposit'} onChange={handlePriceImpactConfirm} />
-          </>
-        ) : null}
-        <FeeBreakdown vaultId={vaultId} />
-        <MaxNativeDepositAlert />
-        <Box mt={3}>
-          {vault.chainId === 'emerald' ? <EmeraldGasNotice /> : null}
-          {vault.status !== 'active' ? (
-            <Button className={classes.btnSubmit} fullWidth={true} disabled={true}>
-              {t('Deposit-Disabled')}
-            </Button>
-          ) : isWalletConnected ? (
-            !isWalletOnVaultChain ? (
-              <Button
-                onClick={() => dispatch(askForNetworkChange({ chainId: vault.chainId }))}
-                className={classes.btnSubmit}
-                fullWidth={true}
-              >
-                {t('Network-Change', { network: chain.name })}
-              </Button>
-            ) : (
-              <Button
-                onClick={handleDeposit}
-                className={classes.btnSubmit}
-                fullWidth={true}
-                disabled={isDepositButtonDisabled}
-              >
-                {isZapEstimateLoading
-                  ? t('Zap-Estimating')
-                  : formState.max
-                  ? t('Deposit-All')
-                  : t('Deposit-Verb')}
-              </Button>
-            )
           ) : (
             <Button
+              onClick={handleDeposit}
               className={classes.btnSubmit}
               fullWidth={true}
-              onClick={() => dispatch(askForWalletConnection())}
+              disabled={isDepositButtonDisabled}
             >
-              {t('Network-ConnectWallet')}
+              {isZapEstimateLoading
+                ? t('Zap-Estimating')
+                : formState.max
+                ? t('Deposit-All')
+                : t('Deposit-Verb')}
             </Button>
-          )}
-        </Box>
+          )
+        ) : (
+          <Button
+            className={classes.btnSubmit}
+            fullWidth={true}
+            onClick={() => dispatch(askForWalletConnection())}
+          >
+            {t('Network-ConnectWallet')}
+          </Button>
+        )}
       </Box>
-
-<<<<<<< HEAD
-      {displayBoostWidget && <BoostWidget vaultId={vaultId} />}
-=======
-      <Stepper />
->>>>>>> bcf6368f
-    </>
+    </Box>
   );
 };