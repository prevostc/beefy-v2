--- conflicted
+++ resolved
@@ -1,10 +1,5 @@
-<<<<<<< HEAD
 import { Box, makeStyles } from '@material-ui/core';
 import React, { useState } from 'react';
-=======
-import { makeStyles } from '@material-ui/core';
-import React, { useMemo, useState } from 'react';
->>>>>>> d80f69fa
 import { useTranslation } from 'react-i18next';
 import {
   Area,
