--- conflicted
+++ resolved
@@ -73,7 +73,6 @@
         </div>
       </CardHeader>
       <CardContent>
-<<<<<<< HEAD
         <ResponsiveContainer height={250}>
           <AreaChart data={chartData} margin={{ top: 0, right: 0, bottom: 0, left: 0 }}>
             <CartesianGrid vertical={false} stroke="#484D73" />
@@ -86,7 +85,7 @@
               axisLine={false}
               tickLine={false}
               tickFormatter={label => {
-                return (stat === 2 ? formatApy(label) : formatUsd(label)) as any;
+                return (stat === 2 ? formatPercent(label) : formatUsd(label)) as any;
               }}
               tickCount={4}
             />
@@ -116,37 +115,6 @@
             )}
           </AreaChart>
         </ResponsiveContainer>
-=======
-        <div className={classes.chartSizer}>
-          <ResponsiveContainer>
-            <AreaChart data={chartData} margin={{ top: 0, left: 0, right: 0, bottom: 0 }}>
-              <CartesianGrid vertical={false} stroke="#484D73" />
-              <YAxis
-                dataKey="v"
-                tick={{
-                  fill: 'white',
-                  fontSize: 12,
-                }}
-                axisLine={false}
-                tickLine={false}
-                tickFormatter={label => {
-                  return (stat === 2 ? formatPercent(label) : formatUsd(label)) as any;
-                }}
-                tickCount={4}
-                width={50}
-              />
-              <Tooltip content={<CustomTooltip stat={stat} />} />
-              <Area
-                dataKey="v"
-                stroke="#F5F5FF"
-                strokeWidth={4}
-                fill="rgba(245, 245, 255, 0.1)"
-                fillOpacity={100}
-              />
-            </AreaChart>
-          </ResponsiveContainer>
-        </div>
->>>>>>> c5bc0bd2
         <div className={classes.footerTabs}>
           <Box className={classes.checkboxContainer}>
             <LabelledCheckbox
