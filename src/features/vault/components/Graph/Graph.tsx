--- conflicted
+++ resolved
@@ -1,8 +1,4 @@
-<<<<<<< HEAD
 import { makeStyles } from '@material-ui/core';
-=======
-import { Box, makeStyles } from '@material-ui/core';
->>>>>>> 52897517
 import React, { useState } from 'react';
 import { useTranslation } from 'react-i18next';
 import { Area, AreaChart, CartesianGrid, ResponsiveContainer, Tooltip, YAxis } from 'recharts';
@@ -58,7 +54,7 @@
                 dataKey="v"
                 tick={{
                   fill: 'white',
-                  fontSize: 11,
+                  fontSize: 12,
                 }}
                 axisLine={false}
                 tickLine={false}
