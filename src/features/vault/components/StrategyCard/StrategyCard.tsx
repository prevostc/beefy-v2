import { Box, makeStyles, Typography } from '@material-ui/core';
import React from 'react';
import { useTranslation } from 'react-i18next';
import { formattedTotalApy } from '../../../../helpers/format';
import { LinkButton } from '../../../../components/LinkButton';
import { Card } from '../Card/Card';
import { CardHeader } from '../Card/CardHeader';
import { CardContent } from '../Card/CardContent';
import { CardTitle } from '../Card/CardTitle';
import { styles } from './styles';
import shield from './shield.svg';
import { stratText } from './stratText';
import { selectVaultTotalApy } from '../../../data/selectors/apy';
import { isGovVault, VaultEntity } from '../../../data/entities/vault';
import { selectVaultById, selectVaultStrategyAddress } from '../../../data/selectors/vaults';
import { selectChainById } from '../../../data/selectors/chains';
import { selectPlatformById } from '../../../data/selectors/platforms';
import { selectIsVaultBoosted } from '../../../data/selectors/boosts';
<<<<<<< HEAD
import { ApyStatLoader } from '../../../../components/ApyStatLoader';
import { useAppSelector } from '../../../../store';
=======
import { StatLoader } from '../../../../components/StatLoader';
>>>>>>> d9146d2f

const useStyles = makeStyles(styles as any);
function StrategyCardComponent({ vaultId }: { vaultId: VaultEntity['id'] }) {
  const classes = useStyles();
  const { t } = useTranslation();

<<<<<<< HEAD
  const vault = useAppSelector(state => selectVaultById(state, vaultId));
  const chain = useAppSelector(state => selectChainById(state, vault.chainId));
  const values = useAppSelector(state => selectVaultTotalApy(state, vaultId));
  const formatted = formattedTotalApy(values, <ApyStatLoader />);
  const stratAddr = useAppSelector(state => selectVaultStrategyAddress(state, vaultId));
  const platform = useAppSelector(state => selectPlatformById(state, vault.platformId));
  const isBoosted = useAppSelector(state => selectIsVaultBoosted(state, vaultId));
=======
  const vault = useSelector((state: BeefyState) => selectVaultById(state, vaultId));
  const chain = useSelector((state: BeefyState) => selectChainById(state, vault.chainId));
  const values = useSelector((state: BeefyState) => selectVaultTotalApy(state, vaultId));
  const formatted = formattedTotalApy(values, <StatLoader />);
  const stratAddr = useSelector((state: BeefyState) => selectVaultStrategyAddress(state, vaultId));
  const platform = useSelector((state: BeefyState) => selectPlatformById(state, vault.platformId));
  const isBoosted = useSelector((state: BeefyState) => selectIsVaultBoosted(state, vaultId));
>>>>>>> d9146d2f
  const isVaultAudited = vault.risks.includes('AUDIT');
  if (isGovVault(vault)) {
    return <></>;
  }
  return (
    <Card>
      <CardHeader>
        <CardTitle title={t('Vault-Strategy')} />
        <div className={classes.cardActions}>
          <div className={classes.cardAction}>
            <LinkButton
              type="code"
              href={`${chain.explorerUrl}/address/${stratAddr}`}
              text={t('Strat-Address')}
            />
          </div>
          <div className={classes.cardAction}>
            <LinkButton
              type="code"
              href={`${chain.explorerUrl}/address/${vault.earnContractAddress}`}
              text={t('Strat-AddressVault')}
            />
          </div>
        </div>
      </CardHeader>
      <CardContent>
        <Typography variant="body1" className={classes.text} style={{ whiteSpace: 'pre-line' }}>
          {stratText(vault.strategyType, platform.name, vault.assetIds, vault.name, vault.name, t)}
        </Typography>
        <div className={classes.apysContainer}>
          <Typography variant="h5" className={classes.apyTitle}>
            {t('Vault-ApyBreakdown')}
          </Typography>
          <div className={classes.apys}>
            <div className={classes.apy}>
              <Typography className={classes.apyLabel}>{t('Vault-ApyTotal')}</Typography>
              <Typography variant="h5" className={classes.apyValue}>
                {isBoosted ? formatted.boostedTotalApy : formatted.totalApy}
              </Typography>
            </div>
            {values.vaultApr && (
              <div className={classes.apy}>
                <Typography className={classes.apyLabel}>{t('Vault-VaultApr')}</Typography>
                <Typography variant="h5" className={classes.apyValue}>
                  {formatted.vaultApr}
                </Typography>
              </div>
            )}
            {values.tradingApr > 0 && (
              <div className={classes.apy}>
                <Typography className={classes.apyLabel}>{t('Vault-AprTrading')}</Typography>
                <Typography variant="h5" className={classes.apyValue}>
                  {formatted.tradingApr}
                </Typography>
              </div>
            )}
            {isBoosted && (
              <div className={classes.apy}>
                <Typography className={classes.apyLabel}>{t('Vault-AprBoost')}</Typography>
                <Typography variant="h5" className={classes.apyValue}>
                  {formatted.boostApr}
                </Typography>
              </div>
            )}
          </div>
        </div>
        <div className={classes.audits}>
          {isVaultAudited ? (
            <Box className={classes.audit}>
              <img alt="Audited" src={shield} className={classes.auditIcon} />
              <Typography className={classes.auditLabel}>{t('Vault-Auditd')}</Typography>
            </Box>
          ) : null}

          <Box className={classes.audit}>
            <img alt="Community Audited" src={shield} className={classes.auditIcon} />
            <Typography className={classes.auditLabel}>{t('Vault-AuditdCommunity')}</Typography>
          </Box>
        </div>
      </CardContent>
    </Card>
  );
}

export const StrategyCard = React.memo(StrategyCardComponent);<|MERGE_RESOLUTION|>--- conflicted
+++ resolved
@@ -16,35 +16,21 @@
 import { selectChainById } from '../../../data/selectors/chains';
 import { selectPlatformById } from '../../../data/selectors/platforms';
 import { selectIsVaultBoosted } from '../../../data/selectors/boosts';
-<<<<<<< HEAD
-import { ApyStatLoader } from '../../../../components/ApyStatLoader';
+import { StatLoader } from '../../../../components/StatLoader';
 import { useAppSelector } from '../../../../store';
-=======
-import { StatLoader } from '../../../../components/StatLoader';
->>>>>>> d9146d2f
 
 const useStyles = makeStyles(styles as any);
 function StrategyCardComponent({ vaultId }: { vaultId: VaultEntity['id'] }) {
   const classes = useStyles();
   const { t } = useTranslation();
 
-<<<<<<< HEAD
   const vault = useAppSelector(state => selectVaultById(state, vaultId));
   const chain = useAppSelector(state => selectChainById(state, vault.chainId));
   const values = useAppSelector(state => selectVaultTotalApy(state, vaultId));
-  const formatted = formattedTotalApy(values, <ApyStatLoader />);
+  const formatted = formattedTotalApy(values, <StatLoader />);
   const stratAddr = useAppSelector(state => selectVaultStrategyAddress(state, vaultId));
   const platform = useAppSelector(state => selectPlatformById(state, vault.platformId));
   const isBoosted = useAppSelector(state => selectIsVaultBoosted(state, vaultId));
-=======
-  const vault = useSelector((state: BeefyState) => selectVaultById(state, vaultId));
-  const chain = useSelector((state: BeefyState) => selectChainById(state, vault.chainId));
-  const values = useSelector((state: BeefyState) => selectVaultTotalApy(state, vaultId));
-  const formatted = formattedTotalApy(values, <StatLoader />);
-  const stratAddr = useSelector((state: BeefyState) => selectVaultStrategyAddress(state, vaultId));
-  const platform = useSelector((state: BeefyState) => selectPlatformById(state, vault.platformId));
-  const isBoosted = useSelector((state: BeefyState) => selectIsVaultBoosted(state, vaultId));
->>>>>>> d9146d2f
   const isVaultAudited = vault.risks.includes('AUDIT');
   if (isGovVault(vault)) {
     return <></>;
