--- conflicted
+++ resolved
@@ -1,13 +1,7 @@
 import React from 'react';
-<<<<<<< HEAD
-import {config} from "../../../../config/config";
-import {formatApy} from "../../../../helpers/format"
-import {makeStyles, Typography,Box} from '@material-ui/core';
-=======
 import { config } from '../../../../config/config';
 import { formatApy } from '../../../../helpers/format';
-import { makeStyles, Typography } from '@material-ui/core';
->>>>>>> 18632c0b
+import { makeStyles, Typography, Box } from '@material-ui/core';
 import styles from './styles';
 import LinkButton from '../../../../components/LinkButton';
 import Card from '../Card/Card';
@@ -87,41 +81,20 @@
         </div>
         <div className={classes.audits}>
           {audit ? (
-            <a href="#" target="_blank" rel="noopener noreferrer" className={classes.audit}>
+            <Box className={classes.audit}>
               <img alt="Audited" src={shield} className={classes.auditIcon} />
               <Typography className={classes.auditLabel}>Audited</Typography>
-            </a>
+            </Box>
           ) : null}
 
-<<<<<<< HEAD
-                    </div>
-                </div>
-                <div className={classes.audits}>
-                    {audit ? (
-                        <Box href="#" target="_blank" rel="noopener noreferrer" className={classes.audit}>
-                            <img alt="Audited" src={shield} className={classes.auditIcon} />
-                            <Typography className={classes.auditLabel} >Audited</Typography>
-                        </Box>
-                    ) : null}
-
-                    <Box className={classes.audit}>
-                        <img alt="Community Audited" src={shield} className={classes.auditIcon} />
-                        <Typography className={classes.auditLabel} >Community Audited</Typography>
-                    </Box>
-                </div>
-            </CardContent>
-        </Card>
-    );
-=======
-          <a href="#" target="_blank" rel="noopener noreferrer" className={classes.audit}>
+          <Box className={classes.audit}>
             <img alt="Community Audited" src={shield} className={classes.auditIcon} />
             <Typography className={classes.auditLabel}>Community Audited</Typography>
-          </a>
+          </Box>
         </div>
       </CardContent>
     </Card>
   );
->>>>>>> 18632c0b
 };
 
 export default StrategyCard;