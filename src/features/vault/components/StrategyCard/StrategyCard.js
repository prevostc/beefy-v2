/* eslint-disable jsx-a11y/anchor-is-valid */
import React from 'react';
import { config } from '../../../../config/config';
import { formatApy } from '../../../../helpers/format';
import { makeStyles, Typography } from '@material-ui/core';
import styles from './styles';
import LinkButton from '../../../../components/LinkButton';
import Card from '../Card/Card';
import CardHeader from '../Card/CardHeader';
import CardContent from '../Card/CardContent';
import CardTitle from '../Card/CardTitle';
import shield from './shield.svg';
import stratText from './stratText';

const useStyles = makeStyles(styles);

const StrategyCard = ({
  stratType,
  stratAddr,
  vaultAddr,
  apy,
  audit,
  network,
  platform,
  assets,
  want,
  vamp,
}) => {
  const classes = useStyles();

  return (
    <Card>
      <CardHeader>
        <CardTitle title="Strategy" />
        <div className={classes.cardActions}>
          <div className={classes.cardAction}>
            <LinkButton
              href={`${config[network].explorerUrl}/address/${stratAddr}`}
              text="Strategy address"
            />
          </div>
          <div className={classes.cardAction}>
            <LinkButton
              href={`${config[network].explorerUrl}/address/${vaultAddr}`}
              text="Vault address"
            />
          </div>
        </div>
      </CardHeader>
      <CardContent>
        <Typography className={classes.text}>
          {stratText(stratType, platform, assets, want, vamp)}
        </Typography>
        <div className={classes.apysContainer}>
          <Typography className={classes.apyTitle}>APY breakdown</Typography>
          <div className={classes.apys}>
            <div className={classes.apy}>
              <Typography className={classes.apyValue}>{formatApy(apy.totalApy, '-')}</Typography>
              <Typography className={classes.apyLabel}>Total APY</Typography>
            </div>
            {apy.vaultApr && (
              <div className={classes.apy}>
                <Typography className={classes.apyValue}>{formatApy(apy.vaultApr, '-')}</Typography>
                <Typography className={classes.apyLabel}>Farm APR</Typography>
              </div>
            )}
            {apy.tradingApr && (
              <div className={classes.apy}>
                <Typography className={classes.apyValue}>
                  {formatApy(apy.tradingApr, '-')}
                </Typography>
                <Typography className={classes.apyLabel}>Trading APR</Typography>
              </div>
            )}
            {apy.boostApr && (
              <div className={classes.apy}>
                <Typography className={classes.apyValue}>{formatApy(apy.boostApr, '-')}</Typography>
                <Typography className={classes.apyLabel}>Boost APR</Typography>
              </div>
            )}
          </div>
        </div>
        <div className={classes.audits}>
          {audit ? (
            <a href="#" target="_blank" rel="noopener noreferrer" className={classes.audit}>
              <img alt="Audited" src={shield} className={classes.auditIcon} />
              <Typography className={classes.auditLabel}>Audited</Typography>
            </a>
          ) : null}

<<<<<<< HEAD
                    </div>
                </div>
                <div className={classes.audits}>
                    {audit ? (
                        <a href="#" target="_blank" rel="noopener noreferrer" className={classes.audit}>
                            <img alt="Audited" src={shield} className={classes.auditIcon} />
                            <Typography className={classes.auditLabel} >Audited</Typography>
                        </a>
                    ) : null}

                    <a href="#" target="_blank"  rel="noopener noreferrer"  className={classes.audit}>
                        <img alt="Community Audited" src={shield} className={classes.auditIcon} />
                        <Typography className={classes.auditLabel} >Community Audited</Typography>
                    </a>
                </div>
            </CardContent>
        </Card>
    );
=======
          <a href="#" target="_blank" rel="noopener noreferrer" className={classes.audit}>
            <img alt="Community Audited" src={shield} className={classes.auditIcon} />
            <Typography className={classes.auditLabel}>Community Audited</Typography>
          </a>
        </div>
      </CardContent>
    </Card>
  );
>>>>>>> a53d6984
};

export default StrategyCard;<|MERGE_RESOLUTION|>--- conflicted
+++ resolved
@@ -88,26 +88,6 @@
             </a>
           ) : null}
 
-<<<<<<< HEAD
-                    </div>
-                </div>
-                <div className={classes.audits}>
-                    {audit ? (
-                        <a href="#" target="_blank" rel="noopener noreferrer" className={classes.audit}>
-                            <img alt="Audited" src={shield} className={classes.auditIcon} />
-                            <Typography className={classes.auditLabel} >Audited</Typography>
-                        </a>
-                    ) : null}
-
-                    <a href="#" target="_blank"  rel="noopener noreferrer"  className={classes.audit}>
-                        <img alt="Community Audited" src={shield} className={classes.auditIcon} />
-                        <Typography className={classes.auditLabel} >Community Audited</Typography>
-                    </a>
-                </div>
-            </CardContent>
-        </Card>
-    );
-=======
           <a href="#" target="_blank" rel="noopener noreferrer" className={classes.audit}>
             <img alt="Community Audited" src={shield} className={classes.auditIcon} />
             <Typography className={classes.auditLabel}>Community Audited</Typography>
@@ -116,7 +96,6 @@
       </CardContent>
     </Card>
   );
->>>>>>> a53d6984
 };
 
 export default StrategyCard;