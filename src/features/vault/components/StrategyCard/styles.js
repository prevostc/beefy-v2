--- conflicted
+++ resolved
@@ -8,64 +8,6 @@
   fontWeight: 600,
 };
 
-<<<<<<< HEAD
-const styles = (theme) => ({
-    cardActions: {
-        display: 'flex'
-    },
-    cardAction: {
-        marginLeft: '15px'
-    },
-    apysContainer: {
-        marginBottom: '32px'
-    },
-    apys: {
-        display: 'flex',
-    },
-    apyTitle: {
-        ...bold,
-        fontSize: "18px",
-        lineHeight: "30px",
-        marginBottom: "12px"
-    },
-    apy: {
-        marginRight: "24px"
-    },
-    apyValue: {
-        ...bold,
-        fontSize: "24px",
-        lineHeight: "30px"
-    },
-    apyLabel: {
-        ...defaultFont,
-        fontSize: '15px',
-        lineHeight: '24px',
-        letterSpacing: '0.2px',
-        color: '#8585A6'
-    },
-    audits: {
-        display: 'flex',
-    },
-    audit: {
-        display: 'flex',
-        marginRight: '50px',
-        color: 'white'
-    },
-    auditIcon: {
-        marginRight: '10px'
-    },
-    auditLabel: {
-        ...bold
-    },
-    text: {
-        fontFamily: 'Proxima Nova',
-        fontStyle: 'normal',
-        fontWeight: 'normal',
-        fontSize: '18px',
-        lineHeight: '32px',
-        marginBottom: '28px'
-    }
-=======
 const styles = theme => ({
   cardActions: {
     display: 'flex',
@@ -106,7 +48,6 @@
   audit: {
     display: 'flex',
     marginRight: '50px',
-    textDecoration: 'none',
     color: 'white',
   },
   auditIcon: {
@@ -123,7 +64,6 @@
     lineHeight: '32px',
     marginBottom: '28px',
   },
->>>>>>> 18632c0b
 });
 
 export default styles;