--- conflicted
+++ resolved
@@ -183,10 +183,9 @@
   };
 
   return (
-<<<<<<< HEAD
     <CardContent className={classes.cardContent}>
       <div className={classes.content}>
-        {t('burn-Content', {
+        {t('Burn-Content', {
           token1: minter.mintedToken.symbol,
           token2: minter.depositToken.symbol,
         })}
@@ -198,15 +197,6 @@
         <AssetsImage assetIds={[minter.depositToken.symbol]} size={24} chainId={chain.id} />
         <div className={classes.amountReserves}>
           {reserves.shiftedBy(-depositToken.decimals).toFixed(2)} {depositToken.symbol}
-=======
-    <>
-      <CardContent className={classes.cardContent}>
-        <div className={classes.content}>
-          {t('Burn-Content', {
-            token1: minter.mintedToken.symbol,
-            token2: minter.depositToken.symbol,
-          })}
->>>>>>> 640efd2d
         </div>
       </div>
       <div className={classes.inputContainer}>
