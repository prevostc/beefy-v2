import React, { memo } from 'react';
import { Button, InputBase, makeStyles, Paper } from '@material-ui/core';
import { useTranslation } from 'react-i18next';
import { CardContent } from '../../../Card';
import { AssetsImage } from '../../../../../../components/AssetsImage';
import { styles } from '../styles';
import BigNumber from 'bignumber.js';
import { formatBigDecimals, formatBigNumberSignificant } from '../../../../../../helpers/format';
import { selectVaultById } from '../../../../../data/selectors/vaults';
import { selectUserBalanceOfToken } from '../../../../../data/selectors/balance';
import {
  selectCurrentChainId,
  selectIsWalletConnected,
} from '../../../../../data/selectors/wallet';
import {
  selectErc20TokenByAddress,
  selectTokenByAddress,
} from '../../../../../data/selectors/tokens';
import { isString } from 'lodash';
import { askForNetworkChange, askForWalletConnection } from '../../../../../data/actions/wallet';
import { walletActions } from '../../../../../data/actions/wallet-actions';
import { MinterCardParams } from '../../MinterCard';
import { selectMinterById } from '../../../../../data/selectors/minters';
import { selectAllowanceByTokenAddress } from '../../../../../data/selectors/allowances';
import { selectChainById } from '../../../../../data/selectors/chains';
import { useAppDispatch, useAppSelector } from '../../../../../../store';
import { BIG_ZERO } from '../../../../../../helpers/big-number';
import { stepperActions } from '../../../../../data/reducers/wallet/stepper';
import { selectIsStepperStepping } from '../../../../../data/selectors/stepper';
import { startStepper } from '../../../../../data/actions/stepper';

const useStyles = makeStyles(styles);

export const Mint = memo(function Mint({ vaultId, minterId }: MinterCardParams) {
  const classes = useStyles();
  const { t } = useTranslation();
  const dispatch = useAppDispatch();
  const vault = useAppSelector(state => selectVaultById(state, vaultId));
  const minter = useAppSelector(state => selectMinterById(state, minterId));
  const chain = useAppSelector(state => selectChainById(state, vault.chainId));
  const isWalletConnected = useAppSelector(state => selectIsWalletConnected(state));
  const isWalletOnVaultChain = useAppSelector(
    state => selectCurrentChainId(state) === vault.chainId
  );
  const depositToken = useAppSelector(state =>
    minter.depositToken.type === 'native'
      ? selectTokenByAddress(state, vault.chainId, minter.depositToken.contractAddress)
      : selectErc20TokenByAddress(state, vault.chainId, minter.depositToken.contractAddress)
  );
  const mintedToken = useAppSelector(state =>
    selectErc20TokenByAddress(state, vault.chainId, minter.mintedToken.contractAddress)
  );
  const depositTokenBalance = useAppSelector(state =>
    selectUserBalanceOfToken(state, vault.chainId, depositToken.address)
  );
  const mintedTokenBalance = useAppSelector(state =>
    selectUserBalanceOfToken(state, vault.chainId, mintedToken.address)
  );
  const depositTokenAllowance = useAppSelector(state =>
    selectAllowanceByTokenAddress(
      state,
      vault.chainId,
      depositToken.address,
      minter.contractAddress
    )
  );

  // eslint-disable-next-line @typescript-eslint/no-unused-vars
  const resetFormData = () => {
    setFormData({
      ...formData,
      deposit: {
        ...formData.deposit,
        input: '',
        amount: BIG_ZERO,
        max: false,
      },
    });
  };

  const isStepping = useAppSelector(selectIsStepperStepping);

  const [formData, setFormData] = React.useState({
    deposit: {
      input: '',
      amount: BIG_ZERO,
      max: false,
      token: null,
      isZap: false,
      zapEstimate: {
        isLoading: true,
      },
    },
    slippageTolerance: 0.01,
  });

  const handleMax = () => {
    if (depositTokenBalance > BIG_ZERO) {
      setFormData({
        ...formData,
        deposit: {
          ...formData.deposit,
          input: isString(depositTokenBalance)
            ? depositTokenBalance
            : formatBigNumberSignificant(depositTokenBalance),
          amount: new BigNumber(depositTokenBalance),
          max: true,
        },
      });
    }
  };

  const handleInput = val => {
    const input = val.replace(/[,]+/, '').replace(/[^0-9.]+/, '');

    let max = false;
    let value = new BigNumber(input).decimalPlaces(depositToken.decimals, BigNumber.ROUND_DOWN);

    if (value.isNaN() || value.isLessThanOrEqualTo(0)) {
      value = BIG_ZERO;
    }

    if (value.isGreaterThanOrEqualTo(depositTokenBalance)) {
      value = new BigNumber(depositTokenBalance);
      max = true;
    }

    const formattedInput = (() => {
      if (value.isEqualTo(input)) return input;
      if (input === '') return '';
      if (input === '.') return `0.`;
      return formatBigNumberSignificant(value);
    })();

    setFormData({
      ...formData,
      deposit: {
        ...formData.deposit,
        input: formattedInput,
        amount: value,
        max: max,
      },
    });
  };

  const handleDeposit = () => {
    if (!isWalletConnected) {
      return dispatch(askForWalletConnection());
    }
    if (!isWalletOnVaultChain) {
      return dispatch(askForNetworkChange({ chainId: vault.chainId }));
    }

    if (
      depositToken.type !== 'native' &&
      depositTokenAllowance.isLessThan(formData.deposit.amount)
    ) {
      dispatch(
        stepperActions.addStep({
          step: {
            step: 'approve',
            message: t('Vault-ApproveMsg'),
            action: walletActions.approval(depositToken, minter.contractAddress),
            pending: false,
          },
        })
      );
    }

    dispatch(
      stepperActions.addStep({
        step: {
          step: 'mint',
          message: t('Vault-TxnConfirm', { type: t('Mint-noun') }),
          action: walletActions.mintDeposit(
            vault.chainId,
            minter.contractAddress,
            depositToken,
            mintedToken,
            formData.deposit.amount,
            formData.deposit.max,
            minterId
          ),
          pending: false,
        },
      })
    );

    dispatch(startStepper(chain.id));
  };

  return (
    <CardContent className={classes.cardContent}>
      {minter.canBurnReserves ? (
        <div className={classes.content}>
          {t('Mint-Content', {
            token1: minter.mintedToken.symbol,
            token2: minter.depositToken.symbol,
          })}
        </div>
      ) : (
        <>
          {' '}
          <div className={classes.content}>
<<<<<<< HEAD
            {t('Mint-Content-Short', {
              token1: minter.mintedToken.symbol,
              token2: minter.depositToken.symbol,
            })}
=======
            {t(
              minter.hasEarningsPool ? 'Mint-Content-Burnable-Earnings' : 'Mint-Content-Burnable',
              {
                token1: minter.mintedToken.symbol,
                token2: minter.depositToken.symbol,
              }
            )}
>>>>>>> 640efd2d
          </div>
          <div className={classes.boxReminder}>
            <div className={classes.content}>
<<<<<<< HEAD
              {t('Mint-Reminder', {
=======
              {t('Mint-Content', {
>>>>>>> 640efd2d
                token1: minter.mintedToken.symbol,
                token2: minter.depositToken.symbol,
              })}
            </div>
          </div>
        </>
      )}
      <div className={classes.inputContainer}>
        <div className={classes.balances}>
          <div className={classes.label}>
            {t('from')} <span className={classes.value}>{depositToken.symbol}</span>
          </div>
          <div className={classes.label}>
            {t('wallet')}{' '}
            <span className={classes.value}>
              {formatBigDecimals(depositTokenBalance, 8)} {depositToken.symbol}
            </span>
          </div>
        </div>
        <Paper component="form">
          <div className={classes.inputLogo}>
            <AssetsImage assetIds={[minter.depositToken.symbol]} size={24} chainId={chain.id} />
          </div>
          <InputBase
            placeholder="0.00"
            value={formData.deposit.input}
            onChange={e => handleInput(e.target.value)}
            disabled={isStepping}
          />
          <Button onClick={handleMax}>{t('Transact-Max')}</Button>
        </Paper>
      </div>
      <div className={classes.customDivider}>
        <div className={classes.line} />
        <img
          alt="arrowDown"
          src={require('../../../../../../images/icons/arrowDown.svg').default}
        />
        <div className={classes.line} />
      </div>
      <div className={classes.inputContainer}>
        <div className={classes.balances}>
          <div className={classes.label}>
            {t('to')} <span className={classes.value}>{mintedToken.symbol}</span>
          </div>
          <div className={classes.label}>
            {t('wallet')}
            <span className={classes.value}>
              {formatBigDecimals(mintedTokenBalance)} {mintedToken.symbol}
            </span>
          </div>
        </div>
        <Paper component="form">
          <div className={classes.inputLogo}>
            <AssetsImage assetIds={[minter.mintedToken.symbol]} size={20} chainId={chain.id} />
          </div>
          <InputBase disabled={true} placeholder="0.00" value={formData.deposit.input} />
        </Paper>
      </div>
      <>
        {isWalletConnected ? (
          !isWalletOnVaultChain ? (
            <Button
              onClick={() => dispatch(askForNetworkChange({ chainId: vault.chainId }))}
              className={classes.btn}
            >
              {t('Network-Change', { network: chain.name.toUpperCase() })}
            </Button>
          ) : (
            <Button
              disabled={formData.deposit.amount.isLessThanOrEqualTo(0) || isStepping}
              onClick={handleDeposit}
              className={classes.btn}
            >
              {t('action', { action: t('mint'), token: minter.mintedToken.symbol })}
            </Button>
          )
        ) : (
          <Button onClick={() => dispatch(askForWalletConnection())} className={classes.btn}>
            {t('Network-ConnectWallet')}
          </Button>
        )}
      </>
    </CardContent>
  );
});<|MERGE_RESOLUTION|>--- conflicted
+++ resolved
@@ -202,12 +202,6 @@
         <>
           {' '}
           <div className={classes.content}>
-<<<<<<< HEAD
-            {t('Mint-Content-Short', {
-              token1: minter.mintedToken.symbol,
-              token2: minter.depositToken.symbol,
-            })}
-=======
             {t(
               minter.hasEarningsPool ? 'Mint-Content-Burnable-Earnings' : 'Mint-Content-Burnable',
               {
@@ -215,15 +209,10 @@
                 token2: minter.depositToken.symbol,
               }
             )}
->>>>>>> 640efd2d
           </div>
           <div className={classes.boxReminder}>
             <div className={classes.content}>
-<<<<<<< HEAD
-              {t('Mint-Reminder', {
-=======
               {t('Mint-Content', {
->>>>>>> 640efd2d
                 token1: minter.mintedToken.symbol,
                 token2: minter.depositToken.symbol,
               })}
