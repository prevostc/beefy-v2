import React from 'react';
import { makeStyles, Modal } from '@material-ui/core';
import { useTranslation } from 'react-i18next';
import { styles } from './styles';
import { formatBigDecimals } from '../../../../helpers/format';
import { askForNetworkChange, askForWalletConnection } from '../../../data/actions/wallet';
import { selectVaultById } from '../../../data/selectors/vaults';
import { useStepper } from '../../../../components/Steps/hooks';
import { selectCurrentChainId, selectIsWalletConnected } from '../../../data/selectors/wallet';
import { selectBoostById, selectBoostPeriodFinish } from '../../../data/selectors/boosts';
import { Step } from '../../../../components/Steps/types';
import { walletActions } from '../../../data/actions/wallet-actions';
import { BoostEntity } from '../../../data/entities/boost';
import { selectTokenByAddress } from '../../../data/selectors/tokens';
import {
  selectBoostRewardsTokenEntity,
  selectBoostUserBalanceInToken,
  selectBoostUserRewardsInToken,
  selectUserBalanceOfToken,
} from '../../../data/selectors/balance';
import { StakeCountdown } from './StakeCountdown';
import { Stake } from './Stake';
import { Unstake } from './Unstake';
import { selectChainById } from '../../../data/selectors/chains';
<<<<<<< HEAD
import { IconWithBasicTooltip } from '../../../../components/Tooltip/IconWithBasicTooltip';
import { Button } from '../../../../components/Button';
=======
import { useAppDispatch, useAppSelector } from '../../../../store';
>>>>>>> 52897517

const useStyles = makeStyles(styles);

export function BoostWidgetActiveBoost({ boostId }: { boostId: BoostEntity['id'] }) {
  const boost = useAppSelector(state => selectBoostById(state, boostId));
  const vault = useAppSelector(state => selectVaultById(state, boost.vaultId));
  const chain = useAppSelector(state => selectChainById(state, boost.chainId));
  const isBoosted = true;

  const mooToken = useAppSelector(state =>
    selectTokenByAddress(state, vault.chainId, vault.earnedTokenAddress)
  );
  const rewardToken = useAppSelector(state => selectBoostRewardsTokenEntity(state, boost.id));

  const mooTokenBalance = useAppSelector(state =>
    selectUserBalanceOfToken(state, boost.chainId, vault.earnedTokenAddress)
  );
  const boostBalance = useAppSelector(state => selectBoostUserBalanceInToken(state, boost.id));
  const boostPendingRewards = useAppSelector(state =>
    selectBoostUserRewardsInToken(state, boost.id)
  );

  const periodFinish = useAppSelector(state => selectBoostPeriodFinish(state, boost.id));
  const isPreStake = periodFinish === null;

  const classes = useStyles({ isBoosted });
  const { t } = useTranslation();
  const dispatch = useAppDispatch();

  const isWalletConnected = useAppSelector(selectIsWalletConnected);
  const isWalletOnVaultChain = useAppSelector(
    state => selectCurrentChainId(state) === boost.chainId
  );

  const [startStepper, isStepping, Stepper] = useStepper(chain.id);

  const [dw, setDw] = React.useState('deposit');
  const [inputModal, setInputModal] = React.useState(false);

  function depositWithdraw(deposit: string) {
    setDw(deposit);
    setInputModal(true);
  }

  const closeInputModal = () => {
    setInputModal(false);
  };

  const handleExit = (boost: BoostEntity) => {
    const steps: Step[] = [];
    if (!isWalletConnected) {
      return dispatch(askForWalletConnection());
    }
    if (!isWalletOnVaultChain) {
      return dispatch(askForNetworkChange({ chainId: vault.chainId }));
    }

    steps.push({
      step: 'claim-unstake',
      message: t('Vault-TxnConfirm', { type: t('Claim-Unstake-noun') }),
      action: walletActions.exitBoost(boost),
      pending: false,
    });

    startStepper(steps);
  };

  const handleClaim = () => {
    const steps: Step[] = [];
    if (!isWalletConnected) {
      return dispatch(askForWalletConnection());
    }
    if (!isWalletOnVaultChain) {
      return dispatch(askForNetworkChange({ chainId: vault.chainId }));
    }

    steps.push({
      step: 'claim',
      message: t('Vault-TxnConfirm', { type: t('Claim-noun') }),
      action: walletActions.claimBoost(boost),
      pending: false,
    });

    startStepper(steps);
  };

  return (
    <div className={classes.containerBoost}>
      <div className={classes.title}>
        <span>{t('Boost-Title')}</span>
        <IconWithBasicTooltip
          title={t('Boost-WhatIs')}
          content={t('Boost-Explain')}
          triggerClass={classes.titleTooltip}
        />
      </div>
      <div className={classes.boostStats}>
        <div className={classes.boostStat}>
          <div className={classes.boostStatLabel}>
            {t('Boost-Balance', { mooToken: mooToken.symbol })}
          </div>
          <div className={classes.boostStatValue}>{formatBigDecimals(mooTokenBalance, 8)}</div>
        </div>
        <div className={classes.boostStat}>
          <div className={classes.boostStatLabel}>
            {t('Boost-Balance-Staked', { mooToken: mooToken.symbol })}
          </div>
          <div className={classes.boostStatValue}>{formatBigDecimals(boostBalance, 8)}</div>
        </div>
        <div className={classes.boostStat}>
          <div className={classes.boostStatLabel}>{t('Boost-Rewards')}</div>
          <div className={classes.boostStatValue}>
            {formatBigDecimals(boostPendingRewards, 8)} {rewardToken.symbol}
          </div>
        </div>
        {!isPreStake ? (
          <div className={classes.boostStat}>
            <div className={classes.boostStatLabel}>{t('Boost-Ends')}</div>
            <div className={classes.boostStatValue}>
              <StakeCountdown periodFinish={periodFinish} />
            </div>
          </div>
        ) : (
          <></>
        )}
      </div>
      {isWalletConnected ? (
        !isWalletOnVaultChain ? (
          <Button
            onClick={() => dispatch(askForNetworkChange({ chainId: vault.chainId }))}
            className={classes.button}
            fullWidth={true}
            borderless={true}
            variant="success"
            disabled={isStepping}
          >
            {t('Network-Change', { network: chain.name.toUpperCase() })}
          </Button>
        ) : (
          <>
            <Button
              disabled={isStepping || mooTokenBalance.isZero()}
              className={classes.button}
              onClick={() => depositWithdraw('deposit')}
              fullWidth={true}
              borderless={true}
            >
              {t('Boost-Button-Vault')}
            </Button>
            <Button
              disabled={isStepping || boostPendingRewards.isZero()}
              className={classes.button}
              onClick={handleClaim}
              fullWidth={true}
              borderless={true}
            >
              {t('Boost-Button-Withdraw')}
            </Button>
            <Button
              disabled={isStepping || (boostBalance.isZero() && boostPendingRewards.isZero())}
              className={classes.button}
              onClick={() => handleExit(boost)}
              fullWidth={true}
              borderless={true}
            >
              {t('Boost-Button-Claim-Unstake')}
            </Button>
            <Button
              disabled={isStepping || boostBalance.isZero()}
              onClick={() => depositWithdraw('unstake')}
              className={classes.button}
              fullWidth={true}
              borderless={true}
            >
              {t('Boost-Button-Unestake')}
            </Button>
          </>
        )
      ) : (
        <Button
          className={classes.button}
          fullWidth={true}
          borderless={true}
          variant="success"
          onClick={() => dispatch(askForWalletConnection())}
          disabled={isStepping}
        >
          {t('Network-ConnectWallet')}
        </Button>
      )}
      <Modal
        aria-labelledby="transition-modal-title"
        aria-describedby="transition-modal-description"
        open={inputModal}
        onClose={() => setInputModal(false)}
      >
        <>
          {dw === 'deposit' ? (
            <Stake closeModal={closeInputModal} boostId={boostId} />
          ) : (
            <Unstake closeModal={closeInputModal} boostId={boostId} />
          )}
        </>
      </Modal>
      <Stepper />
    </div>
  );
}<|MERGE_RESOLUTION|>--- conflicted
+++ resolved
@@ -22,12 +22,9 @@
 import { Stake } from './Stake';
 import { Unstake } from './Unstake';
 import { selectChainById } from '../../../data/selectors/chains';
-<<<<<<< HEAD
+import { useAppDispatch, useAppSelector } from '../../../../store';
 import { IconWithBasicTooltip } from '../../../../components/Tooltip/IconWithBasicTooltip';
 import { Button } from '../../../../components/Button';
-=======
-import { useAppDispatch, useAppSelector } from '../../../../store';
->>>>>>> 52897517
 
 const useStyles = makeStyles(styles);
 
@@ -121,7 +118,7 @@
         <IconWithBasicTooltip
           title={t('Boost-WhatIs')}
           content={t('Boost-Explain')}
-          triggerClass={classes.titleTooltip}
+          triggerClass={classes.titleTooltipTrigger}
         />
       </div>
       <div className={classes.boostStats}>
