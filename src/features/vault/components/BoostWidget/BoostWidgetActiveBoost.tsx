import React, { useCallback, useState } from 'react';
import { makeStyles } from '@material-ui/core';
import { Trans, useTranslation } from 'react-i18next';
import { styles } from './styles';
import { formatBigDecimals } from '../../../../helpers/format';
import { askForNetworkChange, askForWalletConnection } from '../../../data/actions/wallet';
import { selectVaultById } from '../../../data/selectors/vaults';
import { selectCurrentChainId, selectIsWalletConnected } from '../../../data/selectors/wallet';
import { selectBoostById, selectBoostContractState } from '../../../data/selectors/boosts';
import { walletActions } from '../../../data/actions/wallet-actions';
import { BoostEntity } from '../../../data/entities/boost';
import {
  selectBoostRewardsTokenEntity,
  selectBoostUserBalanceInToken,
  selectBoostUserRewardsInToken,
  selectUserBalanceOfToken,
} from '../../../data/selectors/balance';
import { StakeCountdown } from './StakeCountdown';

import { selectChainById } from '../../../data/selectors/chains';
import { useAppDispatch, useAppSelector } from '../../../../store';
import { IconWithBasicTooltip } from '../../../../components/Tooltip/IconWithBasicTooltip';
import { Button } from '../../../../components/Button';
<<<<<<< HEAD
import { Modal } from '../../../../components/Modal';
import { stepperActions } from '../../../data/reducers/wallet/stepper';
import { selectIsStepperStepping } from '../../../data/selectors/stepper';
import { startStepper } from '../../../data/actions/stepper';
=======
import { BoostActionButton } from './BoostActionButton';
import { boostActions } from '../../../data/reducers/wallet/boost';
>>>>>>> bcf6368f

const useStyles = makeStyles(styles);

export function BoostWidgetActiveBoost({ boostId }: { boostId: BoostEntity['id'] }) {
  const boost = useAppSelector(state => selectBoostById(state, boostId));
  const vault = useAppSelector(state => selectVaultById(state, boost.vaultId));
  const chain = useAppSelector(state => selectChainById(state, boost.chainId));
  const isBoosted = true;
  const rewardToken = useAppSelector(state => selectBoostRewardsTokenEntity(state, boost.id));
  const mooTokenBalance = useAppSelector(state =>
    selectUserBalanceOfToken(state, boost.chainId, vault.earnedTokenAddress)
  );
  const boostBalance = useAppSelector(state => selectBoostUserBalanceInToken(state, boost.id));
  const boostPendingRewards = useAppSelector(state =>
    selectBoostUserRewardsInToken(state, boost.id)
  );
  const { periodFinish, isPreStake } = useAppSelector(state =>
    selectBoostContractState(state, boost.id)
  );
  const classes = useStyles({ isBoosted });
  const { t } = useTranslation();
  const dispatch = useAppDispatch();
  const isWalletConnected = useAppSelector(selectIsWalletConnected);
  const isWalletOnVaultChain = useAppSelector(
    state => selectCurrentChainId(state) === boost.chainId
  );
<<<<<<< HEAD

  const isStepping = useAppSelector(selectIsStepperStepping);
=======
  const [startStepper, isStepping, Stepper] = useStepper(chain.id);
>>>>>>> bcf6368f

  const [collapseOpen, setCollapseOpen] = useState({
    stake: false,
    unstake: false,
  });

  const handleCollapse = useCallback(
    ({ stakeUnstake }: { stakeUnstake: 'stake' | 'unstake' }) => {
      const diff = stakeUnstake === 'stake' ? 'unstake' : 'stake';
      if (collapseOpen[stakeUnstake]) dispatch(boostActions.reset());
      if (collapseOpen[diff] && collapseOpen[stakeUnstake] === false)
        setCollapseOpen(prevStatus => {
          return { ...prevStatus, [diff]: !prevStatus[diff] };
        });

      setCollapseOpen(prevStatus => {
        return { ...prevStatus, [stakeUnstake]: !prevStatus[stakeUnstake] };
      });
    },
    [collapseOpen, dispatch]
  );

  const handleExit = (boost: BoostEntity) => {
    if (!isWalletConnected) {
      return dispatch(askForWalletConnection());
    }
    if (!isWalletOnVaultChain) {
      return dispatch(askForNetworkChange({ chainId: vault.chainId }));
    }

    dispatch(
      stepperActions.addStep({
        step: {
          step: 'claim-unstake',
          message: t('Vault-TxnConfirm', { type: t('Claim-Unstake-noun') }),
          action: walletActions.exitBoost(boost),
          pending: false,
          extraInfo: {
            rewards: {
              token: rewardToken,
              amount: boostPendingRewards,
            },
          },
        },
      })
    );

    dispatch(startStepper(chain.id));
  };

  const handleClaim = () => {
    if (!isWalletConnected) {
      return dispatch(askForWalletConnection());
    }
    if (!isWalletOnVaultChain) {
      return dispatch(askForNetworkChange({ chainId: vault.chainId }));
    }

    dispatch(
      stepperActions.addStep({
        step: {
          step: 'claim-boost',
          message: t('Vault-TxnConfirm', { type: t('Claim-noun') }),
          action: walletActions.claimBoost(boost),
          pending: false,
        },
      })
    );

    dispatch(startStepper(chain.id));
  };

  return (
    <div className={classes.containerBoost}>
      <div className={classes.title}>
        <span>
          <Trans
            t={t}
            i18nKey="Boost-Title"
            components={{ white: <span className={classes.titleWhite} /> }}
          />
        </span>
        <IconWithBasicTooltip
          title={t('Boost-WhatIs')}
          content={t('Boost-Explain')}
          triggerClass={classes.titleTooltipTrigger}
        />
      </div>
      <div className={classes.boostStats}>
        <div className={classes.boostStat}>
          <div className={classes.boostStatLabel}>{t('Boost-Rewards')}</div>
          <div className={classes.boostStatValue}>
            {formatBigDecimals(boostPendingRewards, 8)} {rewardToken.symbol}
          </div>
        </div>
        {!isPreStake ? (
          <div className={classes.boostStat}>
            <div className={classes.boostStatLabel}>{t('Boost-Ends')}</div>
            <div className={classes.boostStatValue}>
              <StakeCountdown periodFinish={periodFinish} />
            </div>
          </div>
        ) : (
          <></>
        )}
      </div>
      {isWalletConnected ? (
        !isWalletOnVaultChain ? (
          <Button
            onClick={() => dispatch(askForNetworkChange({ chainId: vault.chainId }))}
            className={classes.button}
            fullWidth={true}
            borderless={true}
            disabled={isStepping}
          >
            {t('Network-Change', { network: chain.name })}
          </Button>
        ) : (
          <>
            <BoostActionButton
              boostId={boostId}
              type="stake"
              open={collapseOpen.stake}
              handleCollapse={() => handleCollapse({ stakeUnstake: 'stake' })}
              balance={mooTokenBalance}
            />
            {boostBalance.gt(0) && (
              <>
                <BoostActionButton
                  boostId={boostId}
                  type="unstake"
                  open={collapseOpen.unstake}
                  handleCollapse={() => handleCollapse({ stakeUnstake: 'unstake' })}
                  balance={boostBalance}
                />
                <Button
                  disabled={isStepping || boostPendingRewards.isZero()}
                  className={classes.button}
                  onClick={handleClaim}
                  fullWidth={true}
                  borderless={true}
                >
                  {t('Boost-Button-Withdraw')}
                </Button>
                <Button
                  disabled={isStepping || (boostBalance.isZero() && boostPendingRewards.isZero())}
                  className={classes.button}
                  onClick={() => handleExit(boost)}
                  fullWidth={true}
                  borderless={true}
                >
                  {t('Boost-Button-Claim-Unstake')}
                </Button>
              </>
            )}
          </>
        )
      ) : (
        <Button
          className={classes.button}
          fullWidth={true}
          borderless={true}
          variant="success"
          onClick={() => dispatch(askForWalletConnection())}
          disabled={isStepping}
        >
          {t('Network-ConnectWallet')}
        </Button>
      )}
<<<<<<< HEAD
      <Modal
        aria-labelledby="transition-modal-title"
        aria-describedby="transition-modal-description"
        open={inputModal}
        onClose={() => setInputModal(false)}
      >
        <>
          {dw === 'deposit' ? (
            <Stake closeModal={closeInputModal} boostId={boostId} />
          ) : (
            <Unstake closeModal={closeInputModal} boostId={boostId} />
          )}
        </>
      </Modal>
=======
      <Stepper />
>>>>>>> bcf6368f
    </div>
  );
}<|MERGE_RESOLUTION|>--- conflicted
+++ resolved
@@ -21,15 +21,11 @@
 import { useAppDispatch, useAppSelector } from '../../../../store';
 import { IconWithBasicTooltip } from '../../../../components/Tooltip/IconWithBasicTooltip';
 import { Button } from '../../../../components/Button';
-<<<<<<< HEAD
-import { Modal } from '../../../../components/Modal';
 import { stepperActions } from '../../../data/reducers/wallet/stepper';
 import { selectIsStepperStepping } from '../../../data/selectors/stepper';
 import { startStepper } from '../../../data/actions/stepper';
-=======
 import { BoostActionButton } from './BoostActionButton';
 import { boostActions } from '../../../data/reducers/wallet/boost';
->>>>>>> bcf6368f
 
 const useStyles = makeStyles(styles);
 
@@ -56,12 +52,8 @@
   const isWalletOnVaultChain = useAppSelector(
     state => selectCurrentChainId(state) === boost.chainId
   );
-<<<<<<< HEAD
 
   const isStepping = useAppSelector(selectIsStepperStepping);
-=======
-  const [startStepper, isStepping, Stepper] = useStepper(chain.id);
->>>>>>> bcf6368f
 
   const [collapseOpen, setCollapseOpen] = useState({
     stake: false,
@@ -231,24 +223,6 @@
           {t('Network-ConnectWallet')}
         </Button>
       )}
-<<<<<<< HEAD
-      <Modal
-        aria-labelledby="transition-modal-title"
-        aria-describedby="transition-modal-description"
-        open={inputModal}
-        onClose={() => setInputModal(false)}
-      >
-        <>
-          {dw === 'deposit' ? (
-            <Stake closeModal={closeInputModal} boostId={boostId} />
-          ) : (
-            <Unstake closeModal={closeInputModal} boostId={boostId} />
-          )}
-        </>
-      </Modal>
-=======
-      <Stepper />
->>>>>>> bcf6368f
     </div>
   );
 }