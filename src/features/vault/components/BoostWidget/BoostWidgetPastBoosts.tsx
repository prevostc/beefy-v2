import { makeStyles } from '@material-ui/core';
import { Trans, useTranslation } from 'react-i18next';
import AnimateHeight from 'react-animate-height';
import { styles } from './styles';
import { askForNetworkChange, askForWalletConnection } from '../../../data/actions/wallet';
import { selectCurrentChainId, selectIsWalletConnected } from '../../../data/selectors/wallet';
import {
  selectBoostById,
  selectIsVaultBoosted,
  selectPastBoostIdsWithUserBalance,
} from '../../../data/selectors/boosts';
<<<<<<< HEAD
import { walletActions } from '../../../data/actions/wallet-actions';
=======
>>>>>>> bcf6368f
import { BoostEntity } from '../../../data/entities/boost';
import { selectVaultById } from '../../../data/selectors/vaults';
import { selectChainById } from '../../../data/selectors/chains';
import { Button } from '../../../../components/Button';
import { useAppDispatch, useAppSelector } from '../../../../store';
<<<<<<< HEAD
import { stepperActions } from '../../../data/reducers/wallet/stepper';
import { selectIsStepperStepping } from '../../../data/selectors/stepper';
import { startStepper } from '../../../data/actions/stepper';
=======
import { BoostPastActionCard } from './BoostPastActionCard';
>>>>>>> bcf6368f

const useStyles = makeStyles(styles);

export function BoostWidgetPastBoosts({ vaultId }: { vaultId: BoostEntity['id'] }) {
  const vault = useAppSelector(state => selectVaultById(state, vaultId));
  const chain = useAppSelector(state => selectChainById(state, vault.chainId));
  const isBoosted = useAppSelector(state => selectIsVaultBoosted(state, vaultId));
  const classes = useStyles({ isBoosted });
  const { t } = useTranslation();
  const dispatch = useAppDispatch();

  const pastBoostsWithUserBalance = useAppSelector(state =>
    selectPastBoostIdsWithUserBalance(state, vaultId).map(boostId =>
      selectBoostById(state, boostId)
    )
  );
  const isWalletConnected = useAppSelector(selectIsWalletConnected);
  const isWalletOnVaultChain = useAppSelector(
    state => selectCurrentChainId(state) === vault.chainId
  );

<<<<<<< HEAD
  const isStepping = useAppSelector(selectIsStepperStepping);

  const handleExit = (boost: BoostEntity) => {
    if (!isWalletConnected) {
      return dispatch(askForWalletConnection());
    }
    if (!isWalletOnVaultChain) {
      return dispatch(askForNetworkChange({ chainId: vault.chainId }));
    }

    dispatch(
      stepperActions.addStep({
        step: {
          step: 'claim-unstake',
          message: t('Vault-TxnConfirm', { type: t('Claim-Unstake-noun') }),
          action: walletActions.exitBoost(boost),
          pending: false,
        },
      })
    );

    dispatch(startStepper(chain.id));
  };

=======
>>>>>>> bcf6368f
  if (pastBoostsWithUserBalance.length <= 0) {
    return <></>;
  }

  return (
    <div className={classes.containerExpired}>
      <div className={classes.title}>
        <span>
          <Trans
            t={t}
            i18nKey="Boost-ExpiredBoost"
            components={{ white: <span className={classes.titleWhite} /> }}
          />
        </span>
      </div>
      <AnimateHeight duration={500} height="auto">
        {isWalletConnected ? (
          !isWalletOnVaultChain ? (
            <Button
              onClick={() => dispatch(askForNetworkChange({ chainId: vault.chainId }))}
              className={classes.button}
              fullWidth={true}
              borderless={true}
            >
              {t('Network-Change', { network: chain.name })}
            </Button>
          ) : (
            pastBoostsWithUserBalance.map(boost => <BoostPastActionCard boost={boost} />)
          )
        ) : (
          <Button
            className={classes.button}
            fullWidth={true}
            borderless={true}
            onClick={() => dispatch(askForWalletConnection())}
          >
            {t('Network-ConnectWallet')}
          </Button>
        )}
      </AnimateHeight>
    </div>
  );
}<|MERGE_RESOLUTION|>--- conflicted
+++ resolved
@@ -9,22 +9,12 @@
   selectIsVaultBoosted,
   selectPastBoostIdsWithUserBalance,
 } from '../../../data/selectors/boosts';
-<<<<<<< HEAD
-import { walletActions } from '../../../data/actions/wallet-actions';
-=======
->>>>>>> bcf6368f
 import { BoostEntity } from '../../../data/entities/boost';
 import { selectVaultById } from '../../../data/selectors/vaults';
 import { selectChainById } from '../../../data/selectors/chains';
 import { Button } from '../../../../components/Button';
 import { useAppDispatch, useAppSelector } from '../../../../store';
-<<<<<<< HEAD
-import { stepperActions } from '../../../data/reducers/wallet/stepper';
-import { selectIsStepperStepping } from '../../../data/selectors/stepper';
-import { startStepper } from '../../../data/actions/stepper';
-=======
 import { BoostPastActionCard } from './BoostPastActionCard';
->>>>>>> bcf6368f
 
 const useStyles = makeStyles(styles);
 
@@ -46,33 +36,6 @@
     state => selectCurrentChainId(state) === vault.chainId
   );
 
-<<<<<<< HEAD
-  const isStepping = useAppSelector(selectIsStepperStepping);
-
-  const handleExit = (boost: BoostEntity) => {
-    if (!isWalletConnected) {
-      return dispatch(askForWalletConnection());
-    }
-    if (!isWalletOnVaultChain) {
-      return dispatch(askForNetworkChange({ chainId: vault.chainId }));
-    }
-
-    dispatch(
-      stepperActions.addStep({
-        step: {
-          step: 'claim-unstake',
-          message: t('Vault-TxnConfirm', { type: t('Claim-Unstake-noun') }),
-          action: walletActions.exitBoost(boost),
-          pending: false,
-        },
-      })
-    );
-
-    dispatch(startStepper(chain.id));
-  };
-
-=======
->>>>>>> bcf6368f
   if (pastBoostsWithUserBalance.length <= 0) {
     return <></>;
   }
