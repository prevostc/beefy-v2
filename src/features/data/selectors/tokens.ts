import { bluechipTokens } from '../../../helpers/utils';
import { BeefyState } from '../../../redux-types';
import { ChainEntity } from '../entities/chain';
import { isTokenErc20, isTokenNative, TokenEntity } from '../entities/token';
import { selectChainById } from './chains';
import { BIG_ONE } from '../../../helpers/big-number';
<<<<<<< HEAD
import { createCachedSelector } from 're-reselect';
import { VaultEntity } from '../entities/vault';
import { selectVaultById } from './vaults';
=======
import { selectIsAddressBookLoaded } from './data-loader';
import { VaultEntity } from '../entities/vault';
import { createSelector } from '@reduxjs/toolkit';
import createCachedSelector from 're-reselect';
>>>>>>> 6de0df15

export const selectIsTokenLoaded = (
  state: BeefyState,
  chainId: ChainEntity['id'],
  tokenId: TokenEntity['id']
) => {
  const byChainId = state.entities.tokens.byChainId;
  if (byChainId[chainId] === undefined) {
    throw new Error(`selectTokenById: Unknown chain id ${chainId}`);
  }
  return byChainId[chainId].byId[tokenId] !== undefined;
};

export const selectTokenById = (
  state: BeefyState,
  chainId: ChainEntity['id'],
  tokenId: TokenEntity['id']
) => {
  const byChainId = state.entities.tokens.byChainId;
  if (byChainId[chainId] === undefined) {
    throw new Error(`selectTokenById: Unknown chain id ${chainId}`);
  }
  if (byChainId[chainId].byId[tokenId] === undefined) {
    // fallback to addressbook token
    throw new Error(
      `selectTokenById: Unknown token id ${tokenId} for chain ${chainId}, maybe you need to load the addressbook`
    );
  }
  const address = byChainId[chainId].byId[tokenId];
  return byChainId[chainId].byAddress[address];
};

export const selectTokenByAddress = createCachedSelector(
  (state: BeefyState, chainId: ChainEntity['id'], address: TokenEntity['address']) =>
    selectTokensByChainId(state, chainId),
  (state: BeefyState, chainId: ChainEntity['id'], address: TokenEntity['address']) => address,
  (tokensByChainId, address) => tokensByChainId.byAddress[address.toLowerCase()]
)((state: BeefyState, chainId: ChainEntity['id'], address: TokenEntity['address']) => address);

export const selectTokensByChainId = createSelector(
  (state: BeefyState, chainId: ChainEntity['id']) => state.entities.tokens.byChainId[chainId],
  tokensByChainId => {
    if (tokensByChainId === undefined) {
      throw new Error(`selectTokenById: Unknown chain id`);
    }
    return tokensByChainId;
  }
);

export const selectDepositTokenByVaultId = (state: BeefyState, vaultId: VaultEntity['id']) => {
  const vault = selectVaultById(state, vaultId);
  return selectTokenByAddress(state, vault.chainId, vault.depositTokenAddress);
};

export const selectTokenByAddressOrNull = createCachedSelector(
  (state: BeefyState, chainId: ChainEntity['id'], address: TokenEntity['address']) => chainId,
  (state: BeefyState, chainId: ChainEntity['id'], address: TokenEntity['address']) =>
    address.toLowerCase(),
  (state: BeefyState, chainId: ChainEntity['id'], address: TokenEntity['address']) =>
    state.entities.tokens.byChainId,
  (chainId, address, byChainId) => byChainId[chainId]?.byAddress[address] || null
)(
  (state: BeefyState, chainId: ChainEntity['id'], address: TokenEntity['address']) =>
    `${chainId}-${address.toLowerCase()}`
);

export const selectErc20TokenByAddress = (
  state: BeefyState,
  chainId: ChainEntity['id'],
  address: string,
  mapNativeToWnative: boolean = false
) => {
  const token = selectTokenByAddress(state, chainId, address);
  // type narrowing
  if (!isTokenErc20(token)) {
    if (mapNativeToWnative) {
      return selectChainWrappedNativeToken(state, chainId);
    } else {
      throw new Error(
        `selectErc20TokenByAddress: Input token ${address} is native. set mapNativeToWnative = true to automatically fetch wrapped token if needed`
      );
    }
  }
  return token;
};

export const selectChainNativeToken = (state: BeefyState, chainId: ChainEntity['id']) => {
  const byChainId = state.entities.tokens.byChainId;
  if (byChainId[chainId] === undefined) {
    throw new Error(`selectChainNativeToken: Unknown chain id ${chainId}`);
  }
  if (!byChainId[chainId].native) {
    // fallback to addressbook token
    throw new Error(
      `selectChainNativeToken: Empty native token for chain id ${chainId}, maybe you need to load the addressbook`
    );
  }
  const token = selectTokenById(state, chainId, byChainId[chainId].native);
  // type narrowing
  if (!isTokenNative(token)) {
    throw new Error(
      `selectChainNativeToken: Fetch a native token when getting native of chain ${chainId}`
    );
  }
  return token;
};

export const selectChainWrappedNativeToken = (state: BeefyState, chainId: ChainEntity['id']) => {
  const byChainId = state.entities.tokens.byChainId;
  if (byChainId[chainId] === undefined) {
    throw new Error(`selectChainWrappedNativeToken: Unknown chain id ${chainId}`);
  }
  if (!byChainId[chainId].wnative) {
    // fallback to addressbook token
    throw new Error(
      `selectChainWrappedNativeToken: Empty wnative token for chain id ${chainId}, maybe you need to load the addressbook`
    );
  }
  const token = selectTokenById(state, chainId, byChainId[chainId].wnative);
  // type narrowing
  if (!isTokenErc20(token)) {
    throw new Error(
      `selectChainWrappedNativeToken: Fetch a wnative token when getting native of chain ${chainId}`
    );
  }
  return token;
};

export const selectIsTokenStable = createCachedSelector(
  (state: BeefyState, chainId: ChainEntity['id'], tokenId: TokenEntity['id']) =>
    selectChainById(state, chainId),
  (state: BeefyState, chainId: ChainEntity['id'], tokenId: TokenEntity['id']) => tokenId,
  (chain, tokenId) => chain.stableCoins.includes(tokenId)
)((state: BeefyState, chainId: ChainEntity['id'], tokenId: TokenEntity['id']) => tokenId);

export const selectIsBeefyToken = (_: BeefyState, tokenId: TokenEntity['id']) => {
  return ['BIFI', 'POTS', 'beFTM', 'beQI', 'beJOE', 'binSPIRIT', 'beVELO'].includes(tokenId);
};

export const selectIsTokenBluechip = (_: BeefyState, tokenId: TokenEntity['id']) => {
  return bluechipTokens.includes(tokenId);
};

export const selectTokenPriceByAddress = (
  state: BeefyState,
  chainId: ChainEntity['id'],
  address: string
) => {
  const token = state.entities.tokens.byChainId[chainId].byAddress[address.toLowerCase()];
  return selectTokenPriceByTokenOracleId(state, token.oracleId);
};

export const selectTokenPriceByTokenOracleId = createCachedSelector(
  (state: BeefyState, oracleId: TokenEntity['oracleId']) =>
    state.entities.tokens.prices.byOracleId[oracleId],
  price => price || BIG_ONE
)((state: BeefyState, oracleId: TokenEntity['oracleId']) => oracleId);

export const selectLpBreakdownByOracleId = createSelector(
  (state: BeefyState, oracleId: TokenEntity['oracleId']) =>
    state.entities.tokens.breakdown.byOracleId[oracleId],
  price => price
);

export const selectLpBreakdownByAddress = (
  state: BeefyState,
  chainId: ChainEntity['id'],
  address: string
) => {
  const token = selectTokenByAddress(state, chainId, address);
  return selectLpBreakdownByOracleId(state, token.oracleId);
};

export const selectHasBreakdownData = (state: BeefyState, vault: VaultEntity) => {
  const chainId = vault.chainId;
  const isPricesLoaded = state.ui.dataLoader.global.prices.alreadyLoadedOnce;
  const isAddressBookLoaded = selectIsAddressBookLoaded(state, chainId);
  const breakdown = selectLpBreakdownByAddress(state, chainId, vault.depositTokenAddress);

  if (
    !isPricesLoaded ||
    !isAddressBookLoaded ||
    !breakdown ||
    !breakdown.tokens ||
    !breakdown.tokens.length ||
    !breakdown.balances ||
    breakdown.balances.length !== breakdown.tokens.length
  ) {
    return false;
  }

  // Must have tokens in state
  const tokens = breakdown.tokens.map(
    address => state.entities.tokens.byChainId[vault.chainId].byAddress[address.toLowerCase()]
  );
  if (tokens.findIndex(token => !token) !== -1) {
    return false;
  }

  // Must have prices of tokens in state
  return tokens.findIndex(token => !state.entities.tokens.prices.byOracleId[token.oracleId]) === -1;
};<|MERGE_RESOLUTION|>--- conflicted
+++ resolved
@@ -4,16 +4,10 @@
 import { isTokenErc20, isTokenNative, TokenEntity } from '../entities/token';
 import { selectChainById } from './chains';
 import { BIG_ONE } from '../../../helpers/big-number';
-<<<<<<< HEAD
-import { createCachedSelector } from 're-reselect';
-import { VaultEntity } from '../entities/vault';
-import { selectVaultById } from './vaults';
-=======
 import { selectIsAddressBookLoaded } from './data-loader';
 import { VaultEntity } from '../entities/vault';
-import { createSelector } from '@reduxjs/toolkit';
-import createCachedSelector from 're-reselect';
->>>>>>> 6de0df15
+import { createCachedSelector } from 're-reselect';
+import { selectVaultById } from './vaults';
 
 export const selectIsTokenLoaded = (
   state: BeefyState,
@@ -46,39 +40,37 @@
   return byChainId[chainId].byAddress[address];
 };
 
-export const selectTokenByAddress = createCachedSelector(
-  (state: BeefyState, chainId: ChainEntity['id'], address: TokenEntity['address']) =>
-    selectTokensByChainId(state, chainId),
-  (state: BeefyState, chainId: ChainEntity['id'], address: TokenEntity['address']) => address,
-  (tokensByChainId, address) => tokensByChainId.byAddress[address.toLowerCase()]
-)((state: BeefyState, chainId: ChainEntity['id'], address: TokenEntity['address']) => address);
-
-export const selectTokensByChainId = createSelector(
-  (state: BeefyState, chainId: ChainEntity['id']) => state.entities.tokens.byChainId[chainId],
-  tokensByChainId => {
-    if (tokensByChainId === undefined) {
-      throw new Error(`selectTokenById: Unknown chain id`);
-    }
-    return tokensByChainId;
-  }
-);
+export const selectTokenByAddress = (
+  state: BeefyState,
+  chainId: ChainEntity['id'],
+  address: TokenEntity['address']
+) => {
+  const tokensByChainId = selectTokensByChainId(state, chainId);
+  const token = tokensByChainId.byAddress[address.toLowerCase()];
+  if (token === undefined) {
+    throw new Error(`selectTokenByAddress: Unknown token address`);
+  }
+  return token;
+};
+
+export const selectTokensByChainId = (state: BeefyState, chainId: ChainEntity['id']) => {
+  const tokensByChainId = state.entities.tokens.byChainId[chainId];
+  if (tokensByChainId === undefined) {
+    throw new Error(`selectTokensByChainId: Unknown chain id`);
+  }
+  return tokensByChainId;
+};
 
 export const selectDepositTokenByVaultId = (state: BeefyState, vaultId: VaultEntity['id']) => {
   const vault = selectVaultById(state, vaultId);
   return selectTokenByAddress(state, vault.chainId, vault.depositTokenAddress);
 };
 
-export const selectTokenByAddressOrNull = createCachedSelector(
-  (state: BeefyState, chainId: ChainEntity['id'], address: TokenEntity['address']) => chainId,
-  (state: BeefyState, chainId: ChainEntity['id'], address: TokenEntity['address']) =>
-    address.toLowerCase(),
-  (state: BeefyState, chainId: ChainEntity['id'], address: TokenEntity['address']) =>
-    state.entities.tokens.byChainId,
-  (chainId, address, byChainId) => byChainId[chainId]?.byAddress[address] || null
-)(
-  (state: BeefyState, chainId: ChainEntity['id'], address: TokenEntity['address']) =>
-    `${chainId}-${address.toLowerCase()}`
-);
+export const selectTokenByAddressOrNull = (
+  state: BeefyState,
+  chainId: ChainEntity['id'],
+  address: TokenEntity['address']
+) => state.entities.tokens.byChainId[chainId]?.byAddress[address.toLowerCase()] || null;
 
 export const selectErc20TokenByAddress = (
   state: BeefyState,
@@ -172,11 +164,8 @@
   price => price || BIG_ONE
 )((state: BeefyState, oracleId: TokenEntity['oracleId']) => oracleId);
 
-export const selectLpBreakdownByOracleId = createSelector(
-  (state: BeefyState, oracleId: TokenEntity['oracleId']) =>
-    state.entities.tokens.breakdown.byOracleId[oracleId],
-  price => price
-);
+export const selectLpBreakdownByOracleId = (state: BeefyState, oracleId: TokenEntity['oracleId']) =>
+  state.entities.tokens.breakdown.byOracleId[oracleId];
 
 export const selectLpBreakdownByAddress = (
   state: BeefyState,
