--- conflicted
+++ resolved
@@ -40,7 +40,6 @@
   return byChainId[chainId].byAddress[address];
 };
 
-<<<<<<< HEAD
 export const selectTokenByAddress = (
   state: BeefyState,
   chainId: ChainEntity['id'],
@@ -50,31 +49,15 @@
   const token = tokensByChainId.byAddress[address.toLowerCase()];
   if (token === undefined) {
     throw new Error(`selectTokenByAddress: Unknown token address`);
-=======
-export const selectTokenByAddress = createCachedSelector(
-  (state: BeefyState, chainId: ChainEntity['id'], address: TokenEntity['address']) =>
-    selectTokensByChainId(state, chainId),
-  (state: BeefyState, chainId: ChainEntity['id'], address: TokenEntity['address']) => address,
-  (tokensByChainId, address) => tokensByChainId.byAddress[address.toLowerCase()]
-)((state: BeefyState, chainId: ChainEntity['id'], address: TokenEntity['address']) => address);
+  }
+  return token;
+};
 
 export const selectTokenByAddressOrNull = (
   state: BeefyState,
   chainId: ChainEntity['id'],
   address: TokenEntity['address']
 ) => state.entities.tokens.byChainId[chainId]?.byAddress[address.toLowerCase()] || null;
-
-export const selectTokensByChainId = createSelector(
-  (state: BeefyState, chainId: ChainEntity['id']) => state.entities.tokens.byChainId[chainId],
-  tokensByChainId => {
-    if (tokensByChainId === undefined) {
-      throw new Error(`selectTokenById: Unknown chain id`);
-    }
-    return tokensByChainId;
->>>>>>> cb35766a
-  }
-  return token;
-};
 
 export const selectTokensByChainId = (state: BeefyState, chainId: ChainEntity['id']) => {
   const tokensByChainId = state.entities.tokens.byChainId[chainId];
@@ -88,12 +71,6 @@
   const vault = selectVaultById(state, vaultId);
   return selectTokenByAddress(state, vault.chainId, vault.depositTokenAddress);
 };
-
-export const selectTokenByAddressOrNull = (
-  state: BeefyState,
-  chainId: ChainEntity['id'],
-  address: TokenEntity['address']
-) => state.entities.tokens.byChainId[chainId]?.byAddress[address.toLowerCase()] || null;
 
 export const selectErc20TokenByAddress = (
   state: BeefyState,
@@ -209,11 +186,7 @@
   const isPricesLoaded = state.ui.dataLoader.global.prices.alreadyLoadedOnce;
   const isAddressBookLoaded = selectIsAddressBookLoaded(state, chainId);
   const token = selectTokenByAddressOrNull(state, chainId, depositTokenAddress);
-<<<<<<< HEAD
   if (!token) return false;
-=======
-  if (token === null) return false;
->>>>>>> cb35766a
   const breakdown = selectLpBreakdownByOracleId(state, token.oracleId);
 
   if (
