--- conflicted
+++ resolved
@@ -234,14 +234,13 @@
   return tokens.findIndex(token => !state.entities.tokens.prices.byOracleId[token.oracleId]) === -1;
 };
 
-<<<<<<< HEAD
 export const selectIsTokenLoadedOnChain = createCachedSelector(
   (state: BeefyState, _address: TokenEntity['address'], chainId: ChainEntity['id']) =>
     state.entities.tokens.byChainId[chainId],
   (state: BeefyState, address: TokenEntity['address']) => address.toLowerCase(),
   (tokensByChainId, address) => (tokensByChainId.byAddress[address] === undefined ? false : true)
 )((state: BeefyState, address: TokenEntity['address'], _chainId: ChainEntity['id']) => address);
-=======
+
 export const selectWrappedToNativeSymbolMap = (state: BeefyState) => {
   const chainIds = selectAllChainIds(state);
 
@@ -261,5 +260,4 @@
   (wrappedToNativeSymbolMap, symbol) => {
     return wrappedToNativeSymbolMap.has(symbol) ? wrappedToNativeSymbolMap.get(symbol) : symbol;
   }
-)((state: BeefyState, symbol: string) => symbol);
->>>>>>> f8dd69ce
+)((state: BeefyState, symbol: string) => symbol);