--- conflicted
+++ resolved
@@ -1,10 +1,7 @@
 import type { BigNumber } from 'bignumber.js';
 import type { UserLpBreakdownBalanceAsset } from './balance-types';
-<<<<<<< HEAD
 import type { PnLBreakdown } from '../../../helpers/pnl';
-=======
 import type { TokenEntity } from '../entities/token';
->>>>>>> 3dd15450
 
 export type UserStandardPnl = {
   type: 'standard';
