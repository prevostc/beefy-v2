import { mooAmountToOracleAmount } from '../utils/ppfs';
import type { BeefyState } from '../../../redux-types';
import type { BoostEntity } from '../entities/boost';
import type { ChainEntity } from '../entities/chain';
import type { TokenEntity, TokenLpBreakdown } from '../entities/token';
import {
  isCowcentratedLikeVault,
  isCowcentratedVault,
  isGovVault,
  isGovVaultMulti,
  isGovVaultSingle,
  isStandardVault,
  type VaultEntity,
  type VaultGov,
} from '../entities/vault';
import {
  selectAllVaultBoostIds,
  selectBoostById,
  selectIsVaultPreStakedOrBoosted,
  selectVaultCurrentBoostId,
} from './boosts';
import { createCachedSelector } from 're-reselect';
<<<<<<< HEAD
import { selectTokenByAddress, selectTokenPriceByAddress, selectTokensByChainId } from './tokens';
import { selectAllCowcentratedVaults, selectGovVaultById, selectVaultById } from './vaults';
import { selectWalletAddress } from './wallet';
=======
import {
  selectHasBreakdownDataForVault,
  selectIsTokenStable,
  selectLpBreakdownForVault,
  selectTokenByAddress,
  selectTokenByIdOrUndefined,
  selectTokenPriceByAddress,
  selectTokenPriceByTokenOracleId,
  selectTokensByChainId,
  selectVaultTokenSymbols,
  selectWrappedToNativeSymbolOrTokenSymbol,
} from './tokens';
import {
  selectAllCowcentratedVaults,
  selectGovVaultById,
  selectIsVaultStable,
  selectVaultById,
} from './vaults';
import { selectWalletAddress, selectWalletAddressIfKnown } from './wallet';
>>>>>>> a290318b
import { BIG_ONE, BIG_ZERO } from '../../../helpers/big-number';
import BigNumber from 'bignumber.js';
import { createSelector } from '@reduxjs/toolkit';
import { entries } from '../../../helpers/object';
import type { UserLpBreakdownBalance } from './balance-types';
import type { TokenAmount } from '../apis/transact/transact-types';
import { getCowcentratedAddressFromCowcentratedLikeVault } from '../utils/vault-utils';

const _selectWalletBalance = (state: BeefyState, walletAddress?: string) => {
  if (walletAddress) {
    return selectWalletBalanceByAddress(state, walletAddress);
  }

  const userAddress = selectWalletAddress(state);
  if (userAddress) {
    return selectWalletBalanceByAddress(state, userAddress);
  }

  return undefined;
};

export const selectWalletBalanceByAddress = createCachedSelector(
  (state: BeefyState, _walletAddress: string) => state.user.balance.byAddress,
  (state: BeefyState, walletAddress: string) => walletAddress.toLocaleLowerCase(),
  (balancesByAddress, walletAddress) => balancesByAddress[walletAddress] || undefined
)((state: BeefyState, walletAddress: string) => walletAddress);

export const selectAllTokenWhereUserCouldHaveBalance = createSelector(
  (state: BeefyState, chainId: ChainEntity['id']) => selectTokensByChainId(state, chainId),
  tokens => tokens.interestingBalanceTokenAddresses
);

export const selectHasWalletBalanceBeenFetched = (state: BeefyState, walletAddress: string) => {
  return state.user.balance.byAddress[walletAddress.toLowerCase()] !== undefined;
};

export const selectUserDepositedVaultIds = (state: BeefyState, walletAddress?: string) => {
  const walletBalance = _selectWalletBalance(state, walletAddress);
  return walletBalance?.depositedVaultIds || [];
};

export const selectUserDepositedVaultIdsForAsset = (state: BeefyState, asset: string) => {
  const vaultIds = selectUserDepositedVaultIds(state);
  return vaultIds.filter(vaultId => {
    const vault = selectVaultById(state, vaultId);
    return vault.assetIds.includes(asset);
  });
};

export const selectHasUserDepositInVault = (state: BeefyState, vaultId: VaultEntity['id']) => {
  const walletBalance = _selectWalletBalance(state);
  return walletBalance ? walletBalance.depositedVaultIds.indexOf(vaultId) !== -1 : false;
};

export const selectUserBalanceOfToken = (
  state: BeefyState,
  chainId: ChainEntity['id'],
  tokenAddress: TokenEntity['address'],
  walletAddress?: string
) => {
  const walletBalance = _selectWalletBalance(state, walletAddress);
  return (
    walletBalance?.tokenAmount.byChainId[chainId]?.byTokenAddress[tokenAddress.toLowerCase()]
      ?.balance || BIG_ZERO
  );
};

/**
 * Directly held shares only, excludes any shares deposited in boosts or bridged to another chain
 * (For gov vaults this will be in deposit token since there are no shares)
 */
export const selectUserVaultBalanceInShareToken = (
  state: BeefyState,
  vaultId: VaultEntity['id'],
  maybeWalletAddress?: string
) => {
  const walletAddress = maybeWalletAddress || selectWalletAddress(state);
  if (!walletAddress) {
    return BIG_ZERO;
  }

  const vault = selectVaultById(state, vaultId);

  if (isGovVault(vault)) {
    if (isGovVaultSingle(vault)) {
      return selectGovVaultUserStakedBalanceInDepositToken(state, vaultId, walletAddress);
    } else if (isGovVaultMulti(vault)) {
      return selectUserBalanceOfToken(
        state,
        vault.chainId,
        vault.receiptTokenAddress,
        walletAddress
      );
    }
  }

  if (isStandardVault(vault) || isCowcentratedVault(vault)) {
    return selectUserBalanceOfToken(state, vault.chainId, vault.receiptTokenAddress, walletAddress);
  }

  throw new Error(`Unsupported vault type for ${vaultId}`);
};

/**
 * Only includes shares deposited in boosts
 */
export const selectUserVaultBalanceInShareTokenInBoosts = (
  state: BeefyState,
  vaultId: VaultEntity['id'],
  maybeWalletAddress?: string
) => {
  const walletAddress = maybeWalletAddress || selectWalletAddress(state);
  if (!walletAddress) {
    return BIG_ZERO;
  }

  // all deposits in boost (even those expired)
  let shares = BIG_ZERO;
  const boostIds = selectAllVaultBoostIds(state, vaultId);
  for (const boostId of boostIds) {
    shares = shares.plus(selectBoostUserBalanceInToken(state, boostId, walletAddress));
  }

  return shares;
};

/**
 * Only includes shares deposited in current boost
 */
export const selectUserVaultBalanceInShareTokenInCurrentBoost = (
  state: BeefyState,
  vaultId: VaultEntity['id'],
  maybeWalletAddress?: string
) => {
  const walletAddress = maybeWalletAddress || selectWalletAddress(state);
  if (!walletAddress) {
    return BIG_ZERO;
  }

  const boostId = selectVaultCurrentBoostId(state, vaultId);
  return boostId ? selectBoostUserBalanceInToken(state, boostId, walletAddress) : BIG_ZERO;
};

/**
 * Only includes shares bridged to another chain
 */
export const selectUserVaultBalanceInShareTokenInBridged = (
  state: BeefyState,
  vaultId: VaultEntity['id'],
  maybeWalletAddress?: string
) => {
  const walletAddress = maybeWalletAddress || selectWalletAddress(state);
  if (!walletAddress) {
    return BIG_ZERO;
  }

  const vault = selectVaultById(state, vaultId);
  if (!isStandardVault(vault) || !vault.bridged) {
    return BIG_ZERO;
  }

  let shares = BIG_ZERO;
  for (const [chainId, tokenAddress] of entries(vault.bridged)) {
    shares = shares.plus(selectUserBalanceOfToken(state, chainId, tokenAddress, walletAddress));
  }

  return shares;
};

const selectVaultSharesToDepositTokenData = createCachedSelector(
  (state: BeefyState, vaultId: VaultEntity['id']) => selectVaultById(state, vaultId),
  (state: BeefyState, vaultId: VaultEntity['id']) =>
    state.entities.vaults.contractData.byVaultId[vaultId]?.pricePerFullShare,
  (state: BeefyState, _vaultId: VaultEntity['id']) => state.entities.tokens.byChainId,
  (vault, ppfs, tokensByChainId) => {
    const depositToken =
      tokensByChainId[vault.chainId]?.byAddress[vault.depositTokenAddress.toLowerCase()];
    if (!depositToken) {
      throw new Error(`Deposit token not found for ${vault.id}`);
    }

    // only standard vaults have ppfs
    if (isStandardVault(vault)) {
      if (!ppfs) {
        // TODO find what is asking for balances before ppfs loaded
        console.debug(`Price per full share not found for ${vault.id}`);
      }
      const shareToken =
        tokensByChainId[vault.chainId]?.byAddress[vault.receiptTokenAddress.toLowerCase()];
      if (!shareToken) {
        throw new Error(`Share token not found for ${vault.id}`);
      }

      return {
        ppfs: ppfs || BIG_ONE,
        shareToken,
        depositToken,
      };
    }

    return {
      depositToken,
    };
  }
)((_state: BeefyState, vaultId: VaultEntity['id']) => vaultId);

type UserBalanceSelector = (
  state: BeefyState,
  vaultId: VaultEntity['id'],
  maybeWalletAddress?: string
) => BigNumber;
type UserBalanceWithTokenSelector = (
  state: BeefyState,
  vaultId: VaultEntity['id'],
  maybeWalletAddress?: string
) => TokenAmount;

/**
 * Total shares including boosts and bridged tokens
 * (For gov vaults this will be in deposit token since there are no shares)
 */
export const selectUserVaultBalanceInShareTokenIncludingBoostsBridged: UserBalanceSelector =
  createCachedSelector(
    (state: BeefyState, vaultId: VaultEntity['id'], maybeWalletAddress?: string) =>
      selectUserVaultBalanceInShareToken(state, vaultId, maybeWalletAddress),
    (state: BeefyState, vaultId: VaultEntity['id'], maybeWalletAddress?: string) =>
      selectUserVaultBalanceInShareTokenInBoosts(state, vaultId, maybeWalletAddress),
    (state: BeefyState, vaultId: VaultEntity['id'], maybeWalletAddress?: string) =>
      selectUserVaultBalanceInShareTokenInBridged(state, vaultId, maybeWalletAddress),
    (...balances) => balances.reduce((acc, balance) => acc.plus(balance), BIG_ZERO)
  )((_state: BeefyState, vaultId: VaultEntity['id'], _maybeWalletAddress?: string) => vaultId);

/**
 * Total not in active boost
 */
export const selectUserVaultBalanceNotInActiveBoostInShareToken: UserBalanceSelector =
  createCachedSelector(
    (state: BeefyState, vaultId: VaultEntity['id'], maybeWalletAddress?: string) =>
      selectUserVaultBalanceInShareToken(state, vaultId, maybeWalletAddress),
    (state: BeefyState, vaultId: VaultEntity['id'], maybeWalletAddress?: string) =>
      selectUserVaultBalanceInShareTokenInBoosts(state, vaultId, maybeWalletAddress),
    (state: BeefyState, vaultId: VaultEntity['id'], maybeWalletAddress?: string) =>
      selectUserVaultBalanceInShareTokenInBridged(state, vaultId, maybeWalletAddress),
    (state: BeefyState, vaultId: VaultEntity['id'], maybeWalletAddress?: string) =>
      selectUserVaultBalanceInShareTokenInCurrentBoost(state, vaultId, maybeWalletAddress),
    (state: BeefyState, vaultId: VaultEntity['id']) =>
      selectIsVaultPreStakedOrBoosted(state, vaultId),
    (inVault, inBoosts, inBridge, inCurrentBoost, isBoosted) => {
      if (isBoosted) {
        return inVault.plus(inBoosts).plus(inBridge).minus(inCurrentBoost);
      }

      return BIG_ZERO;
    }
  )((_state: BeefyState, vaultId: VaultEntity['id'], _maybeWalletAddress?: string) => vaultId);

/**
 * Balance converted to deposit token, excluding in boosts and bridged tokens
 */
export const selectUserVaultBalanceInDepositToken: UserBalanceSelector = createCachedSelector(
  (state: BeefyState, vaultId: VaultEntity['id'], maybeWalletAddress?: string) =>
    selectUserVaultBalanceInShareToken(state, vaultId, maybeWalletAddress),
  (state: BeefyState, vaultId: VaultEntity['id']) =>
    selectVaultSharesToDepositTokenData(state, vaultId),
  (shares, shareData) =>
    shareData.shareToken
      ? mooAmountToOracleAmount(
          shareData.shareToken,
          shareData.depositToken,
          shareData.ppfs,
          shares
        )
      : shares
)((_state: BeefyState, vaultId: VaultEntity['id'], _maybeWalletAddress?: string) => vaultId);

/**
 * Total not in active boost, converted to deposit token
 */
export const selectUserVaultBalanceNotInActiveBoostInDepositToken: UserBalanceSelector =
  createCachedSelector(
    (state: BeefyState, vaultId: VaultEntity['id'], maybeWalletAddress?: string) =>
      selectUserVaultBalanceNotInActiveBoostInShareToken(state, vaultId, maybeWalletAddress),
    (state: BeefyState, vaultId: VaultEntity['id']) =>
      selectVaultSharesToDepositTokenData(state, vaultId),
    (shares, shareData) =>
      shareData.shareToken
        ? mooAmountToOracleAmount(
            shareData.shareToken,
            shareData.depositToken,
            shareData.ppfs,
            shares
          )
        : shares
  )((_state: BeefyState, vaultId: VaultEntity['id'], _maybeWalletAddress?: string) => vaultId);

/**
 * Balance converted to deposit token, including in boosts and bridged tokens
 */
export const selectUserVaultBalanceInDepositTokenIncludingBoostsBridged: UserBalanceSelector =
  createCachedSelector(
    (state: BeefyState, vaultId: VaultEntity['id'], maybeWalletAddress?: string) =>
      selectUserVaultBalanceInShareTokenIncludingBoostsBridged(state, vaultId, maybeWalletAddress),
    (state: BeefyState, vaultId: VaultEntity['id']) =>
      selectVaultSharesToDepositTokenData(state, vaultId),
    (shares, shareData) =>
      shareData.shareToken
        ? mooAmountToOracleAmount(
            shareData.shareToken,
            shareData.depositToken,
            shareData.ppfs,
            shares
          )
        : shares
  )((_state: BeefyState, vaultId: VaultEntity['id'], _maybeWalletAddress?: string) => vaultId);

/**
 * Balance converted to deposit token, excluding in boosts and bridged tokens
 * @returns {TokenAmount} token: deposit token, amount: balance in deposit token
 */
export const selectUserVaultBalanceInDepositTokenWithToken: UserBalanceWithTokenSelector =
  createCachedSelector(
    (state: BeefyState, vaultId: VaultEntity['id'], maybeWalletAddress?: string) =>
      selectUserVaultBalanceInShareToken(state, vaultId, maybeWalletAddress),
    (state: BeefyState, vaultId: VaultEntity['id']) =>
      selectVaultSharesToDepositTokenData(state, vaultId),
    (shares, shareData) => ({
      token: shareData.depositToken,
      amount: shareData.shareToken
        ? mooAmountToOracleAmount(
            shareData.shareToken,
            shareData.depositToken,
            shareData.ppfs,
            shares
          )
        : shares,
    })
  )((_state: BeefyState, vaultId: VaultEntity['id'], _maybeWalletAddress?: string) => vaultId);

/**
 * Balance converted to deposit token, including in boosts and bridged tokens
 * @returns {TokenAmount} token: deposit token, amount: balance in deposit token
 */
export const selectUserVaultBalanceInDepositTokenIncludingBoostsBridgedWithToken: UserBalanceWithTokenSelector =
  createCachedSelector(
    (state: BeefyState, vaultId: VaultEntity['id'], maybeWalletAddress?: string) =>
      selectUserVaultBalanceInShareTokenIncludingBoostsBridged(state, vaultId, maybeWalletAddress),
    (state: BeefyState, vaultId: VaultEntity['id']) =>
      selectVaultSharesToDepositTokenData(state, vaultId),
    (shares, shareData) => ({
      token: shareData.depositToken,
      amount: shareData.shareToken
        ? mooAmountToOracleAmount(
            shareData.shareToken,
            shareData.depositToken,
            shareData.ppfs,
            shares
          )
        : shares,
    })
  )((_state: BeefyState, vaultId: VaultEntity['id'], _maybeWalletAddress?: string) => vaultId);

export type UserVaultBalanceBreakdownVault = {
  type: 'vault';
  id: string;
  amount: BigNumber;
  vaultId: VaultEntity['id'];
};
export type UserVaultBalanceBreakdownBoost = {
  type: 'boost';
  id: string;
  amount: BigNumber;
  boostId: BoostEntity['id'];
};
export type UserVaultBalanceBreakdownBridged = {
  type: 'bridged';
  id: string;
  amount: BigNumber;
  chainId: ChainEntity['id'];
};

export type UserVaultBalanceBreakdownEntry =
  | UserVaultBalanceBreakdownVault
  | UserVaultBalanceBreakdownBoost
  | UserVaultBalanceBreakdownBridged;

export type UserVaultBalanceBreakdown = {
  depositToken: TokenEntity;
  entries: UserVaultBalanceBreakdownEntry[];
};

export const selectVaultUserBalanceInDepositTokenBreakdown = (
  state: BeefyState,
  vaultId: VaultEntity['id'],
  walletAddress?: string
): UserVaultBalanceBreakdown => {
  const vault = selectVaultById(state, vaultId);
  const shareData = selectVaultSharesToDepositTokenData(state, vaultId);
  const vaultBalance = selectUserVaultBalanceInDepositToken(state, vaultId);
  const balances: UserVaultBalanceBreakdown = {
    depositToken: shareData.depositToken,
    entries: [],
  };

  if (vaultBalance.gt(BIG_ZERO)) {
    balances.entries.push({
      type: 'vault',
      id: `vault-${vaultId}`,
      vaultId,
      amount: vaultBalance,
    });
  }

  // gov vaults do not have balances elsewhere
  if (isGovVault(vault)) {
    return balances;
  }

  // only standard vaults have boosts or bridged balances
  if (!isStandardVault(vault) || !shareData.shareToken) {
    return balances;
  }

  // deposits in boost (even those expired)
  const boostIds = selectAllVaultBoostIds(state, vaultId);
  for (const boostId of boostIds) {
    const boostShareBalance = selectBoostUserBalanceInToken(state, boostId, walletAddress);
    if (boostShareBalance.gt(BIG_ZERO)) {
      balances.entries.push({
        type: 'boost',
        id: `boost-${boostId}`,
        boostId,
        amount: mooAmountToOracleAmount(
          shareData.shareToken,
          shareData.depositToken,
          shareData.ppfs,
          boostShareBalance
        ),
      });
    }
  }

  // bridged mooToken
  if (vault.bridged) {
    for (const [chainId, tokenAddress] of entries(vault.bridged)) {
      const bridgedShareBalance = selectUserBalanceOfToken(
        state,
        chainId,
        tokenAddress,
        walletAddress
      );
      if (bridgedShareBalance.gt(BIG_ZERO)) {
        balances.entries.push({
          type: 'bridged',
          id: `bridged-${chainId}`,
          chainId,
          amount: mooAmountToOracleAmount(
            shareData.shareToken,
            shareData.depositToken,
            shareData.ppfs,
            bridgedShareBalance
          ),
        });
      }
    }
  }

  return balances;
};

export const selectGovVaultUserStakedBalanceInDepositToken = (
  state: BeefyState,
  vaultId: VaultEntity['id'],
  walletAddress?: string
) => {
  const walletBalance = _selectWalletBalance(state, walletAddress);
  return walletBalance?.tokenAmount.byGovVaultId[vaultId]?.balance || BIG_ZERO;
};

export const selectBoostUserBalanceInToken = (
  state: BeefyState,
  boostId: BoostEntity['id'],
  walletAddress?: string
) => {
  const walletBalance = _selectWalletBalance(state, walletAddress);
  return walletBalance?.tokenAmount?.byBoostId[boostId]?.balance || BIG_ZERO;
};

export const selectBoostUserRewardsInToken = (
  state: BeefyState,
  boostId: BoostEntity['id'],
  walletAddress?: string
) => {
  const walletBalance = _selectWalletBalance(state, walletAddress);
  return walletBalance?.tokenAmount?.byBoostId[boostId]?.rewards || BIG_ZERO;
};

/**
 * Vault balance converted to USD, including in boosts and bridged tokens
 */
export const selectUserVaultBalanceInUsdIncludingBoostsBridged = (
  state: BeefyState,
  vaultId: VaultEntity['id'],
  walletAddress?: string
) => {
  const vault = selectVaultById(state, vaultId);
  const oraclePrice = selectTokenPriceByAddress(state, vault.chainId, vault.depositTokenAddress);
  const vaultTokenDeposit = selectUserVaultBalanceInDepositTokenIncludingBoostsBridged(
    state,
    vaultId,
    walletAddress
  );

  return vaultTokenDeposit.multipliedBy(oraclePrice);
};

/**
 * Balance of vault deposit token in users wallet converted to USD
 */
export const selectUserVaultDepositTokenWalletBalanceInUsd = (
  state: BeefyState,
  vaultId: VaultEntity['id'],
  walletAddress?: string
) => {
  const vault = selectVaultById(state, vaultId);
  const oraclePrice = selectTokenPriceByAddress(state, vault.chainId, vault.depositTokenAddress);
  const walletBalance = selectUserBalanceOfToken(
    state,
    vault.chainId,
    vault.depositTokenAddress,
    walletAddress
  );

  return walletBalance.multipliedBy(oraclePrice);
};

/** @dev will NOT default to connected wallet address */
export const selectGovVaultPendingRewards = createSelector(
  (state: BeefyState, vaultId: VaultEntity['id'], walletAddress?: string) =>
    walletAddress
      ? state.user.balance.byAddress[walletAddress.toLowerCase()]?.tokenAmount.byGovVaultId[vaultId]
          ?.rewards
      : undefined,
  (state: BeefyState, _vaultId: VaultEntity['id'], _walletAddress?: string) =>
    state.entities.tokens.byChainId,
  (rewards, tokenByChainId) => {
    if (!rewards || rewards.length === 0) {
      return [];
    }

    return rewards.map(reward => {
      const token = tokenByChainId[reward.chainId]?.byAddress?.[reward.tokenAddress.toLowerCase()];
      if (!token) {
        throw new Error(`selectGovVaultEarnedTokens: Unknown token address ${reward.tokenAddress}`);
      }
      return { token, amount: reward.amount };
    });
  }
);

/** @dev will NOT default to connected wallet address */
export const selectGovVaultPendingRewardsWithPrice = createSelector(
  selectGovVaultPendingRewards,
  (state: BeefyState, _vaultId: VaultEntity['id'], _walletAddress?: string) =>
    state.entities.tokens.prices.byOracleId,
  (rewards, prices) => {
    return rewards.map(reward => ({
      ...reward,
      price: prices[reward.token.oracleId] || undefined,
    }));
  }
);

/**
 * Get the token for which the boost balance is expressed in
 * for boosts, balance is the amount of earnedToken of the target vault
 */
export const selectBoostBalanceTokenEntity = (state: BeefyState, boostId: BoostEntity['id']) => {
  const boost = selectBoostById(state, boostId);
  const boostedVault = selectVaultById(state, boost.vaultId);
  return selectTokenByAddress(state, boostedVault.chainId, boostedVault.contractAddress);
};

/**
 * Get the token for which the boost rewards are expressed in
 * for boosts, rewards is the amount of earnedToken of the boost
 */
export const selectBoostRewardsTokenEntity = (state: BeefyState, boostId: BoostEntity['id']) => {
  const boost = selectBoostById(state, boostId);
  return selectTokenByAddress(state, boost.chainId, boost.earnedTokenAddress);
};

/**
 * Get the token for which the gov vault balance is expressed in
 * for gov vault, balance is the amount of oracleId token
 */
export const selectGovVaultBalanceTokenEntity = (state: BeefyState, vaultId: VaultGov['id']) => {
  const vault = selectVaultById(state, vaultId);
  return selectTokenByAddress(state, vault.chainId, vault.depositTokenAddress);
};

/**
 * Get the token for which the gov vault rewards are expressed in
 * for gov vault, rewards is an amount in earnedTokenId
 */
export const selectGovVaultRewardsTokenEntity = (state: BeefyState, vaultId: VaultGov['id']) => {
  const vault = selectGovVaultById(state, vaultId);
  return selectTokenByAddress(state, vault.chainId, vault.earnedTokenAddresses[0]); // TODO: support multiple rewards [empty ok, only called in v1 govVaultFormatter]
};

export const selectLpBreakdownBalance = (
  state: BeefyState,
  breakdown: TokenLpBreakdown,
  balance: BigNumber,
  chainId: ChainEntity['id']
) => {
  const lpTotalSupplyDecimal = new BigNumber(breakdown.totalSupply);
  const userShareOfPool = balance.dividedBy(lpTotalSupplyDecimal);
  const assets = breakdown.tokens.map((tokenAddress, i) => {
    const reserves = new BigNumber(breakdown.balances[i]);
    const assetToken = selectTokenByAddress(state, chainId, tokenAddress);
    const valuePerDecimal = selectTokenPriceByAddress(state, chainId, tokenAddress);
    const totalValue = reserves.multipliedBy(valuePerDecimal);

    return {
      ...assetToken,
      totalAmount: reserves,
      userAmount: userShareOfPool.multipliedBy(reserves),
      totalValue,
      userValue: userShareOfPool.multipliedBy(totalValue),
      price: valuePerDecimal,
    };
  });

  return { assets, userShareOfPool, lpTotalSupplyDecimal };
};

export const selectTreasuryV3PositionBreakdown = (
  state: BeefyState,
  breakdown: TokenLpBreakdown,
  chainId: ChainEntity['id']
) => {
  const assets = breakdown.tokens.map((tokenAddress, i) => {
    const assetToken = selectTokenByAddress(state, chainId, tokenAddress);
    return {
      ...assetToken,
      userValue: breakdown.balances[i],
    };
  });

  return { assets };
};

export const selectUserLpBreakdownBalance = (
  state: BeefyState,
  vault: VaultEntity,
  breakdown: TokenLpBreakdown,
  walletAddress?: string
): UserLpBreakdownBalance => {
  const lpTotalSupplyDecimal = new BigNumber(breakdown.totalSupply);
  const underlyingTotalSupplyDecimal =
    breakdown && 'underlyingLiquidity' in breakdown
      ? new BigNumber(breakdown.underlyingLiquidity || 0)
      : BIG_ZERO;

  const userBalanceDecimal = selectUserVaultBalanceInDepositTokenIncludingBoostsBridged(
    state,
    vault.id,
    walletAddress
  );

  const userShareOfPool = lpTotalSupplyDecimal.gt(BIG_ZERO)
    ? userBalanceDecimal.dividedBy(lpTotalSupplyDecimal)
    : BIG_ZERO;

  const oneLpShareOfPool = lpTotalSupplyDecimal.gt(BIG_ZERO)
    ? BIG_ONE.dividedBy(lpTotalSupplyDecimal)
    : BIG_ZERO;

  const underlyingShareOfPool = underlyingTotalSupplyDecimal.gt(BIG_ZERO)
    ? underlyingTotalSupplyDecimal.dividedBy(underlyingTotalSupplyDecimal)
    : BIG_ZERO;

  const assets = breakdown.tokens.map((tokenAddress, i) => {
    const reserves = new BigNumber(breakdown.balances[i]);
    const underlyingReserves =
      breakdown && 'underlyingBalances' in breakdown
        ? new BigNumber(breakdown.underlyingBalances[i] || 0)
        : BIG_ZERO;
    const assetToken = selectTokenByAddress(state, vault.chainId, tokenAddress);
    const valuePerDecimal = selectTokenPriceByAddress(state, vault.chainId, tokenAddress);
    const totalValue = reserves.multipliedBy(valuePerDecimal);
    const totalUnderlyingValue = underlyingReserves.multipliedBy(valuePerDecimal);

    return {
      ...assetToken,
      totalAmount: reserves,
      userAmount: userShareOfPool.multipliedBy(reserves),
      oneAmount: oneLpShareOfPool.multipliedBy(reserves),
      underlyingAmount: underlyingShareOfPool.multipliedBy(underlyingReserves),
      totalValue,
      totalUnderlyingValue,
      userValue: userShareOfPool.multipliedBy(totalValue),
      oneValue: oneLpShareOfPool.multipliedBy(totalValue),
      underlyingValue: underlyingShareOfPool.multipliedBy(totalUnderlyingValue),
      price: valuePerDecimal,
    };
  });

  return {
    assets,
    userShareOfPool,
    lpTotalSupplyDecimal,
    userBalanceDecimal,
    oneLpShareOfPool,
    underlyingTotalSupplyDecimal,
    underlyingShareOfPool,
  };
};

export const selectUserUnstakedClms = createSelector(
  (state: BeefyState, walletAddress?: string) => _selectWalletBalance(state, walletAddress),
  selectAllCowcentratedVaults,
  (userBalance, allCowcentratedVaults) => {
    if (!userBalance || userBalance.depositedVaultIds.length === 0) {
      return [];
    }

    return allCowcentratedVaults
      .filter(clm =>
        userBalance.tokenAmount.byChainId[clm.chainId]?.byTokenAddress[
          clm.receiptTokenAddress.toLocaleLowerCase()
        ]?.balance.gt(BIG_ZERO)
      )
      .map(vault => vault.id);
  }
);

export const selectUserIsUnstakedForVaultId = createSelector(
  (state: BeefyState, _vaultId: string, walletAddress?: string) =>
    _selectWalletBalance(state, walletAddress),
  (state: BeefyState, vaultId: string) => selectVaultById(state, vaultId),
  (userBalance, vault): boolean => {
    if (!userBalance || !vault || !isCowcentratedLikeVault(vault)) {
      return false;
    }

    const clmAddress = getCowcentratedAddressFromCowcentratedLikeVault(vault);
    return (
      userBalance.tokenAmount.byChainId[vault.chainId]?.byTokenAddress[
        clmAddress.toLowerCase()
      ]?.balance.gt(BIG_ZERO) || false
    );
  }
);

<<<<<<< HEAD
// DASHBOARD SELECTORS
=======
// DASHBOARD SELECTORS

type DashboardUserExposureVaultEntry = { key: string; label: string; value: BigNumber };
type DashboardUserExposureVaultFn<
  T extends DashboardUserExposureVaultEntry = DashboardUserExposureVaultEntry
> = (
  state: BeefyState,
  vaultId: VaultEntity['id'],
  vaultTvl: BigNumber,
  walletAddress: string
) => T[];
type DashboardUserExposureEntry<
  T extends DashboardUserExposureVaultEntry = DashboardUserExposureVaultEntry
> = T & {
  percentage: number;
};
type DashboardUserExposureSummarizer<
  T extends DashboardUserExposureVaultEntry = DashboardUserExposureVaultEntry
> = (entries: DashboardUserExposureEntry<T>[]) => DashboardUserExposureEntry<T>[];

type DashboardUserTokenExposureVaultEntry = DashboardUserExposureVaultEntry & {
  symbols: string[];
  chainId: ChainEntity['id'];
};

type DashboardUserChainExposureVaultEntry = DashboardUserExposureVaultEntry & {
  chainId: ChainEntity['id'] | 'others';
};

const getDashboardLpBreakdownScalingFactor = (
  vaultId: string,
  userVaultTvl: BigNumber,
  assets: UserLpBreakdownBalanceAsset[]
) => {
  const assetValueTotal = assets.reduce((sum, asset) => sum.plus(asset.userValue), BIG_ZERO);
  let scaleFactor = BIG_ONE;
  if (assetValueTotal.gt(userVaultTvl)) {
    if (assetValueTotal.gt(userVaultTvl.times(1.01))) {
      // If more than % out, warn in console, and let UI show over 100%
      /*console.warn(
        `[${vaultId}] Total asset value (${assetValueTotal.toString(
          10
        )}) from user LP breakdown is >1% greater than user's total vault deposit (${userVaultTvl.toString(
          10
        )})`
      );*/
    } else {
      // If less than % out, just scale user values down equally to not go over 100%
      scaleFactor = userVaultTvl.dividedBy(assetValueTotal);
    }
  }
  return scaleFactor;
};

const top6ByPercentageSummarizer = <
  T extends DashboardUserExposureVaultEntry = DashboardUserExposureVaultEntry
>(
  entries: DashboardUserExposureEntry<T>[]
) =>
  getTopNArray(entries, 'percentage', 6, {
    key: 'others',
    label: 'Others',
    value: BIG_ZERO,
    percentage: 0,
  });

const stableVsOthersSummarizer = (entries: DashboardUserExposureEntry[]) =>
  orderBy(entries, 'key', 'desc');

const selectDashboardUserExposure = <
  T extends DashboardUserExposureVaultEntry = DashboardUserExposureVaultEntry
>(
  state: BeefyState,
  vaultFn: DashboardUserExposureVaultFn<T>,
  summarizerFn: DashboardUserExposureSummarizer<T>,
  maybeWalletAddress?: string
): DashboardUserExposureEntry<T>[] => {
  const walletAddress = maybeWalletAddress || selectWalletAddressIfKnown(state);
  if (!walletAddress) {
    return [];
  }

  const vaultIds = selectUserDepositedVaultIds(state, walletAddress);
  if (!vaultIds.length) {
    return [];
  }

  const vaultDeposits = vaultIds.map(vaultId =>
    selectUserVaultBalanceInUsdIncludingBoostsBridged(state, vaultId, walletAddress)
  );
  const totalDeposits = vaultDeposits.reduce((acc, deposit) => acc.plus(deposit), BIG_ZERO);
  const entries = vaultIds
    .map((vaultId, i) => vaultFn(state, vaultId, vaultDeposits[i], walletAddress))
    .flat();
  const byKey = entries.reduce((acc, entry) => {
    if (!acc[entry.key]) {
      acc[entry.key] = entry;
    } else {
      acc[entry.key].value = acc[entry.key].value.plus(entry.value);
    }
    return acc;
  }, {} as Record<DashboardUserExposureVaultEntry['key'], T>);

  const entriesWithPercentage = Object.values(byKey).map(entry => ({
    ...entry,
    percentage: entry.value.dividedBy(totalDeposits).toNumber(),
  }));

  return summarizerFn(entriesWithPercentage);
};

const selectDashboardUserVaultChainExposure: DashboardUserExposureVaultFn<
  DashboardUserChainExposureVaultEntry
> = (state, vaultId, vaultTvl, _walletAddress) => {
  const vault = selectVaultById(state, vaultId);
  const chain = selectChainById(state, vault.chainId);
  return [{ key: chain.id, label: chain.name, value: vaultTvl, chainId: chain.id }];
};

export const selectDashboardUserExposureByChain = (state: BeefyState, walletAddress?: string) =>
  selectDashboardUserExposure(
    state,
    selectDashboardUserVaultChainExposure,
    entries =>
      getTopNArray(entries, 'percentage', 6, {
        key: 'others',
        label: 'Others',
        value: BIG_ZERO,
        percentage: 0,
        chainId: 'others' as const,
      }),
    walletAddress
  );

const selectDashboardUserVaultPlatformExposure: DashboardUserExposureVaultFn = (
  state,
  vaultId,
  vaultTvl,
  _walletAddress
) => {
  const vault = selectVaultById(state, vaultId);
  const platform = selectPlatformById(state, vault.platformId);
  return [{ key: platform.id, label: platform.name, value: vaultTvl }];
};

export const selectDashboardUserExposureByPlatform = (state: BeefyState, walletAddress?: string) =>
  selectDashboardUserExposure(
    state,
    selectDashboardUserVaultPlatformExposure,
    top6ByPercentageSummarizer,
    walletAddress
  );

const selectDashboardUserVaultTokenExposure: DashboardUserExposureVaultFn<
  DashboardUserTokenExposureVaultEntry
> = (state, vaultId, vaultTvl, walletAddress): DashboardUserTokenExposureVaultEntry[] => {
  const vault = selectVaultById(state, vaultId);

  if (vault.assetIds.length === 1) {
    const token = selectTokenByIdOrUndefined(state, vault.chainId, vault.assetIds[0]);
    const symbol = selectWrappedToNativeSymbolOrTokenSymbol(
      state,
      token ? token.symbol : vault.assetIds[0]
    );
    return [
      { key: symbol, label: symbol, value: vaultTvl, symbols: [symbol], chainId: vault.chainId },
    ];
  }

  const haveBreakdownData = selectHasBreakdownDataForVault(state, vault);
  if (haveBreakdownData) {
    const breakdown = selectLpBreakdownForVault(state, vault);
    const { assets } = selectUserLpBreakdownBalance(state, vault, breakdown, walletAddress);
    const scaleFactor = getDashboardLpBreakdownScalingFactor(vaultId, vaultTvl, assets);

    return assets.map(asset => {
      const symbol = selectWrappedToNativeSymbolOrTokenSymbol(state, asset.symbol);
      return {
        key: symbol,
        label: symbol,
        value: asset.userValue.multipliedBy(scaleFactor),
        symbols: [symbol],
        chainId: vault.chainId,
      };
    });
  }

  const depositToken = selectTokenByAddress(state, vault.chainId, vault.depositTokenAddress);
  const symbols = selectVaultTokenSymbols(state, vaultId);
  return [
    {
      key: depositToken.symbol,
      label: depositToken.symbol,
      value: vaultTvl,
      symbols,
      chainId: vault.chainId,
    },
  ];
};

export const selectDashboardUserExposureByToken = (state: BeefyState, walletAddress?: string) =>
  selectDashboardUserExposure(
    state,
    selectDashboardUserVaultTokenExposure,
    entries =>
      getTopNArray(entries, 'percentage', 6, {
        key: 'others',
        label: 'Others',
        value: BIG_ZERO,
        percentage: 0,
        symbols: [],
        chainId: 'ethereum',
      }),
    walletAddress
  );

const selectDashboardUserVaultStableExposure: DashboardUserExposureVaultFn = (
  state,
  vaultId,
  vaultTvl,
  walletAddress
) => {
  if (selectIsVaultStable(state, vaultId)) {
    return [{ key: 'stable', label: 'Stable', value: vaultTvl }];
  }

  const vault = selectVaultById(state, vaultId);
  const haveBreakdownData = selectHasBreakdownDataForVault(state, vault);
  if (haveBreakdownData) {
    const breakdown = selectLpBreakdownForVault(state, vault);
    const { assets } = selectUserLpBreakdownBalance(state, vault, breakdown, walletAddress);
    const scaleFactor = getDashboardLpBreakdownScalingFactor(vaultId, vaultTvl, assets);

    return assets.map(asset => {
      const isStable = selectIsTokenStable(state, asset.chainId, asset.id);
      return {
        key: isStable ? 'stable' : 'other',
        label: isStable ? 'Stable' : 'Other',
        value: asset.userValue.multipliedBy(scaleFactor),
      };
    });
  }

  return [{ key: 'other', label: 'Other', value: vaultTvl }];
};

export const selectDashboardUserStablecoinsExposure = (state: BeefyState, walletAddress: string) =>
  selectDashboardUserExposure(
    state,
    selectDashboardUserVaultStableExposure,
    stableVsOthersSummarizer,
    walletAddress
  );

export const selectDashboardUserVaultsPnl = (state: BeefyState, walletAddress: string) => {
  const userVaults = selectUserDepositedVaultIds(state, walletAddress);
  const vaults: Record<string, UserVaultPnl> = {};
  for (const vaultId of userVaults) {
    vaults[vaultId] = selectVaultPnl(state, vaultId, walletAddress);
  }
  return vaults;
};
>>>>>>> a290318b
<|MERGE_RESOLUTION|>--- conflicted
+++ resolved
@@ -20,31 +20,9 @@
   selectVaultCurrentBoostId,
 } from './boosts';
 import { createCachedSelector } from 're-reselect';
-<<<<<<< HEAD
 import { selectTokenByAddress, selectTokenPriceByAddress, selectTokensByChainId } from './tokens';
 import { selectAllCowcentratedVaults, selectGovVaultById, selectVaultById } from './vaults';
 import { selectWalletAddress } from './wallet';
-=======
-import {
-  selectHasBreakdownDataForVault,
-  selectIsTokenStable,
-  selectLpBreakdownForVault,
-  selectTokenByAddress,
-  selectTokenByIdOrUndefined,
-  selectTokenPriceByAddress,
-  selectTokenPriceByTokenOracleId,
-  selectTokensByChainId,
-  selectVaultTokenSymbols,
-  selectWrappedToNativeSymbolOrTokenSymbol,
-} from './tokens';
-import {
-  selectAllCowcentratedVaults,
-  selectGovVaultById,
-  selectIsVaultStable,
-  selectVaultById,
-} from './vaults';
-import { selectWalletAddress, selectWalletAddressIfKnown } from './wallet';
->>>>>>> a290318b
 import { BIG_ONE, BIG_ZERO } from '../../../helpers/big-number';
 import BigNumber from 'bignumber.js';
 import { createSelector } from '@reduxjs/toolkit';
@@ -798,271 +776,4 @@
       ]?.balance.gt(BIG_ZERO) || false
     );
   }
-);
-
-<<<<<<< HEAD
-// DASHBOARD SELECTORS
-=======
-// DASHBOARD SELECTORS
-
-type DashboardUserExposureVaultEntry = { key: string; label: string; value: BigNumber };
-type DashboardUserExposureVaultFn<
-  T extends DashboardUserExposureVaultEntry = DashboardUserExposureVaultEntry
-> = (
-  state: BeefyState,
-  vaultId: VaultEntity['id'],
-  vaultTvl: BigNumber,
-  walletAddress: string
-) => T[];
-type DashboardUserExposureEntry<
-  T extends DashboardUserExposureVaultEntry = DashboardUserExposureVaultEntry
-> = T & {
-  percentage: number;
-};
-type DashboardUserExposureSummarizer<
-  T extends DashboardUserExposureVaultEntry = DashboardUserExposureVaultEntry
-> = (entries: DashboardUserExposureEntry<T>[]) => DashboardUserExposureEntry<T>[];
-
-type DashboardUserTokenExposureVaultEntry = DashboardUserExposureVaultEntry & {
-  symbols: string[];
-  chainId: ChainEntity['id'];
-};
-
-type DashboardUserChainExposureVaultEntry = DashboardUserExposureVaultEntry & {
-  chainId: ChainEntity['id'] | 'others';
-};
-
-const getDashboardLpBreakdownScalingFactor = (
-  vaultId: string,
-  userVaultTvl: BigNumber,
-  assets: UserLpBreakdownBalanceAsset[]
-) => {
-  const assetValueTotal = assets.reduce((sum, asset) => sum.plus(asset.userValue), BIG_ZERO);
-  let scaleFactor = BIG_ONE;
-  if (assetValueTotal.gt(userVaultTvl)) {
-    if (assetValueTotal.gt(userVaultTvl.times(1.01))) {
-      // If more than % out, warn in console, and let UI show over 100%
-      /*console.warn(
-        `[${vaultId}] Total asset value (${assetValueTotal.toString(
-          10
-        )}) from user LP breakdown is >1% greater than user's total vault deposit (${userVaultTvl.toString(
-          10
-        )})`
-      );*/
-    } else {
-      // If less than % out, just scale user values down equally to not go over 100%
-      scaleFactor = userVaultTvl.dividedBy(assetValueTotal);
-    }
-  }
-  return scaleFactor;
-};
-
-const top6ByPercentageSummarizer = <
-  T extends DashboardUserExposureVaultEntry = DashboardUserExposureVaultEntry
->(
-  entries: DashboardUserExposureEntry<T>[]
-) =>
-  getTopNArray(entries, 'percentage', 6, {
-    key: 'others',
-    label: 'Others',
-    value: BIG_ZERO,
-    percentage: 0,
-  });
-
-const stableVsOthersSummarizer = (entries: DashboardUserExposureEntry[]) =>
-  orderBy(entries, 'key', 'desc');
-
-const selectDashboardUserExposure = <
-  T extends DashboardUserExposureVaultEntry = DashboardUserExposureVaultEntry
->(
-  state: BeefyState,
-  vaultFn: DashboardUserExposureVaultFn<T>,
-  summarizerFn: DashboardUserExposureSummarizer<T>,
-  maybeWalletAddress?: string
-): DashboardUserExposureEntry<T>[] => {
-  const walletAddress = maybeWalletAddress || selectWalletAddressIfKnown(state);
-  if (!walletAddress) {
-    return [];
-  }
-
-  const vaultIds = selectUserDepositedVaultIds(state, walletAddress);
-  if (!vaultIds.length) {
-    return [];
-  }
-
-  const vaultDeposits = vaultIds.map(vaultId =>
-    selectUserVaultBalanceInUsdIncludingBoostsBridged(state, vaultId, walletAddress)
-  );
-  const totalDeposits = vaultDeposits.reduce((acc, deposit) => acc.plus(deposit), BIG_ZERO);
-  const entries = vaultIds
-    .map((vaultId, i) => vaultFn(state, vaultId, vaultDeposits[i], walletAddress))
-    .flat();
-  const byKey = entries.reduce((acc, entry) => {
-    if (!acc[entry.key]) {
-      acc[entry.key] = entry;
-    } else {
-      acc[entry.key].value = acc[entry.key].value.plus(entry.value);
-    }
-    return acc;
-  }, {} as Record<DashboardUserExposureVaultEntry['key'], T>);
-
-  const entriesWithPercentage = Object.values(byKey).map(entry => ({
-    ...entry,
-    percentage: entry.value.dividedBy(totalDeposits).toNumber(),
-  }));
-
-  return summarizerFn(entriesWithPercentage);
-};
-
-const selectDashboardUserVaultChainExposure: DashboardUserExposureVaultFn<
-  DashboardUserChainExposureVaultEntry
-> = (state, vaultId, vaultTvl, _walletAddress) => {
-  const vault = selectVaultById(state, vaultId);
-  const chain = selectChainById(state, vault.chainId);
-  return [{ key: chain.id, label: chain.name, value: vaultTvl, chainId: chain.id }];
-};
-
-export const selectDashboardUserExposureByChain = (state: BeefyState, walletAddress?: string) =>
-  selectDashboardUserExposure(
-    state,
-    selectDashboardUserVaultChainExposure,
-    entries =>
-      getTopNArray(entries, 'percentage', 6, {
-        key: 'others',
-        label: 'Others',
-        value: BIG_ZERO,
-        percentage: 0,
-        chainId: 'others' as const,
-      }),
-    walletAddress
-  );
-
-const selectDashboardUserVaultPlatformExposure: DashboardUserExposureVaultFn = (
-  state,
-  vaultId,
-  vaultTvl,
-  _walletAddress
-) => {
-  const vault = selectVaultById(state, vaultId);
-  const platform = selectPlatformById(state, vault.platformId);
-  return [{ key: platform.id, label: platform.name, value: vaultTvl }];
-};
-
-export const selectDashboardUserExposureByPlatform = (state: BeefyState, walletAddress?: string) =>
-  selectDashboardUserExposure(
-    state,
-    selectDashboardUserVaultPlatformExposure,
-    top6ByPercentageSummarizer,
-    walletAddress
-  );
-
-const selectDashboardUserVaultTokenExposure: DashboardUserExposureVaultFn<
-  DashboardUserTokenExposureVaultEntry
-> = (state, vaultId, vaultTvl, walletAddress): DashboardUserTokenExposureVaultEntry[] => {
-  const vault = selectVaultById(state, vaultId);
-
-  if (vault.assetIds.length === 1) {
-    const token = selectTokenByIdOrUndefined(state, vault.chainId, vault.assetIds[0]);
-    const symbol = selectWrappedToNativeSymbolOrTokenSymbol(
-      state,
-      token ? token.symbol : vault.assetIds[0]
-    );
-    return [
-      { key: symbol, label: symbol, value: vaultTvl, symbols: [symbol], chainId: vault.chainId },
-    ];
-  }
-
-  const haveBreakdownData = selectHasBreakdownDataForVault(state, vault);
-  if (haveBreakdownData) {
-    const breakdown = selectLpBreakdownForVault(state, vault);
-    const { assets } = selectUserLpBreakdownBalance(state, vault, breakdown, walletAddress);
-    const scaleFactor = getDashboardLpBreakdownScalingFactor(vaultId, vaultTvl, assets);
-
-    return assets.map(asset => {
-      const symbol = selectWrappedToNativeSymbolOrTokenSymbol(state, asset.symbol);
-      return {
-        key: symbol,
-        label: symbol,
-        value: asset.userValue.multipliedBy(scaleFactor),
-        symbols: [symbol],
-        chainId: vault.chainId,
-      };
-    });
-  }
-
-  const depositToken = selectTokenByAddress(state, vault.chainId, vault.depositTokenAddress);
-  const symbols = selectVaultTokenSymbols(state, vaultId);
-  return [
-    {
-      key: depositToken.symbol,
-      label: depositToken.symbol,
-      value: vaultTvl,
-      symbols,
-      chainId: vault.chainId,
-    },
-  ];
-};
-
-export const selectDashboardUserExposureByToken = (state: BeefyState, walletAddress?: string) =>
-  selectDashboardUserExposure(
-    state,
-    selectDashboardUserVaultTokenExposure,
-    entries =>
-      getTopNArray(entries, 'percentage', 6, {
-        key: 'others',
-        label: 'Others',
-        value: BIG_ZERO,
-        percentage: 0,
-        symbols: [],
-        chainId: 'ethereum',
-      }),
-    walletAddress
-  );
-
-const selectDashboardUserVaultStableExposure: DashboardUserExposureVaultFn = (
-  state,
-  vaultId,
-  vaultTvl,
-  walletAddress
-) => {
-  if (selectIsVaultStable(state, vaultId)) {
-    return [{ key: 'stable', label: 'Stable', value: vaultTvl }];
-  }
-
-  const vault = selectVaultById(state, vaultId);
-  const haveBreakdownData = selectHasBreakdownDataForVault(state, vault);
-  if (haveBreakdownData) {
-    const breakdown = selectLpBreakdownForVault(state, vault);
-    const { assets } = selectUserLpBreakdownBalance(state, vault, breakdown, walletAddress);
-    const scaleFactor = getDashboardLpBreakdownScalingFactor(vaultId, vaultTvl, assets);
-
-    return assets.map(asset => {
-      const isStable = selectIsTokenStable(state, asset.chainId, asset.id);
-      return {
-        key: isStable ? 'stable' : 'other',
-        label: isStable ? 'Stable' : 'Other',
-        value: asset.userValue.multipliedBy(scaleFactor),
-      };
-    });
-  }
-
-  return [{ key: 'other', label: 'Other', value: vaultTvl }];
-};
-
-export const selectDashboardUserStablecoinsExposure = (state: BeefyState, walletAddress: string) =>
-  selectDashboardUserExposure(
-    state,
-    selectDashboardUserVaultStableExposure,
-    stableVsOthersSummarizer,
-    walletAddress
-  );
-
-export const selectDashboardUserVaultsPnl = (state: BeefyState, walletAddress: string) => {
-  const userVaults = selectUserDepositedVaultIds(state, walletAddress);
-  const vaults: Record<string, UserVaultPnl> = {};
-  for (const vaultId of userVaults) {
-    vaults[vaultId] = selectVaultPnl(state, vaultId, walletAddress);
-  }
-  return vaults;
-};
->>>>>>> a290318b
+);