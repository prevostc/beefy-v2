--- conflicted
+++ resolved
@@ -5,14 +5,7 @@
 import { TokenEntity, TokenLpBreakdown } from '../entities/token';
 import { isGovVault, VaultEntity, VaultGov } from '../entities/vault';
 import { selectActiveVaultBoostIds, selectAllVaultBoostIds, selectBoostById } from './boosts';
-<<<<<<< HEAD
-import { selectTokenByAddress, selectTokenPriceByAddress } from './tokens';
-import { selectStandardVaultById, selectVaultById, selectVaultPricePerFullShare } from './vaults';
-import { selectIsWalletKnown, selectWalletAddress, selectWalletAddressIfKnown } from './wallet';
-import { BIG_ZERO } from '../../../helpers/big-number';
-import BigNumber from 'bignumber.js';
 import createCachedSelector from 're-reselect';
-=======
 import {
   selectHasBreakdownData,
   selectIsTokenStable,
@@ -27,14 +20,13 @@
   selectVaultById,
   selectVaultPricePerFullShare,
 } from './vaults';
-import { selectIsWalletKnown, selectWalletAddress } from './wallet';
+import { selectIsWalletKnown, selectWalletAddress, selectWalletAddressIfKnown } from './wallet';
 import { BIG_ONE, BIG_ZERO } from '../../../helpers/big-number';
 import BigNumber from 'bignumber.js';
 import { KeysOfType } from '../utils/types-utils';
 import { getTop6Array } from '../utils/array-utils';
 import { sortBy } from 'lodash';
 import { createSelector } from '@reduxjs/toolkit';
->>>>>>> 6de0df15
 
 const _selectWalletBalance = (state: BeefyState, walletAddress?: string) => {
   if (selectIsWalletKnown(state)) {
