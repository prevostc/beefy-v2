import { createSelector } from '@reduxjs/toolkit';
import type { BeefyState } from '../../../redux-types';
import type { ChainEntity } from '../entities/chain';
import type { TokenEntity, TokenErc20 } from '../entities/token';
import { isTokenErc20 } from '../entities/token';
import {
  isCowcentratedVault,
  isGovVault,
  isMultiGovVault,
  isStandardVault,
  isVaultPaused,
  isVaultPausedOrRetired,
  isVaultRetired,
  type VaultCowcentrated,
  type VaultEntity,
  type VaultGov,
  type VaultStandard,
} from '../entities/vault';
import {
  selectIsBeefyToken,
  selectIsTokenBluechip,
  selectIsTokenStable,
  selectTokenByIdOrUndefined,
} from './tokens';
import { createCachedSelector } from 're-reselect';
import { BIG_ONE } from '../../../helpers/big-number';
import { differenceWith, isEqual } from 'lodash-es';
import { selectChainById } from './chains';
import { selectPlatformById } from './platforms';
import type { PlatformEntity } from '../entities/platform';
import { valueOrThrow } from '../utils/selector-utils';

export const selectAllVaultIds = (state: BeefyState) => state.entities.vaults.allIds;

export const selectVaultById = createCachedSelector(
  (state: BeefyState) => state.entities.vaults.byId,
  (state: BeefyState, vaultId: VaultEntity['id']) => vaultId,
  (vaultsById, vaultId) => {
    const vault = vaultsById[vaultId];
    if (vault === undefined) {
      throw new Error(`selectVaultById: Unknown vault id ${vaultId}`);
    }
    return vault;
  }
)((state: BeefyState, vaultId: VaultEntity['id']) => vaultId);

export const selectVaultByAddressOrUndefined = (
  state: BeefyState,
  chainId: ChainEntity['id'],
  vaultAddress: VaultEntity['contractAddress']
): VaultEntity | undefined => {
  const id =
    state.entities.vaults.byChainId[chainId]?.byAddress[vaultAddress.toLowerCase()] || undefined;
  return id ? selectVaultById(state, id) : undefined;
};

export const selectVaultByAddress = (
  state: BeefyState,
  chainId: ChainEntity['id'],
  vaultAddress: VaultEntity['contractAddress']
): VaultEntity => valueOrThrow(selectVaultByAddressOrUndefined(state, chainId, vaultAddress));

/** The id of the vault whose contract address is equal to the deposit token address of the passed vault id */
export const selectVaultUnderlyingVaultIdOrUndefined = (
  state: BeefyState,
  parentVaultId: VaultEntity['id']
): VaultEntity['id'] | undefined => {
  return state.entities.vaults.relations.underlyingOf.byId[parentVaultId] || undefined;
};

/** The vault whose contract address is equal to the deposit token address of the passed vault id */
export const selectVaultUnderlyingVaultOrUndefined = (
  state: BeefyState,
  parentVaultId: VaultEntity['id']
): VaultEntity | undefined => {
  const underlyingId = selectVaultUnderlyingVaultIdOrUndefined(state, parentVaultId);
  return underlyingId ? selectVaultById(state, underlyingId) : undefined;
};

/** The vault whose contract address is equal to the deposit token address of the passed vault id */
export const selectVaultUnderlyingVault = (
  state: BeefyState,
  parentVaultId: VaultEntity['id']
): VaultEntity => valueOrThrow(selectVaultUnderlyingVaultOrUndefined(state, parentVaultId));

/** The id of the cowcentrated vault whose contract address is equal to the deposit token address of the passed vault id */
export const selectVaultUnderlyingCowcentratedVaultIdOrUndefined = (
  state: BeefyState,
  parentVaultId: VaultEntity['id']
): VaultEntity['id'] | undefined => {
  return (
    state.entities.vaults.relations.underlyingOf.byType.cowcentrated.byId[parentVaultId] ||
    undefined
  );
};

/** The cowcentrated vault whose contract address is equal to the deposit token address of the passed vault id */
export const selectVaultUnderlyingCowcentratedVaultOrUndefined = (
  state: BeefyState,
  parentVaultId: VaultEntity['id']
): VaultCowcentrated | undefined => {
  const underlyingId = selectVaultUnderlyingCowcentratedVaultIdOrUndefined(state, parentVaultId);
  return underlyingId ? selectCowcentratedVaultById(state, underlyingId) : undefined;
};

/** The cowcentrated vault whose contract address is equal to the deposit token address of the passed vault id */
export const selectVaultUnderlyingCowcentratedVault = (
  state: BeefyState,
  parentVaultId: VaultEntity['id']
): VaultCowcentrated =>
  valueOrThrow(selectVaultUnderlyingCowcentratedVaultOrUndefined(state, parentVaultId));

/** vault ids for which this vault is used as the deposit token for  */
export const selectVaultParentVaultIdsOrUndefined = (
  state: BeefyState,
  vaultId: VaultEntity['id']
): VaultEntity['id'][] | undefined => {
  return state.entities.vaults.relations.depositFor.byId[vaultId] || undefined;
};

/** standard vault ids for which this vault is used as the deposit token for  */
export const selectVaultParentStandardVaultIdsOrUndefined = (
  state: BeefyState,
  vaultId: VaultEntity['id']
): VaultEntity['id'][] | undefined => {
  return state.entities.vaults.relations.depositFor.byType.standard.byId[vaultId] || undefined;
};

/** gov vault ids for which this vault is used as the deposit token for  */
export const selectVaultParentGovVaultIdsOrUndefined = (
  state: BeefyState,
  vaultId: VaultEntity['id']
): VaultEntity['id'][] | undefined => {
  return state.entities.vaults.relations.depositFor.byType.gov.byId[vaultId] || undefined;
};

/** cowcentrated vault ids for which this vault is used as the deposit token for  */
export const selectVaultParentCowcentratedVaultIdsOrUndefined = (
  state: BeefyState,
  vaultId: VaultEntity['id']
): VaultEntity['id'][] | undefined => {
  return state.entities.vaults.relations.depositFor.byType.cowcentrated.byId[vaultId] || undefined;
};

/** if this vault is used as the deposit token for another vault */
export const selectVaultIsUnderlyingVault = (
  state: BeefyState,
  vaultId: VaultEntity['id']
): boolean => {
  const parentIds = selectVaultParentVaultIdsOrUndefined(state, vaultId);
  return parentIds ? parentIds.length > 0 : false;
};

/** if this vault is used as the deposit token for another gov vault */
export const selectVaultIsUnderlyingVaultOfGov = (
  state: BeefyState,
  vaultId: VaultEntity['id']
): boolean => {
  const parentIds = selectVaultParentGovVaultIdsOrUndefined(state, vaultId);
  return parentIds ? parentIds.length > 0 : false;
};

export const selectIsVaultPausedOrRetired = createCachedSelector(
  (state: BeefyState, vaultId: VaultEntity['id']) => selectVaultById(state, vaultId),
  vault => isVaultPausedOrRetired(vault)
)((state: BeefyState, vaultId: VaultEntity['id']) => vaultId);

export const selectIsVaultPaused = createCachedSelector(
  (state: BeefyState, vaultId: VaultEntity['id']) => selectVaultById(state, vaultId),
  vault => isVaultPaused(vault)
)((state: BeefyState, vaultId: VaultEntity['id']) => vaultId);

export const selectIsVaultRetired = createCachedSelector(
  (state: BeefyState, vaultId: VaultEntity['id']) => selectVaultById(state, vaultId),
  vault => isVaultRetired(vault)
)((state: BeefyState, vaultId: VaultEntity['id']) => vaultId);

export const selectIsVaultCowcentrated = createCachedSelector(
  (state: BeefyState, vaultId: VaultEntity['id']) => selectVaultById(state, vaultId),
  vault => isCowcentratedVault(vault)
)((state: BeefyState, vaultId: VaultEntity['id']) => vaultId);

/**
 * @return 'cowcentrated' if CLM; 'gov' if reward pool with underlying CLM; false otherwise
 */
export const selectIsVaultCowcentratedLike = createCachedSelector(
  selectVaultById,
  selectVaultUnderlyingCowcentratedVaultIdOrUndefined,
  (vault, underlyingCowcentratedId) => {
    if (isCowcentratedVault(vault)) {
      return vault.type;
    }
    if (!underlyingCowcentratedId) {
      return false;
    }
    if (isMultiGovVault(vault)) {
      return vault.type;
    }
    return false;
  }
)((state: BeefyState, vaultId: VaultEntity['id']) => vaultId);

export const selectIsVaultGov = createCachedSelector(
  (state: BeefyState, vaultId: VaultEntity['id']) => selectVaultById(state, vaultId),
  vault => isGovVault(vault)
)((state: BeefyState, vaultId: VaultEntity['id']) => vaultId);

export const selectVaultType = createCachedSelector(
  (state: BeefyState, vaultId: VaultEntity['id']) => selectVaultById(state, vaultId),
  vault => vault.type
)((state: BeefyState, vaultId: VaultEntity['id']) => vaultId);

export const selectCowcentratedVaultDepositTokenAddresses = createCachedSelector(
  (state: BeefyState, vaultId: VaultEntity['id']) => selectCowcentratedVaultById(state, vaultId),
  vault => vault.depositTokenAddresses
)((state: BeefyState, vaultId: VaultEntity['id']) => vaultId);

export const selectVaultExistsById = createSelector(
  (state: BeefyState) => state.entities.vaults.allIds,
  (state: BeefyState, vaultId: VaultEntity['id']) => vaultId,
  (allIds, vaultId): boolean => allIds.includes(vaultId)
);

export const selectVaultIdIgnoreCase = createSelector(
  (state: BeefyState) => state.entities.vaults.allIds,
  (state: BeefyState, vaultId: VaultEntity['id']) => vaultId.toLowerCase(),
  (allIds, vaultIdLowercase): VaultEntity['id'] | undefined =>
    allIds.find(id => id.toLowerCase() === vaultIdLowercase)
);

export const selectGovVaultById = (state: BeefyState, vaultId: VaultEntity['id']): VaultGov => {
  const vault = selectVaultById(state, vaultId);
  if (!isGovVault(vault)) {
    throw new Error(`selectGovVaultById: Vault ${vaultId} is not a gov vault`);
  }
  return vault;
};

export const selectCowcentratedVaultById = (
  state: BeefyState,
  vaultId: VaultEntity['id']
): VaultCowcentrated => {
  const vault = selectVaultById(state, vaultId);
  if (!isCowcentratedVault(vault)) {
    throw new Error(`selectCowcentratedVaultById: Vault ${vaultId} is not a cowcentrated vault`);
  }
  return vault;
};

export const selectStandardVaultById = createCachedSelector(
  (state: BeefyState, vaultId: VaultEntity['id']) => selectVaultById(state, vaultId),
  standardVault => {
    if (!isStandardVault(standardVault)) {
      throw new Error(`selectStandardVaultById: Vault ${standardVault.id} is not a standard vault`);
    }
    return standardVault;
  }
)((state: BeefyState, vaultId: VaultEntity['id']) => vaultId);

export const selectStandardOrCowcentratedVaultById = createCachedSelector(
  (state: BeefyState, vaultId: VaultEntity['id']) => selectVaultById(state, vaultId),
  vault => {
    if (!isStandardVault(vault) && !isCowcentratedVault(vault)) {
      throw new Error(
        `selectStandardOrCowcentratedVaultById: Vault ${vault.id} is not a standard or cowcentrated vault`
      );
    }
    return vault;
  }
)((state: BeefyState, vaultId: VaultEntity['id']) => vaultId);

export const selectVaultIdsByChainId = createSelector(
  // get a tiny bit of the data
  (state: BeefyState, chainId: ChainEntity['id']) => state.entities.vaults.byChainId[chainId],
  // last function receives previous function outputs as parameters
  vaultsChainId => (vaultsChainId ? vaultsChainId.allIds : [])
);

export const selectVaultPricePerFullShare = createSelector(
  (state: BeefyState, vaultId: VaultEntity['id']) =>
    state.entities.vaults.contractData.byVaultId[vaultId]?.pricePerFullShare,
  price => price || BIG_ONE
);

export const selectVaultStrategyAddress = (state: BeefyState, vaultId: VaultEntity['id']) =>
  valueOrThrow(
    state.entities.vaults.contractData.byVaultId[vaultId]?.strategyAddress,
    `Vault ${vaultId} has no strategy address`
  );

export const selectVaultStrategyAddressOrUndefined = (
  state: BeefyState,
  vaultId: VaultEntity['id']
) => {
  return state.entities.vaults.contractData.byVaultId[vaultId]?.strategyAddress;
};

export const selectAllGovVaultsByChainId = createSelector(
  (state: BeefyState) => state.entities.vaults.byId,
  selectVaultIdsByChainId,
  (byIds, vaultIds): VaultGov[] => vaultIds.map(id => byIds[id]).filter(isGovVault)
);

export const selectAllStandardVaultsByChainId = createSelector(
  (state: BeefyState) => state.entities.vaults.byId,
  selectVaultIdsByChainId,
  (byIds, vaultIds): VaultStandard[] => vaultIds.map(id => byIds[id]).filter(isStandardVault)
);

export const selectAllCowcentratedVaultsByChainId = createSelector(
  (state: BeefyState) => state.entities.vaults.byId,
  selectVaultIdsByChainId,
  (byIds, vaultIds): VaultCowcentrated[] =>
    vaultIds.map(id => byIds[id]).filter(isCowcentratedVault)
);

export const selectNonGovVaultIdsByDepositTokenAddress = createCachedSelector(
  (state: BeefyState, chainId: ChainEntity['id'], _tokenAddress: TokenEntity['address']) => chainId,
  (state: BeefyState, chainId: ChainEntity['id'], tokenAddress: TokenEntity['address']) =>
    tokenAddress.toLowerCase(),
  (state: BeefyState, _chainId: ChainEntity['id'], _tokenAddress: TokenEntity['address']) =>
    state.entities.vaults.byChainId,
  (chainId, tokenAddress, byChainId) =>
    (byChainId[chainId]?.byType.standard.byDepositTokenAddress[tokenAddress] || []).concat(
      byChainId[chainId]?.byType.cowcentrated.byDepositTokenAddress[tokenAddress] || []
    )
)(
  (state: BeefyState, chainId: ChainEntity['id'], tokenAddress: TokenEntity['address']) =>
    `${chainId}-${tokenAddress.toLowerCase()}`
);

export const selectFirstNonGovVaultByDepositTokenAddress = createCachedSelector(
  (state: BeefyState, chainId: ChainEntity['id'], tokenAddress: TokenEntity['address']) =>
    selectNonGovVaultIdsByDepositTokenAddress(state, chainId, tokenAddress),
  (state: BeefyState, _chainId: ChainEntity['id'], _tokenAddress: TokenEntity['address']) =>
    state.entities.vaults.byId,
  (ids, byId) => (ids.length > 0 && !!ids[0] ? byId[ids[0]] : undefined)
)(
  (state: BeefyState, chainId: ChainEntity['id'], tokenAddress: TokenEntity['address']) =>
    `${chainId}-${tokenAddress.toLowerCase()}`
);

export const selectGovVaultVaultIdsByDepositTokenAddress = createCachedSelector(
  (state: BeefyState, chainId: ChainEntity['id'], _tokenAddress: TokenEntity['address']) => chainId,
  (state: BeefyState, chainId: ChainEntity['id'], tokenAddress: TokenEntity['address']) =>
    tokenAddress.toLowerCase(),
  (state: BeefyState, _chainId: ChainEntity['id'], _tokenAddress: TokenEntity['address']) =>
    state.entities.vaults.byChainId,
  (chainId, tokenAddress, byChainId) =>
    byChainId[chainId]?.byType.gov.byDepositTokenAddress[tokenAddress] || []
)(
  (state: BeefyState, chainId: ChainEntity['id'], tokenAddress: TokenEntity['address']) =>
    `${chainId}-${tokenAddress.toLowerCase()}`
);

export const selectIsStandardVaultEarnTokenAddress = (
  state: BeefyState,
  chainId: ChainEntity['id'],
  tokenAddress: TokenEntity['address']
) => {
  return (
    state.entities.vaults.byChainId[chainId]?.byType.standard.byAddress[
      tokenAddress.toLowerCase()
    ] !== undefined
  );
};

export const selectStandardVaultByEarnTokenAddress = (
  state: BeefyState,
  chainId: ChainEntity['id'],
  tokenAddress: TokenEntity['address']
) => {
  const vaultId =
    state.entities.vaults.byChainId[chainId]?.byType.standard.byAddress[tokenAddress.toLowerCase()];
  if (vaultId === undefined) {
    throw new Error(`Vault id by earn token id not found`);
  }
  return vaultId;
};

<<<<<<< HEAD
export const selectTotalActiveVaults = (state: BeefyState) =>
  state.entities.vaults.allActiveIds.length;
export const selectIsVaultFeatured = createSelector(
  (state: BeefyState, vaultId: VaultEntity['id']) => state.entities.vaults.featuredVaults[vaultId],
  isFeatured => isFeatured === true
=======
export const selectTotalActiveVaults = createSelector(
  (state: BeefyState) => state.entities.vaults.byChainId,
  byChainId => {
    let count = 0;
    for (const chainId in byChainId) {
      count = count + (byChainId[chainId]?.allActiveIds.length || 0);
    }
    return count;
  }
>>>>>>> c96f270d
);

export const selectIsVaultBlueChip = createSelector(
  (state: BeefyState, vaultId: VaultEntity['id']) => {
    const vault = selectVaultById(state, vaultId);
    const chain = selectChainById(state, vault.chainId);
    const nonStables = differenceWith(vault.assetIds, chain.stableCoins, isEqual);
    return (
      nonStables.length > 0 &&
      nonStables.every(tokenId => {
        return selectIsTokenBluechip(state, tokenId);
      })
    );
  },
  res => res
);

export const selectIsVaultStable = createSelector(
  (state: BeefyState, vaultId: VaultEntity['id']) => {
    const vault = selectVaultById(state, vaultId);
    return vault.assetIds.every(assetId => selectIsTokenStable(state, vault.chainId, assetId));
  },
  res => res
);

export const selectIsVaultBeefy = createSelector(
  (state: BeefyState, vaultId: VaultEntity['id']) => {
    const vault = selectVaultById(state, vaultId);
    return vault.assetIds.some(assetId => selectIsBeefyToken(state, assetId));
  },
  res => res
);

export const selectIsVaultCorrelated = createSelector(
  (state: BeefyState, vaultId: VaultEntity['id']) => {
    const vault = selectVaultById(state, vaultId);

    return (
      vault.risks.includes('IL_NONE') &&
      vault.assetIds.length > 1 &&
      !selectIsVaultStable(state, vaultId)
    );
  },
  res => res
);

export const selectVaultName = createCachedSelector(
  (state: BeefyState, vaultId: VaultEntity['id']) => state.entities.vaults.byId[vaultId],
  (vault: VaultEntity) => vault.name
)((state: BeefyState, vaultId: VaultEntity['id']) => vaultId);

export const selectVaultDepositFee = (state: BeefyState, vaultId: VaultEntity['id']) => {
  const vault = selectVaultById(state, vaultId);
  return vault.depositFee;
};

export const selectVaultLastHarvestByVaultId = createCachedSelector(
  (state: BeefyState, _vaultId: VaultEntity['id']) => state.entities.vaults.lastHarvestById,
  (state: BeefyState, vaultId: VaultEntity['id']) => vaultId,
  (lastHarvestById, vaultId) => lastHarvestById[vaultId] || 0
)((state: BeefyState, vaultId: VaultEntity['id']) => vaultId);

export const selectAllVaultIdsWithBridgedVersion = (state: BeefyState) =>
  state.entities.vaults.allBridgedIds;

export const selectAllVaultsWithBridgedVersion = (state: BeefyState) =>
  selectAllVaultIdsWithBridgedVersion(state).map(id => selectVaultById(state, id));

export const selectVaultHasAssetsWithRisks = (
  state: BeefyState,
  vaultId: VaultEntity['id']
): { risks: false } | { risks: true; tokens: TokenErc20[] } => {
  const vault = selectVaultById(state, vaultId);

  const tokensWithRisks: TokenErc20[] = [];

  for (const tokenId of vault.assetIds) {
    const token = selectTokenByIdOrUndefined(state, vault.chainId, tokenId);

    if (token && isTokenErc20(token) && (token?.risks?.length || 0) > 0) {
      tokensWithRisks.push(token);
    }
  }

  if (tokensWithRisks.length >= 1) {
    return {
      risks: true,
      tokens: tokensWithRisks,
    };
  }

  // by default return false
  return {
    risks: false,
  };
};

export const selectVaultHasPlatformWithRisks = (
  state: BeefyState,
  vaultId: VaultEntity['id']
): { risks: false } | { risks: true; platform: PlatformEntity } => {
  const vault = selectVaultById(state, vaultId);

  const platform = selectPlatformById(state, vault.platformId);

  if ((platform?.risks?.length || 0) > 0) {
    return {
      risks: true,
      platform,
    };
  } else {
    return { risks: false };
  }
};

export const selectChainsHasCowcentratedVaults = (state: BeefyState, chainId: ChainEntity['id']) =>
  (state.entities.vaults.byChainId[chainId]?.byType.cowcentrated.allIds.length || 0) > 0;<|MERGE_RESOLUTION|>--- conflicted
+++ resolved
@@ -378,24 +378,8 @@
   return vaultId;
 };
 
-<<<<<<< HEAD
 export const selectTotalActiveVaults = (state: BeefyState) =>
   state.entities.vaults.allActiveIds.length;
-export const selectIsVaultFeatured = createSelector(
-  (state: BeefyState, vaultId: VaultEntity['id']) => state.entities.vaults.featuredVaults[vaultId],
-  isFeatured => isFeatured === true
-=======
-export const selectTotalActiveVaults = createSelector(
-  (state: BeefyState) => state.entities.vaults.byChainId,
-  byChainId => {
-    let count = 0;
-    for (const chainId in byChainId) {
-      count = count + (byChainId[chainId]?.allActiveIds.length || 0);
-    }
-    return count;
-  }
->>>>>>> c96f270d
-);
 
 export const selectIsVaultBlueChip = createSelector(
   (state: BeefyState, vaultId: VaultEntity['id']) => {
