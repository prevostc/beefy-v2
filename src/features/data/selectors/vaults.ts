--- conflicted
+++ resolved
@@ -13,12 +13,8 @@
 import { createCachedSelector } from 're-reselect';
 import { BIG_ONE } from '../../../helpers/big-number';
 import { differenceWith, first, isEqual } from 'lodash-es';
-<<<<<<< HEAD
-import { selectAllChainsNativeAssetsIsd, selectChainById } from './chains';
+import { selectChainById } from './chains';
 import { selectSavedVaultIds } from './saved-vaults';
-=======
-import { selectChainById } from './chains';
->>>>>>> 314b5f12
 
 export const selectVaultById = createCachedSelector(
   (state: BeefyState) => state.entities.vaults.byId,
@@ -256,7 +252,7 @@
 )((state: BeefyState, vaultId: VaultEntity['id']) => vaultId);
 
 export const selectVaultIsSaved = createCachedSelector(
-  (state: BeefyState, vaultId: VaultEntity['id']) => selectSavedVaultIds(state),
+  (state: BeefyState, _vaultId: VaultEntity['id']) => selectSavedVaultIds(state),
   (state: BeefyState, vaultId: VaultEntity['id']) => vaultId,
   (savedVaultIds, vaultId) => {
     return savedVaultIds.includes(vaultId);
