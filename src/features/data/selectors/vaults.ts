import { createSelector } from '@reduxjs/toolkit';
import type { BeefyState } from '../../../redux-types';
import type { ChainEntity } from '../entities/chain';
import type { TokenEntity, TokenErc20 } from '../entities/token';
import { isTokenErc20 } from '../entities/token';
import {
  isCowcentratedVault,
  isGovVault,
  isMultiGovVault,
  isStandardVault,
  isVaultPaused,
  isVaultPausedOrRetired,
  isVaultRetired,
  type VaultCowcentrated,
  type VaultEntity,
  type VaultGov,
  type VaultStandard,
} from '../entities/vault';
import {
  selectIsBeefyToken,
  selectIsTokenBluechip,
  selectIsTokenStable,
  selectTokenByIdOrUndefined,
} from './tokens';
import { createCachedSelector } from 're-reselect';
import { BIG_ONE, BIG_ZERO } from '../../../helpers/big-number';
import { differenceWith, isEqual } from 'lodash-es';
import { selectChainById } from './chains';
import { selectPlatformById } from './platforms';
import type { PlatformEntity } from '../entities/platform';
import { valueOrThrow } from '../utils/selector-utils';
import { selectVaultUnderlyingTvlUsd } from './tvl';

export const selectAllVaultIds = (state: BeefyState) => state.entities.vaults.allIds;

export const selectVaultById = createCachedSelector(
  (state: BeefyState) => state.entities.vaults.byId,
  (state: BeefyState, vaultId: VaultEntity['id']) => vaultId,
  (vaultsById, vaultId) => {
    const vault = vaultsById[vaultId];
    if (vault === undefined) {
      throw new Error(`selectVaultById: Unknown vault id ${vaultId}`);
    }
    return vault;
  }
)((state: BeefyState, vaultId: VaultEntity['id']) => vaultId);

export const selectVaultByAddressOrUndefined = (
  state: BeefyState,
  chainId: ChainEntity['id'],
  vaultAddress: VaultEntity['contractAddress']
): VaultEntity | undefined => {
  const id =
    state.entities.vaults.byChainId[chainId]?.byAddress[vaultAddress.toLowerCase()] || undefined;
  return id ? selectVaultById(state, id) : undefined;
};

export const selectVaultByAddress = (
  state: BeefyState,
  chainId: ChainEntity['id'],
  vaultAddress: VaultEntity['contractAddress']
): VaultEntity => valueOrThrow(selectVaultByAddressOrUndefined(state, chainId, vaultAddress));

/** The id of the vault whose contract address is equal to the deposit token address of the passed vault id */
export const selectVaultUnderlyingVaultIdOrUndefined = (
  state: BeefyState,
  parentVaultId: VaultEntity['id']
): VaultEntity['id'] | undefined => {
  return state.entities.vaults.relations.underlyingOf.byId[parentVaultId] || undefined;
};

/** The vault whose contract address is equal to the deposit token address of the passed vault id */
export const selectVaultUnderlyingVaultOrUndefined = (
  state: BeefyState,
  parentVaultId: VaultEntity['id']
): VaultEntity | undefined => {
  const underlyingId = selectVaultUnderlyingVaultIdOrUndefined(state, parentVaultId);
  return underlyingId ? selectVaultById(state, underlyingId) : undefined;
};

/** The vault whose contract address is equal to the deposit token address of the passed vault id */
export const selectVaultUnderlyingVault = (
  state: BeefyState,
  parentVaultId: VaultEntity['id']
): VaultEntity => valueOrThrow(selectVaultUnderlyingVaultOrUndefined(state, parentVaultId));

/** The id of the cowcentrated vault whose contract address is equal to the deposit token address of the passed vault id */
export const selectVaultUnderlyingCowcentratedVaultIdOrUndefined = (
  state: BeefyState,
  parentVaultId: VaultEntity['id']
): VaultEntity['id'] | undefined => {
  return (
    state.entities.vaults.relations.underlyingOf.byType.cowcentrated.byId[parentVaultId] ||
    undefined
  );
};

/** The cowcentrated vault whose contract address is equal to the deposit token address of the passed vault id */
export const selectVaultUnderlyingCowcentratedVaultOrUndefined = (
  state: BeefyState,
  parentVaultId: VaultEntity['id']
): VaultCowcentrated | undefined => {
  const underlyingId = selectVaultUnderlyingCowcentratedVaultIdOrUndefined(state, parentVaultId);
  return underlyingId ? selectCowcentratedVaultById(state, underlyingId) : undefined;
};

/** The cowcentrated vault whose contract address is equal to the deposit token address of the passed vault id */
export const selectVaultUnderlyingCowcentratedVault = (
  state: BeefyState,
  parentVaultId: VaultEntity['id']
): VaultCowcentrated =>
  valueOrThrow(selectVaultUnderlyingCowcentratedVaultOrUndefined(state, parentVaultId));

/** vault ids for which this vault is used as the deposit token for  */
export const selectVaultParentVaultIdsOrUndefined = (
  state: BeefyState,
  vaultId: VaultEntity['id']
): VaultEntity['id'][] | undefined => {
  return state.entities.vaults.relations.depositFor.byId[vaultId] || undefined;
};

/** standard vault ids for which this vault is used as the deposit token for  */
export const selectVaultParentStandardVaultIdsOrUndefined = (
  state: BeefyState,
  vaultId: VaultEntity['id']
): VaultEntity['id'][] | undefined => {
  return state.entities.vaults.relations.depositFor.byType.standard.byId[vaultId] || undefined;
};

/** gov vault ids for which this vault is used as the deposit token for  */
export const selectVaultParentGovVaultIdsOrUndefined = (
  state: BeefyState,
  vaultId: VaultEntity['id']
): VaultEntity['id'][] | undefined => {
  return state.entities.vaults.relations.depositFor.byType.gov.byId[vaultId] || undefined;
};

/** cowcentrated vault ids for which this vault is used as the deposit token for  */
export const selectVaultParentCowcentratedVaultIdsOrUndefined = (
  state: BeefyState,
  vaultId: VaultEntity['id']
): VaultEntity['id'][] | undefined => {
  return state.entities.vaults.relations.depositFor.byType.cowcentrated.byId[vaultId] || undefined;
};

/** if this vault is used as the deposit token for another vault */
export const selectVaultIsUnderlyingVault = (
  state: BeefyState,
  vaultId: VaultEntity['id']
): boolean => {
  const parentIds = selectVaultParentVaultIdsOrUndefined(state, vaultId);
  return parentIds ? parentIds.length > 0 : false;
};

/** if this vault is used as the deposit token for another gov vault */
export const selectVaultIsUnderlyingVaultOfGov = (
  state: BeefyState,
  vaultId: VaultEntity['id']
): boolean => {
  const parentIds = selectVaultParentGovVaultIdsOrUndefined(state, vaultId);
  return parentIds ? parentIds.length > 0 : false;
};

export const selectIsVaultPausedOrRetired = createCachedSelector(
  (state: BeefyState, vaultId: VaultEntity['id']) => selectVaultById(state, vaultId),
  vault => isVaultPausedOrRetired(vault)
)((state: BeefyState, vaultId: VaultEntity['id']) => vaultId);

export const selectIsVaultPaused = createCachedSelector(
  (state: BeefyState, vaultId: VaultEntity['id']) => selectVaultById(state, vaultId),
  vault => isVaultPaused(vault)
)((state: BeefyState, vaultId: VaultEntity['id']) => vaultId);

export const selectIsVaultRetired = createCachedSelector(
  (state: BeefyState, vaultId: VaultEntity['id']) => selectVaultById(state, vaultId),
  vault => isVaultRetired(vault)
)((state: BeefyState, vaultId: VaultEntity['id']) => vaultId);

export const selectIsVaultCowcentrated = createCachedSelector(
  (state: BeefyState, vaultId: VaultEntity['id']) => selectVaultById(state, vaultId),
  vault => isCowcentratedVault(vault)
)((state: BeefyState, vaultId: VaultEntity['id']) => vaultId);

/**
 * @return 'cowcentrated' if CLM; 'gov' if reward pool with underlying CLM; false otherwise
 */
export const selectIsVaultCowcentratedLike = createCachedSelector(
  selectVaultById,
  selectVaultUnderlyingCowcentratedVaultIdOrUndefined,
  (vault, underlyingCowcentratedId) => {
    if (isCowcentratedVault(vault)) {
      return vault.type;
    }
    if (!underlyingCowcentratedId) {
      return false;
    }
    if (isMultiGovVault(vault)) {
      return vault.type;
    }
    return false;
  }
)((state: BeefyState, vaultId: VaultEntity['id']) => vaultId);

export const selectIsVaultGov = createCachedSelector(
  (state: BeefyState, vaultId: VaultEntity['id']) => selectVaultById(state, vaultId),
  vault => isGovVault(vault)
)((state: BeefyState, vaultId: VaultEntity['id']) => vaultId);

export const selectVaultType = createCachedSelector(
  (state: BeefyState, vaultId: VaultEntity['id']) => selectVaultById(state, vaultId),
  vault => vault.type
)((state: BeefyState, vaultId: VaultEntity['id']) => vaultId);

export const selectCowcentratedVaultDepositTokenAddresses = createCachedSelector(
  (state: BeefyState, vaultId: VaultEntity['id']) => selectCowcentratedVaultById(state, vaultId),
  vault => vault.depositTokenAddresses
)((state: BeefyState, vaultId: VaultEntity['id']) => vaultId);

export const selectVaultExistsById = createSelector(
  (state: BeefyState) => state.entities.vaults.allIds,
  (state: BeefyState, vaultId: VaultEntity['id']) => vaultId,
  (allIds, vaultId): boolean => allIds.includes(vaultId)
);

export const selectVaultIdIgnoreCase = createSelector(
  (state: BeefyState) => state.entities.vaults.allIds,
  (state: BeefyState, vaultId: VaultEntity['id']) => vaultId.toLowerCase(),
  (allIds, vaultIdLowercase): VaultEntity['id'] | undefined =>
    allIds.find(id => id.toLowerCase() === vaultIdLowercase)
);

export const selectGovVaultById = (state: BeefyState, vaultId: VaultEntity['id']): VaultGov => {
  const vault = selectVaultById(state, vaultId);
  if (!isGovVault(vault)) {
    throw new Error(`selectGovVaultById: Vault ${vaultId} is not a gov vault`);
  }
  return vault;
};

export const selectCowcentratedVaultById = (
  state: BeefyState,
  vaultId: VaultEntity['id']
): VaultCowcentrated => {
  const vault = selectVaultById(state, vaultId);
  if (!isCowcentratedVault(vault)) {
    throw new Error(`selectCowcentratedVaultById: Vault ${vaultId} is not a cowcentrated vault`);
  }
  return vault;
};

export const selectStandardVaultById = createCachedSelector(
  (state: BeefyState, vaultId: VaultEntity['id']) => selectVaultById(state, vaultId),
  standardVault => {
    if (!isStandardVault(standardVault)) {
      throw new Error(`selectStandardVaultById: Vault ${standardVault.id} is not a standard vault`);
    }
    return standardVault;
  }
)((state: BeefyState, vaultId: VaultEntity['id']) => vaultId);

export const selectStandardOrCowcentratedVaultById = createCachedSelector(
  (state: BeefyState, vaultId: VaultEntity['id']) => selectVaultById(state, vaultId),
  vault => {
    if (!isStandardVault(vault) && !isCowcentratedVault(vault)) {
      throw new Error(
        `selectStandardOrCowcentratedVaultById: Vault ${vault.id} is not a standard or cowcentrated vault`
      );
    }
    return vault;
  }
)((state: BeefyState, vaultId: VaultEntity['id']) => vaultId);

export const selectVaultIdsByChainId = createSelector(
  // get a tiny bit of the data
  (state: BeefyState, chainId: ChainEntity['id']) => state.entities.vaults.byChainId[chainId],
  // last function receives previous function outputs as parameters
  vaultsChainId => (vaultsChainId ? vaultsChainId.allIds : [])
);

export const selectVaultPricePerFullShare = createSelector(
  (state: BeefyState, vaultId: VaultEntity['id']) =>
    state.entities.vaults.contractData.byVaultId[vaultId]?.pricePerFullShare,
  price => price || BIG_ONE
);

export const selectVaultStrategyAddress = (state: BeefyState, vaultId: VaultEntity['id']) =>
  valueOrThrow(
    state.entities.vaults.contractData.byVaultId[vaultId]?.strategyAddress,
    `Vault ${vaultId} has no strategy address`
  );

export const selectVaultStrategyAddressOrUndefined = (
  state: BeefyState,
  vaultId: VaultEntity['id']
) => {
  return state.entities.vaults.contractData.byVaultId[vaultId]?.strategyAddress;
};

export const selectAllGovVaultsByChainId = createSelector(
  (state: BeefyState) => state.entities.vaults.byId,
  selectVaultIdsByChainId,
  (byIds, vaultIds): VaultGov[] => vaultIds.map(id => byIds[id]).filter(isGovVault)
);

export const selectAllStandardVaultsByChainId = createSelector(
  (state: BeefyState) => state.entities.vaults.byId,
  selectVaultIdsByChainId,
  (byIds, vaultIds): VaultStandard[] => vaultIds.map(id => byIds[id]).filter(isStandardVault)
);

export const selectAllCowcentratedVaultsByChainId = createSelector(
  (state: BeefyState) => state.entities.vaults.byId,
  selectVaultIdsByChainId,
  (byIds, vaultIds): VaultCowcentrated[] =>
    vaultIds.map(id => byIds[id]).filter(isCowcentratedVault)
);

export const selectNonGovVaultIdsByDepositTokenAddress = createCachedSelector(
  (state: BeefyState, chainId: ChainEntity['id'], _tokenAddress: TokenEntity['address']) => chainId,
  (state: BeefyState, chainId: ChainEntity['id'], tokenAddress: TokenEntity['address']) =>
    tokenAddress.toLowerCase(),
  (state: BeefyState, _chainId: ChainEntity['id'], _tokenAddress: TokenEntity['address']) =>
    state.entities.vaults.byChainId,
  (chainId, tokenAddress, byChainId) =>
    (byChainId[chainId]?.byType.standard.byDepositTokenAddress[tokenAddress] || []).concat(
      byChainId[chainId]?.byType.cowcentrated.byDepositTokenAddress[tokenAddress] || []
    )
)(
  (state: BeefyState, chainId: ChainEntity['id'], tokenAddress: TokenEntity['address']) =>
    `${chainId}-${tokenAddress.toLowerCase()}`
);

export const selectFirstNonGovVaultByDepositTokenAddress = createCachedSelector(
  (state: BeefyState, chainId: ChainEntity['id'], tokenAddress: TokenEntity['address']) =>
    selectNonGovVaultIdsByDepositTokenAddress(state, chainId, tokenAddress),
  (state: BeefyState, _chainId: ChainEntity['id'], _tokenAddress: TokenEntity['address']) =>
    state.entities.vaults.byId,
  (ids, byId) => (ids.length > 0 && !!ids[0] ? byId[ids[0]] : undefined)
)(
  (state: BeefyState, chainId: ChainEntity['id'], tokenAddress: TokenEntity['address']) =>
    `${chainId}-${tokenAddress.toLowerCase()}`
);

export const selectGovVaultVaultIdsByDepositTokenAddress = createCachedSelector(
  (state: BeefyState, chainId: ChainEntity['id'], _tokenAddress: TokenEntity['address']) => chainId,
  (state: BeefyState, chainId: ChainEntity['id'], tokenAddress: TokenEntity['address']) =>
    tokenAddress.toLowerCase(),
  (state: BeefyState, _chainId: ChainEntity['id'], _tokenAddress: TokenEntity['address']) =>
    state.entities.vaults.byChainId,
  (chainId, tokenAddress, byChainId) =>
    byChainId[chainId]?.byType.gov.byDepositTokenAddress[tokenAddress] || []
)(
  (state: BeefyState, chainId: ChainEntity['id'], tokenAddress: TokenEntity['address']) =>
    `${chainId}-${tokenAddress.toLowerCase()}`
);

export const selectIsStandardVaultEarnTokenAddress = (
  state: BeefyState,
  chainId: ChainEntity['id'],
  tokenAddress: TokenEntity['address']
) => {
  return (
    state.entities.vaults.byChainId[chainId]?.byType.standard.byAddress[
      tokenAddress.toLowerCase()
    ] !== undefined
  );
};

export const selectStandardVaultByEarnTokenAddress = (
  state: BeefyState,
  chainId: ChainEntity['id'],
  tokenAddress: TokenEntity['address']
) => {
  const vaultId =
    state.entities.vaults.byChainId[chainId]?.byType.standard.byAddress[tokenAddress.toLowerCase()];
  if (vaultId === undefined) {
    throw new Error(`Vault id by earn token id not found`);
  }
  return vaultId;
};

export const selectTotalActiveVaults = (state: BeefyState) =>
  state.entities.vaults.allActiveIds.length;

export const selectIsVaultBlueChip = createSelector(
  (state: BeefyState, vaultId: VaultEntity['id']) => {
    const vault = selectVaultById(state, vaultId);
    const chain = selectChainById(state, vault.chainId);
    const nonStables = differenceWith(vault.assetIds, chain.stableCoins, isEqual);
    return (
      nonStables.length > 0 &&
      nonStables.every(tokenId => {
        return selectIsTokenBluechip(state, tokenId);
      })
    );
  },
  res => res
);

export const selectIsVaultStable = createSelector(
  (state: BeefyState, vaultId: VaultEntity['id']) => {
    const vault = selectVaultById(state, vaultId);
    return vault.assetIds.every(assetId => selectIsTokenStable(state, vault.chainId, assetId));
  },
  res => res
);

export const selectIsVaultBeefy = createSelector(
  (state: BeefyState, vaultId: VaultEntity['id']) => {
    const vault = selectVaultById(state, vaultId);
    return vault.assetIds.some(assetId => selectIsBeefyToken(state, assetId));
  },
  res => res
);

export const selectIsVaultCorrelated = createSelector(
  (state: BeefyState, vaultId: VaultEntity['id']) => {
    const vault = selectVaultById(state, vaultId);

    return (
      vault.risks.includes('IL_NONE') &&
      vault.assetIds.length > 1 &&
      !selectIsVaultStable(state, vaultId)
    );
  },
  res => res
);

export const selectVaultDepositFee = (state: BeefyState, vaultId: VaultEntity['id']) => {
  const vault = selectVaultById(state, vaultId);
  return vault.depositFee;
};

export const selectVaultLastHarvestByVaultId = createCachedSelector(
  (state: BeefyState, _vaultId: VaultEntity['id']) => state.entities.vaults.lastHarvestById,
  (state: BeefyState, vaultId: VaultEntity['id']) => vaultId,
  (lastHarvestById, vaultId) => lastHarvestById[vaultId] || 0
)((state: BeefyState, vaultId: VaultEntity['id']) => vaultId);

export const selectAllVaultIdsWithBridgedVersion = (state: BeefyState) =>
  state.entities.vaults.allBridgedIds;

export const selectAllVaultsWithBridgedVersion = (state: BeefyState) =>
  selectAllVaultIdsWithBridgedVersion(state).map(id => selectVaultById(state, id));

export const selectVaultHasAssetsWithRisks = (
  state: BeefyState,
  vaultId: VaultEntity['id']
): { risks: false } | { risks: true; tokens: TokenErc20[] } => {
  const vault = selectVaultById(state, vaultId);

  const tokensWithRisks: TokenErc20[] = [];

  for (const tokenId of vault.assetIds) {
    const token = selectTokenByIdOrUndefined(state, vault.chainId, tokenId);

    if (token && isTokenErc20(token) && (token?.risks?.length || 0) > 0) {
      tokensWithRisks.push(token);
    }
  }

  if (tokensWithRisks.length >= 1) {
    return {
      risks: true,
      tokens: tokensWithRisks,
    };
  }

  // by default return false
  return {
    risks: false,
  };
};

export const selectVaultHasPlatformWithRisks = (
  state: BeefyState,
  vaultId: VaultEntity['id']
): { risks: false } | { risks: true; platform: PlatformEntity } => {
  const vault = selectVaultById(state, vaultId);

  const platform = selectPlatformById(state, vault.platformId);

  if ((platform?.risks?.length || 0) > 0) {
    return {
      risks: true,
      platform,
    };
  } else {
    return { risks: false };
  }
};

<<<<<<< HEAD
export const selectChainsHasCowcentratedVaults = (state: BeefyState, chainId: ChainEntity['id']) =>
  (state.entities.vaults.byChainId[chainId]?.byType.cowcentrated.allIds.length || 0) > 0;
=======
export const selectChainsWithCowcentratedVaults = createSelector(
  (state: BeefyState) => state.entities.vaults.byChainId,
  byChainId => {
    return Object.entries(byChainId)
      .filter(
        ([_, chainState]) =>
          chainState.cowcentratedVault &&
          chainState.cowcentratedVault.byEarnedTokenAddress &&
          Object.keys(chainState.cowcentratedVault.byEarnedTokenAddress).length > 0
      )
      .map(([chainId]) => chainId as ChainEntity['id']);
  }
);

export const selectChainsHasCowcentratedVaults = createSelector(
  (state: BeefyState, chainId: ChainEntity['id']) =>
    state.entities.vaults.byChainId[chainId]?.cowcentratedVault?.byEarnedTokenAddress,
  byEarnedTokenAddress => !!byEarnedTokenAddress && Object.keys(byEarnedTokenAddress).length > 0
);

export const getMaximumVaultTvl = (state: BeefyState) => {
  const ids = state.entities.vaults.allIds;
  let maxTvl = BIG_ZERO;
  for (const id of ids) {
    const vault = selectVaultById(state, id);
    if (isVaultRetired(vault)) {
      continue;
    }
    const underlyingTvl = selectVaultUnderlyingTvlUsd(state, id);
    if (underlyingTvl.gt(maxTvl)) {
      maxTvl = underlyingTvl;
    }
  }
  return maxTvl;
};
>>>>>>> 72d72bbd
<|MERGE_RESOLUTION|>--- conflicted
+++ resolved
@@ -490,29 +490,8 @@
   }
 };
 
-<<<<<<< HEAD
 export const selectChainsHasCowcentratedVaults = (state: BeefyState, chainId: ChainEntity['id']) =>
   (state.entities.vaults.byChainId[chainId]?.byType.cowcentrated.allIds.length || 0) > 0;
-=======
-export const selectChainsWithCowcentratedVaults = createSelector(
-  (state: BeefyState) => state.entities.vaults.byChainId,
-  byChainId => {
-    return Object.entries(byChainId)
-      .filter(
-        ([_, chainState]) =>
-          chainState.cowcentratedVault &&
-          chainState.cowcentratedVault.byEarnedTokenAddress &&
-          Object.keys(chainState.cowcentratedVault.byEarnedTokenAddress).length > 0
-      )
-      .map(([chainId]) => chainId as ChainEntity['id']);
-  }
-);
-
-export const selectChainsHasCowcentratedVaults = createSelector(
-  (state: BeefyState, chainId: ChainEntity['id']) =>
-    state.entities.vaults.byChainId[chainId]?.cowcentratedVault?.byEarnedTokenAddress,
-  byEarnedTokenAddress => !!byEarnedTokenAddress && Object.keys(byEarnedTokenAddress).length > 0
-);
 
 export const getMaximumVaultTvl = (state: BeefyState) => {
   const ids = state.entities.vaults.allIds;
@@ -528,5 +507,4 @@
     }
   }
   return maxTvl;
-};
->>>>>>> 72d72bbd
+};