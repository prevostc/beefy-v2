--- conflicted
+++ resolved
@@ -34,14 +34,6 @@
   [key in keyof T]: Web3ConvertType<T[key]>;
 }>;
 
-<<<<<<< HEAD
-export type KeysOfUnion<T> = T extends T ? keyof T : never;
-
-/** Return type of 1-level deep promise or never */
-export type PromiseReturnType<T> = T extends PromiseLike<infer U> ? U : never;
-
-export type OmitNever<T> = { [K in keyof T as T[K] extends never ? never : K]: T[K] };
-=======
 export type KeysOfUnion<T> = T extends unknown ? keyof T : never;
 
 export type EnsureKeys<
@@ -52,4 +44,8 @@
 > = {
   [key in TKey]: TObj[key];
 };
->>>>>>> 3754e630
+
+/** Return type of 1-level deep promise or never */
+export type PromiseReturnType<T> = T extends PromiseLike<infer U> ? U : never;
+
+export type OmitNever<T> = { [K in keyof T as T[K] extends never ? never : K]: T[K] };