import {
  ActionReducerMapBuilder,
  AsyncThunk,
  createSlice,
  SerializedError,
} from '@reduxjs/toolkit';
import { isString } from 'lodash';
import { fetchAllAllowanceAction } from '../actions/allowance';
import { fetchApyAction } from '../actions/apy';
import { fetchAllBalanceAction } from '../actions/balance';
import { fetchAllBoosts, initiateBoostForm } from '../actions/boosts';
import { fetchChainConfigs } from '../actions/chains';
import { fetchAllContractDataByChainAction } from '../actions/contract-data';
import { initiateDepositForm } from '../actions/deposit';
import { fetchAllPricesAction } from '../actions/prices';
import {
  fetchAddressBookAction,
  fetchAllAddressBookAction,
  reloadBalanceAndAllowanceAndGovRewardsAndBoostData,
} from '../actions/tokens';
import { fetchAllVaults } from '../actions/vaults';
import {
  askForNetworkChange,
  askForWalletConnection,
  doDisconnectWallet,
  initWallet,
} from '../actions/wallet';
import { initiateWithdrawForm } from '../actions/withdraw';
import { fetchAllZapsAction } from '../actions/zap';
import { fetchAllMinters, initiateMinterForm } from '../actions/minters';
import { fetchAllInfoCards } from '../actions/info-cards';
import { initiateBridgeForm } from '../actions/bridge';
import { fetchPlatforms } from '../actions/platforms';
<<<<<<< HEAD
import { fetchOnRampSupportedProviders } from '../actions/on-ramp';
import { DataLoaderState, LoaderState } from './data-loader-types';
=======
import { fetchFees } from '../actions/fees';

/**
 * because we want to be smart about data loading
 * I think we need a dedicated "loading" slice
 * where we can ask which data is loading and which data is loaded
 * this will simplify other slices as they can focus on data
 * and this slice can focus on data fetching
 * maybe it's dumb though, but it can be refactored
 **/
interface LoaderStateInit {
  alreadyLoadedOnce: boolean;
  status: 'init';
  error: null;
}

interface LoaderStatePending {
  alreadyLoadedOnce: boolean;
  status: 'pending';
  error: null;
}

interface LoaderStateRejected {
  alreadyLoadedOnce: boolean;
  status: 'rejected';
  error: string;
}

interface LoaderStateFulfilled {
  alreadyLoadedOnce: boolean;
  status: 'fulfilled';
  error: null;
}

export type LoaderState =
  | LoaderStateInit
  | LoaderStatePending
  | LoaderStateRejected
  | LoaderStateFulfilled;

// some example of a type guard
export function isFulfilled(state: LoaderState): state is LoaderStateFulfilled {
  return state.status === 'fulfilled';
}

export function isPending(state: LoaderState): state is LoaderStatePending {
  return state.status === 'pending';
}

export function isInitialLoader(state: LoaderState): state is LoaderStateInit {
  return state.status === 'init';
}

export function isRejected(state: LoaderState): state is LoaderStateRejected {
  return state.status === 'rejected';
}
>>>>>>> 7dc8762d

const dataLoaderStateInit: LoaderState = {
  alreadyLoadedOnce: false,
  status: 'init',
  error: null,
};
const dataLoaderStateFulfilled: LoaderState = {
  alreadyLoadedOnce: true,
  status: 'fulfilled',
  error: null,
};
const dataLoaderStatePending: LoaderState = {
  alreadyLoadedOnce: false,
  status: 'pending',
  error: null,
};
const dataLoaderStateInitByChainId: DataLoaderState['byChainId']['bsc'] = {
  contractData: dataLoaderStateInit,
  balance: dataLoaderStateInit,
  allowance: dataLoaderStateInit,
  addressBook: dataLoaderStateInit,
};

<<<<<<< HEAD
=======
export interface DataLoaderState {
  instances: {
    wallet: boolean;
  };
  statusIndicator: {
    open: boolean;
  };
  global: {
    chainConfig: LoaderState;
    prices: LoaderState;
    apy: LoaderState;
    vaults: LoaderState;
    boosts: LoaderState;
    fees: LoaderState;
    wallet: LoaderState;
    zaps: LoaderState;
    depositForm: LoaderState;
    withdrawForm: LoaderState;
    boostForm: LoaderState;
    addressBook: LoaderState;
    minters: LoaderState;
    minterForm: LoaderState;
    infoCards: LoaderState;
    bridgeForm: LoaderState;
    platforms: LoaderState;
  };
  byChainId: {
    [chainId: ChainEntity['id']]: {
      contractData: LoaderState;
      balance: LoaderState;
      allowance: LoaderState;
      addressBook: LoaderState;
    };
  };
}

>>>>>>> 7dc8762d
export const initialDataLoaderState: DataLoaderState = {
  instances: {
    wallet: false,
  },
  statusIndicator: {
    open: false,
  },
  global: {
    chainConfig: dataLoaderStateInit,
    prices: dataLoaderStateInit,
    apy: dataLoaderStateInit,
    boosts: dataLoaderStateInit,
    vaults: dataLoaderStateInit,
    fees: dataLoaderStateInit,
    wallet: dataLoaderStateInit,
    zaps: dataLoaderStateInit,
    depositForm: dataLoaderStateInit,
    withdrawForm: dataLoaderStateInit,
    boostForm: dataLoaderStateInit,
    addressBook: dataLoaderStateInit,
    minters: dataLoaderStateInit,
    minterForm: dataLoaderStateInit,
    infoCards: dataLoaderStateInit,
    bridgeForm: dataLoaderStateInit,
    platforms: dataLoaderStateInit,
    onRamp: dataLoaderStateInit,
  },
  byChainId: {},
};

/**
 * Handling those async actions is very generic
 * Use a helper function to handle each action state
 */
function addGlobalAsyncThunkActions(
  builder: ActionReducerMapBuilder<DataLoaderState>,
  action: AsyncThunk<unknown, unknown, unknown>,
  stateKey: keyof DataLoaderState['global'],
  openNetworkModalOnReject: boolean = false
) {
  builder.addCase(action.pending, sliceState => {
    sliceState.global[stateKey] = {
      ...dataLoaderStatePending,
      alreadyLoadedOnce: sliceState.global[stateKey].alreadyLoadedOnce,
    };
  });
  builder.addCase(action.rejected, (sliceState, action) => {
    const msg = getMessage(action.error);
    // here, maybe put an error message
    sliceState.global[stateKey] = {
      status: 'rejected',
      error: msg,
      alreadyLoadedOnce: sliceState.global[stateKey].alreadyLoadedOnce,
    };

    // something got rejected, we want to auto-open the indicator
    if (openNetworkModalOnReject) {
      sliceState.statusIndicator.open = true;
    }
  });
  builder.addCase(action.fulfilled, sliceState => {
    sliceState.global[stateKey] = dataLoaderStateFulfilled;
  });
}

function addByChainAsyncThunkActions<ActionParams extends { chainId: string }>(
  builder: ActionReducerMapBuilder<DataLoaderState>,
  action: AsyncThunk<unknown, ActionParams, unknown>,
  stateKeys: Array<keyof DataLoaderState['byChainId']['bsc']>
) {
  builder.addCase(action.pending, (sliceState, action) => {
    const chainId = action.meta?.arg.chainId;
    if (sliceState.byChainId[chainId] === undefined) {
      sliceState.byChainId[chainId] = { ...dataLoaderStateInitByChainId };
    }
    for (const stateKey of stateKeys) {
      sliceState.byChainId[chainId][stateKey] = {
        ...dataLoaderStatePending,
        alreadyLoadedOnce: sliceState.byChainId[chainId][stateKey].alreadyLoadedOnce,
      };
    }
  });
  builder.addCase(action.rejected, (sliceState, action) => {
    const chainId = action.meta?.arg.chainId;
    if (sliceState.byChainId[chainId] === undefined) {
      sliceState.byChainId[chainId] = { ...dataLoaderStateInitByChainId };
    }

    const msg = getMessage(action.error);
    // here, maybe put an error message
    for (const stateKey of stateKeys) {
      sliceState.byChainId[chainId][stateKey] = {
        alreadyLoadedOnce: sliceState.byChainId[chainId][stateKey].alreadyLoadedOnce,
        status: 'rejected',
        error: msg,
      };

      // something got rejected, we want to auto-open the indicator
      sliceState.statusIndicator.open = true;
    }
  });
  builder.addCase(action.fulfilled, (sliceState, action) => {
    const chainId = action.meta?.arg.chainId;
    if (sliceState.byChainId[chainId] === undefined) {
      sliceState.byChainId[chainId] = { ...dataLoaderStateInitByChainId };
    }
    for (const stateKey of stateKeys) {
      sliceState.byChainId[chainId][stateKey] = dataLoaderStateFulfilled;
    }
  });
}

export const dataLoaderSlice = createSlice({
  name: 'dataLoader',
  initialState: initialDataLoaderState,
  reducers: {
    closeIndicator(sliceState) {
      sliceState.statusIndicator.open = false;
    },
    openIndicator(sliceState) {
      sliceState.statusIndicator.open = true;
    },
  },
  extraReducers: builder => {
    addGlobalAsyncThunkActions(builder, fetchChainConfigs, 'chainConfig', true);
    addGlobalAsyncThunkActions(builder, askForWalletConnection, 'wallet', false);
    addGlobalAsyncThunkActions(builder, initWallet, 'wallet', false);
    addGlobalAsyncThunkActions(builder, doDisconnectWallet, 'wallet', false);
    addGlobalAsyncThunkActions(builder, askForNetworkChange, 'wallet', false);
    addGlobalAsyncThunkActions(builder, fetchAllPricesAction, 'prices', true);
    addGlobalAsyncThunkActions(builder, fetchApyAction, 'apy', true);
    addGlobalAsyncThunkActions(builder, fetchAllVaults, 'vaults', true);
    addGlobalAsyncThunkActions(builder, fetchAllBoosts, 'boosts', true);
    addGlobalAsyncThunkActions(builder, fetchFees, 'fees', true);
    addGlobalAsyncThunkActions(builder, fetchAllMinters, 'minters', false);
    addGlobalAsyncThunkActions(builder, fetchAllInfoCards, 'infoCards', false);
    addGlobalAsyncThunkActions(builder, initiateDepositForm, 'depositForm', true);
    addGlobalAsyncThunkActions(builder, initiateWithdrawForm, 'withdrawForm', true);
    addGlobalAsyncThunkActions(builder, initiateBoostForm, 'boostForm', true);
    addGlobalAsyncThunkActions(builder, initiateMinterForm, 'minterForm', true);
    addGlobalAsyncThunkActions(builder, initiateBridgeForm, 'bridgeForm', true);
    addGlobalAsyncThunkActions(builder, fetchAllZapsAction, 'zaps', true);
    addGlobalAsyncThunkActions(builder, fetchAllAddressBookAction, 'addressBook', true);
    addGlobalAsyncThunkActions(builder, fetchPlatforms, 'platforms', true);
    addGlobalAsyncThunkActions(builder, fetchOnRampSupportedProviders, 'onRamp', true);
    addByChainAsyncThunkActions(builder, fetchAllContractDataByChainAction, ['contractData']);
    addByChainAsyncThunkActions(builder, fetchAllBalanceAction, ['balance']);
    addByChainAsyncThunkActions(builder, fetchAllAllowanceAction, ['allowance']);
    addByChainAsyncThunkActions(builder, reloadBalanceAndAllowanceAndGovRewardsAndBoostData, [
      'balance',
      'allowance',
    ]);
    addByChainAsyncThunkActions(builder, fetchAddressBookAction, ['addressBook']);
  },
});

function getMessage(error: SerializedError) {
  return isString(error) ? error : (error?.message || error?.name || error?.code) + '';
}

export const dataLoaderActions = dataLoaderSlice.actions;<|MERGE_RESOLUTION|>--- conflicted
+++ resolved
@@ -31,67 +31,9 @@
 import { fetchAllInfoCards } from '../actions/info-cards';
 import { initiateBridgeForm } from '../actions/bridge';
 import { fetchPlatforms } from '../actions/platforms';
-<<<<<<< HEAD
 import { fetchOnRampSupportedProviders } from '../actions/on-ramp';
+import { fetchFees } from '../actions/fees';
 import { DataLoaderState, LoaderState } from './data-loader-types';
-=======
-import { fetchFees } from '../actions/fees';
-
-/**
- * because we want to be smart about data loading
- * I think we need a dedicated "loading" slice
- * where we can ask which data is loading and which data is loaded
- * this will simplify other slices as they can focus on data
- * and this slice can focus on data fetching
- * maybe it's dumb though, but it can be refactored
- **/
-interface LoaderStateInit {
-  alreadyLoadedOnce: boolean;
-  status: 'init';
-  error: null;
-}
-
-interface LoaderStatePending {
-  alreadyLoadedOnce: boolean;
-  status: 'pending';
-  error: null;
-}
-
-interface LoaderStateRejected {
-  alreadyLoadedOnce: boolean;
-  status: 'rejected';
-  error: string;
-}
-
-interface LoaderStateFulfilled {
-  alreadyLoadedOnce: boolean;
-  status: 'fulfilled';
-  error: null;
-}
-
-export type LoaderState =
-  | LoaderStateInit
-  | LoaderStatePending
-  | LoaderStateRejected
-  | LoaderStateFulfilled;
-
-// some example of a type guard
-export function isFulfilled(state: LoaderState): state is LoaderStateFulfilled {
-  return state.status === 'fulfilled';
-}
-
-export function isPending(state: LoaderState): state is LoaderStatePending {
-  return state.status === 'pending';
-}
-
-export function isInitialLoader(state: LoaderState): state is LoaderStateInit {
-  return state.status === 'init';
-}
-
-export function isRejected(state: LoaderState): state is LoaderStateRejected {
-  return state.status === 'rejected';
-}
->>>>>>> 7dc8762d
 
 const dataLoaderStateInit: LoaderState = {
   alreadyLoadedOnce: false,
@@ -115,45 +57,6 @@
   addressBook: dataLoaderStateInit,
 };
 
-<<<<<<< HEAD
-=======
-export interface DataLoaderState {
-  instances: {
-    wallet: boolean;
-  };
-  statusIndicator: {
-    open: boolean;
-  };
-  global: {
-    chainConfig: LoaderState;
-    prices: LoaderState;
-    apy: LoaderState;
-    vaults: LoaderState;
-    boosts: LoaderState;
-    fees: LoaderState;
-    wallet: LoaderState;
-    zaps: LoaderState;
-    depositForm: LoaderState;
-    withdrawForm: LoaderState;
-    boostForm: LoaderState;
-    addressBook: LoaderState;
-    minters: LoaderState;
-    minterForm: LoaderState;
-    infoCards: LoaderState;
-    bridgeForm: LoaderState;
-    platforms: LoaderState;
-  };
-  byChainId: {
-    [chainId: ChainEntity['id']]: {
-      contractData: LoaderState;
-      balance: LoaderState;
-      allowance: LoaderState;
-      addressBook: LoaderState;
-    };
-  };
-}
-
->>>>>>> 7dc8762d
 export const initialDataLoaderState: DataLoaderState = {
   instances: {
     wallet: false,
