import { ActionReducerMapBuilder, AsyncThunk, createSlice } from '@reduxjs/toolkit';
import { fetchAllAllowanceAction } from '../actions/allowance';
import { fetchApyAction } from '../actions/apy';
import { fetchAllBalanceAction } from '../actions/balance';
import { fetchAllBoosts, initiateBoostForm } from '../actions/boosts';
import { fetchChainConfigs } from '../actions/chains';
import { fetchAllContractDataByChainAction } from '../actions/contract-data';
import { fetchAllPricesAction } from '../actions/prices';
import {
  fetchAddressBookAction,
  fetchAllAddressBookAction,
  reloadBalanceAndAllowanceAndGovRewardsAndBoostData,
} from '../actions/tokens';
import { fetchAllVaults } from '../actions/vaults';
import {
  askForNetworkChange,
  askForWalletConnection,
  doDisconnectWallet,
  initWallet,
} from '../actions/wallet';
import { fetchAllZapsAction } from '../actions/zap';
import { fetchAllMinters, initiateMinterForm } from '../actions/minters';
import { fetchAllInfoCards } from '../actions/info-cards';
import { initiateBridgeForm } from '../actions/bridge';
import { fetchPlatforms } from '../actions/platforms';
import { fetchOnRampSupportedProviders } from '../actions/on-ramp';
import { fetchFees } from '../actions/fees';
import { DataLoaderState, LoaderState } from './data-loader-types';
<<<<<<< HEAD
import { errorToString } from '../../../helpers/format';
import { fetchAllAmmsAction } from '../actions/amm';
=======
import { fetchTreasury } from '../actions/treasury';
>>>>>>> 977aac2f

const dataLoaderStateInit: LoaderState = {
  alreadyLoadedOnce: false,
  status: 'init',
  error: null,
};
const dataLoaderStateFulfilled: LoaderState = {
  alreadyLoadedOnce: true,
  status: 'fulfilled',
  error: null,
};
const dataLoaderStatePending: LoaderState = {
  alreadyLoadedOnce: false,
  status: 'pending',
  error: null,
};
const dataLoaderStateInitByChainId: DataLoaderState['byChainId']['bsc'] = {
  contractData: dataLoaderStateInit,
  balance: dataLoaderStateInit,
  allowance: dataLoaderStateInit,
  addressBook: dataLoaderStateInit,
};

export const initialDataLoaderState: DataLoaderState = {
  instances: {
    wallet: false,
  },
  statusIndicator: {
    open: false,
  },
  global: {
    chainConfig: dataLoaderStateInit,
    prices: dataLoaderStateInit,
    apy: dataLoaderStateInit,
    boosts: dataLoaderStateInit,
    vaults: dataLoaderStateInit,
    fees: dataLoaderStateInit,
    wallet: dataLoaderStateInit,
    amms: dataLoaderStateInit,
    zaps: dataLoaderStateInit,
    depositForm: dataLoaderStateInit,
    withdrawForm: dataLoaderStateInit,
    boostForm: dataLoaderStateInit,
    addressBook: dataLoaderStateInit,
    minters: dataLoaderStateInit,
    minterForm: dataLoaderStateInit,
    infoCards: dataLoaderStateInit,
    bridge: dataLoaderStateInit,
    platforms: dataLoaderStateInit,
    onRamp: dataLoaderStateInit,
    treasury: dataLoaderStateInit,
  },
  byChainId: {},
};

/**
 * Handling those async actions is very generic
 * Use a helper function to handle each action state
 */
function addGlobalAsyncThunkActions(
  builder: ActionReducerMapBuilder<DataLoaderState>,
  action: AsyncThunk<unknown, unknown, unknown>,
  stateKey: keyof DataLoaderState['global'],
  openNetworkModalOnReject: boolean = false
) {
  builder.addCase(action.pending, sliceState => {
    sliceState.global[stateKey] = {
      ...dataLoaderStatePending,
      alreadyLoadedOnce: sliceState.global[stateKey].alreadyLoadedOnce,
    };
  });
  builder.addCase(action.rejected, (sliceState, action) => {
    const msg = errorToString(action.error);
    // here, maybe put an error message
    sliceState.global[stateKey] = {
      status: 'rejected',
      error: msg,
      alreadyLoadedOnce: sliceState.global[stateKey].alreadyLoadedOnce,
    };

    // something got rejected, we want to auto-open the indicator
    if (openNetworkModalOnReject) {
      sliceState.statusIndicator.open = true;
    }
  });
  builder.addCase(action.fulfilled, sliceState => {
    sliceState.global[stateKey] = dataLoaderStateFulfilled;
  });
}

function addByChainAsyncThunkActions<ActionParams extends { chainId: string }>(
  builder: ActionReducerMapBuilder<DataLoaderState>,
  action: AsyncThunk<unknown, ActionParams, unknown>,
  stateKeys: Array<keyof DataLoaderState['byChainId']['bsc']>
) {
  builder.addCase(action.pending, (sliceState, action) => {
    const chainId = action.meta?.arg.chainId;
    if (sliceState.byChainId[chainId] === undefined) {
      sliceState.byChainId[chainId] = { ...dataLoaderStateInitByChainId };
    }
    for (const stateKey of stateKeys) {
      sliceState.byChainId[chainId][stateKey] = {
        ...dataLoaderStatePending,
        alreadyLoadedOnce: sliceState.byChainId[chainId][stateKey].alreadyLoadedOnce,
      };
    }
  });
  builder.addCase(action.rejected, (sliceState, action) => {
    const chainId = action.meta?.arg.chainId;
    if (sliceState.byChainId[chainId] === undefined) {
      sliceState.byChainId[chainId] = { ...dataLoaderStateInitByChainId };
    }

    const msg = errorToString(action.error);
    // here, maybe put an error message
    for (const stateKey of stateKeys) {
      sliceState.byChainId[chainId][stateKey] = {
        alreadyLoadedOnce: sliceState.byChainId[chainId][stateKey].alreadyLoadedOnce,
        status: 'rejected',
        error: msg,
      };

      // something got rejected, we want to auto-open the indicator
      sliceState.statusIndicator.open = true;
    }
  });
  builder.addCase(action.fulfilled, (sliceState, action) => {
    const chainId = action.meta?.arg.chainId;
    if (sliceState.byChainId[chainId] === undefined) {
      sliceState.byChainId[chainId] = { ...dataLoaderStateInitByChainId };
    }
    for (const stateKey of stateKeys) {
      sliceState.byChainId[chainId][stateKey] = dataLoaderStateFulfilled;
    }
  });
}

export const dataLoaderSlice = createSlice({
  name: 'dataLoader',
  initialState: initialDataLoaderState,
  reducers: {
    closeIndicator(sliceState) {
      sliceState.statusIndicator.open = false;
    },
    openIndicator(sliceState) {
      sliceState.statusIndicator.open = true;
    },
  },
  extraReducers: builder => {
    addGlobalAsyncThunkActions(builder, fetchChainConfigs, 'chainConfig', true);
    addGlobalAsyncThunkActions(builder, askForWalletConnection, 'wallet', false);
    addGlobalAsyncThunkActions(builder, initWallet, 'wallet', false);
    addGlobalAsyncThunkActions(builder, doDisconnectWallet, 'wallet', false);
    addGlobalAsyncThunkActions(builder, askForNetworkChange, 'wallet', false);
    addGlobalAsyncThunkActions(builder, fetchAllPricesAction, 'prices', true);
    addGlobalAsyncThunkActions(builder, fetchApyAction, 'apy', true);
    addGlobalAsyncThunkActions(builder, fetchAllVaults, 'vaults', true);
    addGlobalAsyncThunkActions(builder, fetchAllBoosts, 'boosts', true);
    addGlobalAsyncThunkActions(builder, fetchFees, 'fees', true);
    addGlobalAsyncThunkActions(builder, fetchAllMinters, 'minters', false);
    addGlobalAsyncThunkActions(builder, fetchAllInfoCards, 'infoCards', false);
    addGlobalAsyncThunkActions(builder, initiateBoostForm, 'boostForm', true);
    addGlobalAsyncThunkActions(builder, initiateMinterForm, 'minterForm', true);
    addGlobalAsyncThunkActions(builder, initiateBridgeForm, 'bridge', true);
    addGlobalAsyncThunkActions(builder, fetchAllZapsAction, 'zaps', true);
    addGlobalAsyncThunkActions(builder, fetchAllAmmsAction, 'amms', true);
    addGlobalAsyncThunkActions(builder, fetchAllAddressBookAction, 'addressBook', true);
    addGlobalAsyncThunkActions(builder, fetchPlatforms, 'platforms', true);
    addGlobalAsyncThunkActions(builder, fetchOnRampSupportedProviders, 'onRamp', true);
    addGlobalAsyncThunkActions(builder, fetchTreasury, 'treasury', true);
    addByChainAsyncThunkActions(builder, fetchAllContractDataByChainAction, ['contractData']);
    addByChainAsyncThunkActions(builder, fetchAllBalanceAction, ['balance']);
    addByChainAsyncThunkActions(builder, fetchAllAllowanceAction, ['allowance']);
    addByChainAsyncThunkActions(builder, reloadBalanceAndAllowanceAndGovRewardsAndBoostData, [
      'balance',
      'allowance',
    ]);
    addByChainAsyncThunkActions(builder, fetchAddressBookAction, ['addressBook']);
  },
});

export const dataLoaderActions = dataLoaderSlice.actions;<|MERGE_RESOLUTION|>--- conflicted
+++ resolved
@@ -26,12 +26,9 @@
 import { fetchOnRampSupportedProviders } from '../actions/on-ramp';
 import { fetchFees } from '../actions/fees';
 import { DataLoaderState, LoaderState } from './data-loader-types';
-<<<<<<< HEAD
 import { errorToString } from '../../../helpers/format';
 import { fetchAllAmmsAction } from '../actions/amm';
-=======
 import { fetchTreasury } from '../actions/treasury';
->>>>>>> 977aac2f
 
 const dataLoaderStateInit: LoaderState = {
   alreadyLoadedOnce: false,
