import { createSlice } from '@reduxjs/toolkit';
import type { ActionReducerMapBuilder, AsyncThunk } from '@reduxjs/toolkit';
import { fetchAllAllowanceAction } from '../actions/allowance';
import { fetchApyAction } from '../actions/apy';
import { fetchAllBalanceAction } from '../actions/balance';
import { fetchAllBoosts, initiateBoostForm } from '../actions/boosts';
import { fetchChainConfigs } from '../actions/chains';
import { fetchAllContractDataByChainAction } from '../actions/contract-data';
import { fetchAllPricesAction } from '../actions/prices';
import {
  fetchAddressBookAction,
  fetchAllAddressBookAction,
  reloadBalanceAndAllowanceAndGovRewardsAndBoostData,
} from '../actions/tokens';
import { fetchAllVaults } from '../actions/vaults';
import {
  askForNetworkChange,
  askForWalletConnection,
  doDisconnectWallet,
  initWallet,
} from '../actions/wallet';
import { fetchAllZapsAction } from '../actions/zap';
import { fetchAllMinters, initiateMinterForm } from '../actions/minters';
import { fetchAllInfoCards } from '../actions/info-cards';
import { initiateBridgeForm } from '../actions/bridge';
import { fetchPlatforms } from '../actions/platforms';
import { fetchOnRampSupportedProviders } from '../actions/on-ramp';
import { fetchFees } from '../actions/fees';
import type {
  ChainIdDataByAddressEntity,
  ChainIdDataEntity,
  DataLoaderState,
  LoaderState,
} from './data-loader-types';
import { errorToString } from '../../../helpers/format';
import { fetchAllAmmsAction } from '../actions/amm';
import { fetchTreasury } from '../actions/treasury';
import type { fetchWalletTimelineFulfilled } from '../actions/analytics';
import { fetchWalletTimeline } from '../actions/analytics';
import { fetchActiveProposals } from '../actions/proposal';
<<<<<<< HEAD
import { fetchBridges } from '../actions/bridges';
=======
import { fetchAllMigrators } from '../actions/migrator';
>>>>>>> c7503725

const dataLoaderStateInit: LoaderState = {
  alreadyLoadedOnce: false,
  status: 'init',
  error: null,
};
const dataLoaderStateFulfilled: LoaderState = {
  alreadyLoadedOnce: true,
  status: 'fulfilled',
  error: null,
};
const dataLoaderStatePending: LoaderState = {
  alreadyLoadedOnce: false,
  status: 'pending',
  error: null,
};
const dataLoaderStateInitByChainId: DataLoaderState['byChainId']['bsc'] = {
  contractData: dataLoaderStateInit,
  addressBook: dataLoaderStateInit,
};

const dataLoaderStateInitByAddresAndChainId = {
  byChainId: {},
};

const dataLoaderStateByChainIdWithAddress: ChainIdDataByAddressEntity = {
  balance: dataLoaderStateInit,
  allowance: dataLoaderStateInit,
};

export const initialDataLoaderState: DataLoaderState = {
  instances: {
    wallet: false,
  },
  statusIndicator: {
    open: false,
  },
  global: {
    chainConfig: dataLoaderStateInit,
    prices: dataLoaderStateInit,
    apy: dataLoaderStateInit,
    boosts: dataLoaderStateInit,
    vaults: dataLoaderStateInit,
    fees: dataLoaderStateInit,
    wallet: dataLoaderStateInit,
    amms: dataLoaderStateInit,
    zaps: dataLoaderStateInit,
    depositForm: dataLoaderStateInit,
    withdrawForm: dataLoaderStateInit,
    boostForm: dataLoaderStateInit,
    addressBook: dataLoaderStateInit,
    minters: dataLoaderStateInit,
    minterForm: dataLoaderStateInit,
    infoCards: dataLoaderStateInit,
    bridge: dataLoaderStateInit,
    platforms: dataLoaderStateInit,
    onRamp: dataLoaderStateInit,
    treasury: dataLoaderStateInit,
    analytics: dataLoaderStateInit,
    proposals: dataLoaderStateInit,
<<<<<<< HEAD
    bridges: dataLoaderStateInit,
=======
    migrators: dataLoaderStateInit,
>>>>>>> c7503725
  },
  byChainId: {},
  byAddress: {},
  timelineByAddress: {},
};

/**
 * Handling those async actions is very generic
 * Use a helper function to handle each action state
 */
function addGlobalAsyncThunkActions(
  builder: ActionReducerMapBuilder<DataLoaderState>,
  action: AsyncThunk<unknown, unknown, unknown>,
  stateKey: keyof DataLoaderState['global'],
  openNetworkModalOnReject: boolean = false
) {
  builder.addCase(action.pending, sliceState => {
    sliceState.global[stateKey] = {
      ...dataLoaderStatePending,
      alreadyLoadedOnce: sliceState.global[stateKey].alreadyLoadedOnce,
    };
  });
  builder.addCase(action.rejected, (sliceState, action) => {
    const msg = errorToString(action.error);
    // here, maybe put an error message
    sliceState.global[stateKey] = {
      status: 'rejected',
      error: msg,
      alreadyLoadedOnce: sliceState.global[stateKey].alreadyLoadedOnce,
    };

    // something got rejected, we want to auto-open the indicator
    if (openNetworkModalOnReject) {
      sliceState.statusIndicator.open = true;
    }
  });
  builder.addCase(action.fulfilled, sliceState => {
    sliceState.global[stateKey] = dataLoaderStateFulfilled;
  });
}

function addByChainAsyncThunkActions<
  ActionParams extends { chainId: string; walletAddress?: string }
>(
  builder: ActionReducerMapBuilder<DataLoaderState>,
  action: AsyncThunk<unknown, ActionParams, unknown>,
  stateKeys: Array<keyof ChainIdDataEntity | keyof ChainIdDataByAddressEntity>,
  updateByAddress: boolean
) {
  builder.addCase(action.pending, (sliceState, action) => {
    const chainId = action.meta?.arg.chainId;
    if (updateByAddress) {
      const walletAddress = action.meta?.arg.walletAddress;
      if (sliceState.byAddress[walletAddress] === undefined) {
        sliceState.byAddress[walletAddress] = {
          ...dataLoaderStateInitByAddresAndChainId,
        };
      }

      if (sliceState.byAddress[walletAddress].byChainId[chainId] === undefined) {
        sliceState.byAddress[walletAddress].byChainId = {
          [chainId]: dataLoaderStateByChainIdWithAddress,
        };
      }
      for (const stateKey of stateKeys) {
        sliceState.byAddress[walletAddress].byChainId[chainId] = {
          [stateKey]: {
            ...dataLoaderStatePending,
            alreadyLoadedOnce: true,
          },
          ...sliceState.byAddress[walletAddress].byChainId[chainId],
        };
      }
    } else {
      if (sliceState.byChainId[chainId] === undefined) {
        sliceState.byChainId[chainId] = { ...dataLoaderStateInitByChainId };
      }
      for (const stateKey of stateKeys) {
        sliceState.byChainId[chainId][stateKey] = {
          ...dataLoaderStatePending,
          alreadyLoadedOnce: true,
        };
      }
    }
  });
  builder.addCase(action.rejected, (sliceState, action) => {
    const chainId = action.meta?.arg.chainId;

    const msg = errorToString(action.error);

    if (updateByAddress) {
      const walletAddress = action.meta?.arg.walletAddress;
      if (sliceState.byAddress[walletAddress] === undefined) {
        sliceState.byAddress[walletAddress] = {
          ...dataLoaderStateInitByAddresAndChainId,
        };
      }
      if (sliceState.byAddress[walletAddress].byChainId[chainId] === undefined) {
        sliceState.byAddress[walletAddress].byChainId[chainId] = {
          ...dataLoaderStateByChainIdWithAddress,
        };
      }
      for (const stateKey of stateKeys) {
        sliceState.byAddress[walletAddress].byChainId[chainId][stateKey] = {
          alreadyLoadedOnce:
            sliceState.byAddress[walletAddress].byChainId[chainId][stateKey].alreadyLoadedOnce,
          status: 'rejected',
          error: msg,
        };
      }
    } else {
      if (sliceState.byChainId[chainId] === undefined) {
        sliceState.byChainId[chainId] = { ...dataLoaderStateInitByChainId };
      }
      // here, maybe put an error message
      for (const stateKey of stateKeys) {
        sliceState.byChainId[chainId][stateKey] = {
          alreadyLoadedOnce: sliceState.byChainId[chainId][stateKey].alreadyLoadedOnce,
          status: 'rejected',
          error: msg,
        };

        // something got rejected, we want to auto-open the indicator
        sliceState.statusIndicator.open = true;
      }
    }
  });
  builder.addCase(action.fulfilled, (sliceState, action) => {
    const chainId = action.meta?.arg.chainId;
    if (updateByAddress) {
      const walletAddress = action.meta?.arg.walletAddress;
      if (sliceState.byAddress[walletAddress] === undefined) {
        sliceState.byAddress[walletAddress] = {
          ...dataLoaderStateInitByAddresAndChainId,
        };
      }
      if (sliceState.byAddress[walletAddress].byChainId[chainId] === undefined) {
        sliceState.byAddress[walletAddress].byChainId[chainId] = {
          ...dataLoaderStateByChainIdWithAddress,
        };
      }
      for (const stateKey of stateKeys) {
        sliceState.byAddress[walletAddress].byChainId[chainId][stateKey] = dataLoaderStateFulfilled;
      }
    } else {
      if (sliceState.byChainId[chainId] === undefined) {
        sliceState.byChainId[chainId] = { ...dataLoaderStateInitByChainId };
      }
      for (const stateKey of stateKeys) {
        sliceState.byChainId[chainId][stateKey] = dataLoaderStateFulfilled;
      }
    }
  });
}

function addByAddressAsyncThunkActions(
  builder: ActionReducerMapBuilder<DataLoaderState>,
  action: AsyncThunk<fetchWalletTimelineFulfilled, { address: string }, unknown>
) {
  builder.addCase(action.pending, (sliceState, action) => {
    const address = action.meta?.arg.address;
    if (sliceState.timelineByAddress[address] === undefined) {
      sliceState.timelineByAddress[address] = dataLoaderStatePending;
    }
  });
  builder.addCase(action.rejected, (sliceState, action) => {
    const address = action.meta?.arg.address;
    const msg = errorToString(action.error);

    if (sliceState.timelineByAddress[address] === undefined) {
      sliceState.timelineByAddress[address] = dataLoaderStateInit;
    }

    sliceState.timelineByAddress[address] = {
      alreadyLoadedOnce: true,
      status: 'rejected',
      error: msg,
    };
  });
  builder.addCase(action.fulfilled, (sliceState, action) => {
    const address = action.meta?.arg.address;
    if (sliceState.timelineByAddress[address] === undefined) {
      sliceState.timelineByAddress[address] = dataLoaderStatePending;
    }

    sliceState.timelineByAddress[address] = { ...dataLoaderStateFulfilled };
  });
}

export const dataLoaderSlice = createSlice({
  name: 'dataLoader',
  initialState: initialDataLoaderState,
  reducers: {
    closeIndicator(sliceState) {
      sliceState.statusIndicator.open = false;
    },
    openIndicator(sliceState) {
      sliceState.statusIndicator.open = true;
    },
  },
  extraReducers: builder => {
    addGlobalAsyncThunkActions(builder, fetchChainConfigs, 'chainConfig', true);
    addGlobalAsyncThunkActions(builder, askForWalletConnection, 'wallet', false);
    addGlobalAsyncThunkActions(builder, initWallet, 'wallet', false);
    addGlobalAsyncThunkActions(builder, doDisconnectWallet, 'wallet', false);
    addGlobalAsyncThunkActions(builder, askForNetworkChange, 'wallet', false);
    addGlobalAsyncThunkActions(builder, fetchAllPricesAction, 'prices', true);
    addGlobalAsyncThunkActions(builder, fetchApyAction, 'apy', true);
    addGlobalAsyncThunkActions(builder, fetchAllVaults, 'vaults', true);
    addGlobalAsyncThunkActions(builder, fetchAllBoosts, 'boosts', true);
    addGlobalAsyncThunkActions(builder, fetchFees, 'fees', true);
    addGlobalAsyncThunkActions(builder, fetchAllMinters, 'minters', false);
    addGlobalAsyncThunkActions(builder, fetchAllMigrators, 'migrators', false);
    addGlobalAsyncThunkActions(builder, fetchAllInfoCards, 'infoCards', false);
    addGlobalAsyncThunkActions(builder, initiateBoostForm, 'boostForm', true);
    addGlobalAsyncThunkActions(builder, initiateMinterForm, 'minterForm', true);
    addGlobalAsyncThunkActions(builder, initiateBridgeForm, 'bridge', true);
    addGlobalAsyncThunkActions(builder, fetchAllZapsAction, 'zaps', true);
    addGlobalAsyncThunkActions(builder, fetchAllAmmsAction, 'amms', true);
    addGlobalAsyncThunkActions(builder, fetchAllAddressBookAction, 'addressBook', true);
    addGlobalAsyncThunkActions(builder, fetchPlatforms, 'platforms', true);
    addGlobalAsyncThunkActions(builder, fetchBridges, 'bridges', true);
    addGlobalAsyncThunkActions(builder, fetchOnRampSupportedProviders, 'onRamp', true);
    addGlobalAsyncThunkActions(builder, fetchTreasury, 'treasury', true);
    addGlobalAsyncThunkActions(builder, fetchActiveProposals, 'proposals', false);
    addByChainAsyncThunkActions(
      builder,
      fetchAllContractDataByChainAction,
      ['contractData'],
      false
    );
    addByChainAsyncThunkActions(builder, fetchAddressBookAction, ['addressBook'], false);
    addByChainAsyncThunkActions(builder, fetchAllBalanceAction, ['balance'], true);
    addByChainAsyncThunkActions(builder, fetchAllAllowanceAction, ['allowance'], true);
    addByChainAsyncThunkActions(
      builder,
      reloadBalanceAndAllowanceAndGovRewardsAndBoostData,
      ['balance', 'allowance'],
      true
    );
    addByAddressAsyncThunkActions(builder, fetchWalletTimeline);
  },
});

export const dataLoaderActions = dataLoaderSlice.actions;<|MERGE_RESOLUTION|>--- conflicted
+++ resolved
@@ -38,11 +38,8 @@
 import type { fetchWalletTimelineFulfilled } from '../actions/analytics';
 import { fetchWalletTimeline } from '../actions/analytics';
 import { fetchActiveProposals } from '../actions/proposal';
-<<<<<<< HEAD
 import { fetchBridges } from '../actions/bridges';
-=======
 import { fetchAllMigrators } from '../actions/migrator';
->>>>>>> c7503725
 
 const dataLoaderStateInit: LoaderState = {
   alreadyLoadedOnce: false,
@@ -103,11 +100,8 @@
     treasury: dataLoaderStateInit,
     analytics: dataLoaderStateInit,
     proposals: dataLoaderStateInit,
-<<<<<<< HEAD
     bridges: dataLoaderStateInit,
-=======
     migrators: dataLoaderStateInit,
->>>>>>> c7503725
   },
   byChainId: {},
   byAddress: {},
