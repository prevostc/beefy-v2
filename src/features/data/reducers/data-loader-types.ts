--- conflicted
+++ resolved
@@ -85,11 +85,8 @@
     treasury: LoaderState;
     analytics: LoaderState;
     proposals: LoaderState;
-<<<<<<< HEAD
     bridges: LoaderState;
-=======
     migrators: LoaderState;
->>>>>>> c7503725
   };
   byChainId: {
     [chainId: ChainEntity['id']]: ChainIdDataEntity;
