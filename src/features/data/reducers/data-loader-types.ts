import { ChainEntity } from '../entities/chain';

/**
 * because we want to be smart about data loading
 * I think we need a dedicated "loading" slice
 * where we can ask which data is loading and which data is loaded
 * this will simplify other slices as they can focus on data
 * and this slice can focus on data fetching
 * maybe it's dumb though, but it can be refactored
 **/
interface LoaderStateInit {
  alreadyLoadedOnce: boolean;
  status: 'init';
  error: null;
}

interface LoaderStatePending {
  alreadyLoadedOnce: boolean;
  status: 'pending';
  error: null;
}

interface LoaderStateRejected {
  alreadyLoadedOnce: boolean;
  status: 'rejected';
  error: string;
}

interface LoaderStateFulfilled {
  alreadyLoadedOnce: boolean;
  status: 'fulfilled';
  error: null;
}

export type LoaderState =
  | LoaderStateInit
  | LoaderStatePending
  | LoaderStateRejected
  | LoaderStateFulfilled;

// some example of a type guard
export function isFulfilled(state: LoaderState): state is LoaderStateFulfilled {
  return state.status === 'fulfilled';
}

export function isPending(state: LoaderState): state is LoaderStatePending {
  return state.status === 'pending';
}

export function isInitialLoader(state: LoaderState): state is LoaderStateInit {
  return state.status === 'init';
}

export function isRejected(state: LoaderState): state is LoaderStateRejected {
  return state.status === 'rejected';
}

export interface DataLoaderState {
  instances: {
    wallet: boolean;
  };
  statusIndicator: {
    open: boolean;
  };
  global: {
    chainConfig: LoaderState;
    prices: LoaderState;
    apy: LoaderState;
    vaults: LoaderState;
    fees: LoaderState;
    boosts: LoaderState;
    wallet: LoaderState;
    amms: LoaderState;
    zaps: LoaderState;
    depositForm: LoaderState;
    withdrawForm: LoaderState;
    boostForm: LoaderState;
    addressBook: LoaderState;
    minters: LoaderState;
    minterForm: LoaderState;
    infoCards: LoaderState;
    bridge: LoaderState;
    platforms: LoaderState;
    onRamp: LoaderState;
    treasury: LoaderState;
<<<<<<< HEAD
    analytics: LoaderState;
=======
    proposals: LoaderState;
>>>>>>> 8d1df676
  };
  byChainId: {
    [chainId: ChainEntity['id']]: {
      contractData: LoaderState;
      balance: LoaderState;
      allowance: LoaderState;
      addressBook: LoaderState;
    };
  };
}<|MERGE_RESOLUTION|>--- conflicted
+++ resolved
@@ -83,11 +83,8 @@
     platforms: LoaderState;
     onRamp: LoaderState;
     treasury: LoaderState;
-<<<<<<< HEAD
     analytics: LoaderState;
-=======
     proposals: LoaderState;
->>>>>>> 8d1df676
   };
   byChainId: {
     [chainId: ChainEntity['id']]: {
