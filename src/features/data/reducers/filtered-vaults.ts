import { createSlice, PayloadAction } from '@reduxjs/toolkit';
import { ChainEntity } from '../entities/chain';
import { PlatformEntity } from '../entities/platform';
<<<<<<< HEAD
import { KeysOfType } from '../utils/types-utils';
=======
>>>>>>> eea6f9d5

/**
 * State containing Vault infos
 */
export type FilteredVaultsState = {
  /**
   * Some form element have local copies of the state as putting it inside the
   * redux store would be too slow for user interactions. This bool tells them
   * to reset their local copy. The search text is (for now) the only example.
   **/
  reseted: boolean;
  sort: 'tvl' | 'apy' | 'daily' | 'safetyScore' | 'default' | 'depositValue' | 'walletValue';
  sortDirection: 'asc' | 'desc';
  vaultCategory: 'all' | 'featured' | 'stable' | 'bluechip' | 'beefy';
  userCategory: 'all' | 'eligible' | 'deposited';
  vaultType: 'all' | 'lps' | 'single';
  searchText: string;
  chainIds: ChainEntity['id'][];
  platformId: PlatformEntity['id'] | null;
  onlyRetired: boolean;
  onlyMoonpot: boolean;
  onlyBoosted: boolean;
};
export type FilteredVaultBooleanKeys = KeysOfType<Omit<FilteredVaultsState, 'reseted'>, boolean>;

const initialFilteredVaultsState: FilteredVaultsState = {
  reseted: true,
  sort: 'default',
  sortDirection: 'desc',
  vaultCategory: 'all',
  userCategory: 'all',
  vaultType: 'all',
  searchText: '',
  chainIds: [],
  platformId: null,
  onlyRetired: false,
  onlyMoonpot: false,
  onlyBoosted: false,
};

export const filteredVaultsSlice = createSlice({
  name: 'filtered-vaults',
  initialState: initialFilteredVaultsState,
  reducers: {
    reset() {
      return initialFilteredVaultsState;
    },
    setSort(sliceState, action: PayloadAction<FilteredVaultsState['sort']>) {
      sliceState.reseted = false;
      sliceState.sort = action.payload;
    },
    setSortDirection(sliceState, action: PayloadAction<FilteredVaultsState['sortDirection']>) {
      sliceState.reseted = false;
      sliceState.sortDirection = action.payload;
    },
    setSortFieldAndDirection(
      sliceState,
      action: PayloadAction<{
        field: FilteredVaultsState['sort'];
        direction: FilteredVaultsState['sortDirection'];
      }>
    ) {
      sliceState.reseted = false;
      sliceState.sort = action.payload.field;
      sliceState.sortDirection = action.payload.direction;
    },
    setVaultCategory(sliceState, action: PayloadAction<FilteredVaultsState['vaultCategory']>) {
      sliceState.reseted = false;
      sliceState.vaultCategory = action.payload;
    },
    setUserCategory(sliceState, action: PayloadAction<FilteredVaultsState['userCategory']>) {
      sliceState.reseted = false;
      sliceState.userCategory = action.payload;
    },
    setVaultType(sliceState, action: PayloadAction<FilteredVaultsState['vaultType']>) {
      sliceState.reseted = false;
      sliceState.vaultType = action.payload;
    },
    setSearchText(sliceState, action: PayloadAction<FilteredVaultsState['searchText']>) {
      sliceState.reseted = false;
      sliceState.searchText = action.payload;
    },
    setChainIds(sliceState, action: PayloadAction<FilteredVaultsState['chainIds']>) {
      sliceState.reseted = false;
      sliceState.chainIds = action.payload;
    },
    setPlatformId(sliceState, action: PayloadAction<FilteredVaultsState['platformId']>) {
      sliceState.reseted = false;
      sliceState.platformId = action.payload;
    },
    setOnlyRetired(sliceState, action: PayloadAction<FilteredVaultsState['onlyRetired']>) {
      sliceState.reseted = false;
      sliceState.onlyRetired = action.payload;
    },
    setOnlyMoonpot(sliceState, action: PayloadAction<FilteredVaultsState['onlyMoonpot']>) {
      sliceState.reseted = false;
      sliceState.onlyMoonpot = action.payload;
    },
<<<<<<< HEAD
    setOnlyLaCucina(sliceState, action: PayloadAction<FilteredVaultsState['onlyLaCucina']>) {
      sliceState.reseted = false;
      sliceState.onlyLaCucina = action.payload;
    },
=======
>>>>>>> eea6f9d5
    setOnlyBoosted(sliceState, action: PayloadAction<FilteredVaultsState['onlyBoosted']>) {
      sliceState.reseted = false;
      sliceState.onlyBoosted = action.payload;
    },
    setBoolean(
      sliceState,
      action: PayloadAction<{ filter: FilteredVaultBooleanKeys; value: boolean }>
    ) {
      sliceState.reseted = false;
      sliceState[action.payload.filter] = action.payload.value;
    },
  },
});

export const filteredVaultsActions = filteredVaultsSlice.actions;<|MERGE_RESOLUTION|>--- conflicted
+++ resolved
@@ -1,10 +1,7 @@
 import { createSlice, PayloadAction } from '@reduxjs/toolkit';
 import { ChainEntity } from '../entities/chain';
 import { PlatformEntity } from '../entities/platform';
-<<<<<<< HEAD
 import { KeysOfType } from '../utils/types-utils';
-=======
->>>>>>> eea6f9d5
 
 /**
  * State containing Vault infos
@@ -103,13 +100,6 @@
       sliceState.reseted = false;
       sliceState.onlyMoonpot = action.payload;
     },
-<<<<<<< HEAD
-    setOnlyLaCucina(sliceState, action: PayloadAction<FilteredVaultsState['onlyLaCucina']>) {
-      sliceState.reseted = false;
-      sliceState.onlyLaCucina = action.payload;
-    },
-=======
->>>>>>> eea6f9d5
     setOnlyBoosted(sliceState, action: PayloadAction<FilteredVaultsState['onlyBoosted']>) {
       sliceState.reseted = false;
       sliceState.onlyBoosted = action.payload;
