import { createSlice, PayloadAction } from '@reduxjs/toolkit';
import BigNumber from 'bignumber.js';
import {
  BIG_ZERO,
  formatBigDecimals,
  formatBigNumberSignificant,
} from '../../../../helpers/format';
import { BeefyState } from '../../../../redux-types';
import { initiateBoostForm } from '../../actions/boosts';
import { BoostEntity } from '../../entities/boost';
import { selectBoostUserBalanceInToken, selectUserBalanceOfToken } from '../../selectors/balance';
import { selectBoostById } from '../../selectors/boosts';
import { selectTokenByAddress } from '../../selectors/tokens';
import { selectVaultById } from '../../selectors/vaults';

// TODO: this looks exactly like the withdraw state
export type BoostModalState = {
  boostId: BoostEntity['id'];
  mode: 'stake' | 'unstake';
  max: boolean; // this is so we know when to disable the max button
  amount: BigNumber;
  formattedInput: string;
};
const initialBoostModalState: BoostModalState = {
  boostId: null,
  mode: 'stake',
  amount: BIG_ZERO,
  formattedInput: '',
  max: false,
};

export const boostModalSlice = createSlice({
  name: 'boost-modal',
  initialState: initialBoostModalState,
  reducers: {
    setMax(
      sliceState,
      action: PayloadAction<{
        state: BeefyState;
      }>
    ) {
      const state = action.payload.state;
      const boost = selectBoostById(state, sliceState.boostId);
      const vault = selectVaultById(state, boost.vaultId);

      const balanceToken = selectTokenByAddress(state, vault.chainId, vault.earnedTokenAddress);
      const balance =
        sliceState.mode === 'stake'
          ? selectUserBalanceOfToken(state, vault.chainId, vault.earnedTokenAddress) // mootoken
          : selectBoostUserBalanceInToken(state, boost.id); // staked
      sliceState.amount = balance;
      sliceState.formattedInput = formatBigDecimals(balance, balanceToken.decimals);
      sliceState.max = true;
    },

    setInput(
      sliceState,
      action: PayloadAction<{ amount: string; withdraw: boolean; state: BeefyState }>
    ) {
      const state = action.payload.state;

      const boost = selectBoostById(state, sliceState.boostId);
      const vault = selectVaultById(state, boost.vaultId);
      const balanceToken = selectTokenByAddress(state, vault.chainId, vault.earnedTokenAddress);

      const input = action.payload.amount.replace(/[,]+/, '').replace(/[^0-9.]+/, '');

      let value = new BigNumber(input).decimalPlaces(balanceToken.decimals, BigNumber.ROUND_DOWN);

      if (value.isNaN() || value.isLessThanOrEqualTo(0)) {
        value = BIG_ZERO;
      }

<<<<<<< HEAD
      const balance = action.payload.withdraw
        ? selectBoostUserBalanceInToken(state, boost.id)
        : selectUserBalanceOfToken(state, vault.chainId, balanceToken.id);

=======
      const balance = selectUserBalanceOfToken(state, vault.chainId, balanceToken.address);
>>>>>>> 1166bce7
      if (value.isGreaterThanOrEqualTo(balance)) {
        value = new BigNumber(balance);
        sliceState.max = true;
      } else {
        sliceState.max = false;
      }

      const formattedInput = (() => {
        if (value.isEqualTo(input)) return input;
        if (input === '') return '';
        if (input === '.') return `0.`;
        return formatBigNumberSignificant(value);
      })();

      sliceState.formattedInput = formattedInput;
      sliceState.amount = value;
    },
  },

  extraReducers: builder => {
    builder.addCase(initiateBoostForm.fulfilled, (sliceState, action) => {
      sliceState.boostId = action.payload.boostId;
      sliceState.amount = BIG_ZERO;
      sliceState.formattedInput = '';
      sliceState.max = false;
      sliceState.mode = action.payload.mode;
    });
  },
});

export const boostModalActions = boostModalSlice.actions;<|MERGE_RESOLUTION|>--- conflicted
+++ resolved
@@ -71,14 +71,10 @@
         value = BIG_ZERO;
       }
 
-<<<<<<< HEAD
       const balance = action.payload.withdraw
         ? selectBoostUserBalanceInToken(state, boost.id)
-        : selectUserBalanceOfToken(state, vault.chainId, balanceToken.id);
+        : selectUserBalanceOfToken(state, vault.chainId, balanceToken.address);
 
-=======
-      const balance = selectUserBalanceOfToken(state, vault.chainId, balanceToken.address);
->>>>>>> 1166bce7
       if (value.isGreaterThanOrEqualTo(balance)) {
         value = new BigNumber(balance);
         sliceState.max = true;
