import { createSlice } from '@reduxjs/toolkit';
import { WritableDraft } from 'immer/dist/internal';
import { ChainEntity } from '../entities/chain';
import { VaultEntity } from '../entities/vault';
import { NormalizedEntity } from '../utils/normalized-entity';
import { MinterEntity } from '../entities/minter';
<<<<<<< HEAD
import { fetchAllMinters, initiateMinterForm, reloadReserves } from '../actions/minters';
import BigNumber from 'bignumber.js';
=======
import { fetchAllMinters } from '../actions/minters';
import { MinterConfig } from '../apis/config-types';
>>>>>>> f1dfdc47

export type MintersState = NormalizedEntity<MinterEntity> & {
  byChainId: {
    [chainId: ChainEntity['id']]: MinterEntity['id'][];
  };
  byVaultId: {
    [vaultId: VaultEntity['id']]: MinterEntity['id'][];
  };
  reservesById: {
    [minterId: MinterEntity['id']]: BigNumber;
  };
};

export const initialMintersState: MintersState = {
  byId: {},
  allIds: [],
  byChainId: {},
  byVaultId: {},
  reservesById: {},
};

export const mintersSlice = createSlice({
  name: 'minters',
  initialState: initialMintersState,
  reducers: {},
  extraReducers: builder => {
    builder.addCase(fetchAllMinters.fulfilled, (sliceState, action) => {
      for (const [chainId, minters] of Object.entries(action.payload.byChainId)) {
        for (const minter of minters) {
          addMinterToState(sliceState, chainId, minter);
        }
      }
    });
    builder.addCase(initiateMinterForm.fulfilled, (sliceState, action) => {
      //Add Reserves to State
      sliceState.reservesById[action.payload.minterId] = action.payload.reserves;
    });
    builder.addCase(reloadReserves.fulfilled, (sliceState, action) => {
      sliceState.reservesById[action.payload.reserves.id] = action.payload.reserves.reserves;
    });
  },
});

function addMinterToState(
  sliceState: WritableDraft<MintersState>,
  chainId: ChainEntity['id'],
  apiMinter: MinterConfig
) {
  if (apiMinter.id in sliceState.byId) {
    return;
  }

  const minter: MinterEntity = {
    ...apiMinter,
    chainId: chainId,
  };

  // Add entity
  sliceState.byId[minter.id] = minter;
  sliceState.allIds.push(minter.id);

  // Add to chain id index
  if (sliceState.byChainId[chainId] === undefined) {
    sliceState.byChainId[chainId] = [];
  }
  sliceState.byChainId[chainId].push(minter.id);

  // Add to vault id index
  for (const vaultId of minter.vaultIds) {
    if (sliceState.byVaultId[vaultId] === undefined) {
      sliceState.byVaultId[vaultId] = [];
    }
    sliceState.byVaultId[vaultId].push(minter.id);
  }
}<|MERGE_RESOLUTION|>--- conflicted
+++ resolved
@@ -4,13 +4,9 @@
 import { VaultEntity } from '../entities/vault';
 import { NormalizedEntity } from '../utils/normalized-entity';
 import { MinterEntity } from '../entities/minter';
-<<<<<<< HEAD
 import { fetchAllMinters, initiateMinterForm, reloadReserves } from '../actions/minters';
+import { MinterConfig } from '../apis/config-types';
 import BigNumber from 'bignumber.js';
-=======
-import { fetchAllMinters } from '../actions/minters';
-import { MinterConfig } from '../apis/config-types';
->>>>>>> f1dfdc47
 
 export type MintersState = NormalizedEntity<MinterEntity> & {
   byChainId: {
