--- conflicted
+++ resolved
@@ -27,11 +27,8 @@
 import { feesSlice } from './fees';
 import { transactReducer } from './wallet/transact';
 import { stepperSlice } from './wallet/stepper';
-<<<<<<< HEAD
 import { ammsSlice } from './amms';
-=======
 import { treasurySlice } from './treasury';
->>>>>>> 977aac2f
 
 const entitiesReducer = combineReducers<BeefyState['entities']>({
   chains: chainsSlice.reducer,
