import storage from 'redux-persist/lib/storage';
import { persistReducer } from 'redux-persist';
import { combineReducers } from 'redux';
import { chainsSlice } from './chains';
import { vaultsSlice } from './vaults';
import { tokensSlice } from './tokens';
import { tvlSlice } from './tvl';
import { apySlice } from './apy';
import { balanceSlice } from './wallet/balance';
import { allowanceSlice } from './wallet/allowance';
import { boostsSlice } from './boosts';
import { dataLoaderSlice } from './data-loader';
import { walletSlice } from './wallet/wallet';
import type { BeefyState } from '../../../redux-types';
import { buybackSlice } from './buyback';
import { filteredVaultsSlice } from './filtered-vaults';
import { platformsSlice } from './platforms';
import { uiThemeSlice } from './ui-theme';
import { partnersSlice } from './partners';
import { zapsSlice } from './zaps';
import { walletActionsReducer } from './wallet/wallet-action';
import { boostSlice } from './wallet/boost';
import { mintersSlice } from './minters';
import { infoCardsSlice } from './info-cards';
import { bridgeSlice } from './wallet/bridge';
import { onRamp } from './on-ramp';
import { feesSlice } from './fees';
import { transactReducer } from './wallet/transact';
import { stepperSlice } from './wallet/stepper';
import { ammsSlice } from './amms';
import { treasurySlice } from './treasury';
import { analyticsSlice } from './analytics';
import { proposalsSlice } from './proposals';
import { historicalSlice } from './historical';
<<<<<<< HEAD
import { Reducer } from 'react';
import { AnyAction } from '@reduxjs/toolkit';
import { savedVaultsSlice } from './saved-vaults';
=======
import type { Reducer } from 'react';
import type { AnyAction } from '@reduxjs/toolkit';
>>>>>>> 314b5f12

const entitiesReducer = combineReducers<BeefyState['entities']>({
  chains: chainsSlice.reducer,
  vaults: vaultsSlice.reducer,
  tokens: tokensSlice.reducer,
  boosts: boostsSlice.reducer,
  fees: feesSlice.reducer,
  platforms: platformsSlice.reducer,
  zaps: zapsSlice.reducer,
  amms: ammsSlice.reducer,
  minters: mintersSlice.reducer,
  infoCards: infoCardsSlice.reducer,
  proposals: proposalsSlice.reducer,
});
const bizReducer = combineReducers<BeefyState['biz']>({
  tvl: tvlSlice.reducer,
  apy: apySlice.reducer,
  buyback: buybackSlice.reducer,
  partners: partnersSlice.reducer,
  historical: historicalSlice.reducer,
});
const userReducer = combineReducers<BeefyState['user']>({
  balance: balanceSlice.reducer,
  allowance: allowanceSlice.reducer,
  analytics: analyticsSlice.reducer,
  wallet: persistReducer(
    { key: 'wallet', storage, whitelist: ['address', 'hideBalance'] },
    walletSlice.reducer
  ),
  walletActions: walletActionsReducer,
});
const uiReducer = combineReducers<BeefyState['ui']>({
  filteredVaults: persistReducer({ key: 'filters', storage }, filteredVaultsSlice.reducer),
  theme: persistReducer({ key: 'theme', storage }, uiThemeSlice.reducer),
  transact: transactReducer as Reducer<BeefyState['ui']['transact'], AnyAction>,
  boost: boostSlice.reducer as Reducer<BeefyState['ui']['boost'], AnyAction>,
  bridge: bridgeSlice.reducer as Reducer<BeefyState['ui']['bridge'], AnyAction>,
  savedVaults: persistReducer({ key: 'savedVaults', storage }, savedVaultsSlice.reducer),
  onRamp: onRamp.reducer,
  dataLoader: dataLoaderSlice.reducer,
  stepperState: stepperSlice.reducer as Reducer<BeefyState['ui']['stepperState'], AnyAction>,
  treasury: treasurySlice.reducer,
});

export const rootReducer = combineReducers<BeefyState>({
  entities: entitiesReducer,
  biz: bizReducer,
  user: userReducer,
  ui: uiReducer,
});<|MERGE_RESOLUTION|>--- conflicted
+++ resolved
@@ -32,14 +32,9 @@
 import { analyticsSlice } from './analytics';
 import { proposalsSlice } from './proposals';
 import { historicalSlice } from './historical';
-<<<<<<< HEAD
-import { Reducer } from 'react';
-import { AnyAction } from '@reduxjs/toolkit';
 import { savedVaultsSlice } from './saved-vaults';
-=======
 import type { Reducer } from 'react';
 import type { AnyAction } from '@reduxjs/toolkit';
->>>>>>> 314b5f12
 
 const entitiesReducer = combineReducers<BeefyState['entities']>({
   chains: chainsSlice.reducer,
