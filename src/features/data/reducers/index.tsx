import storage from 'redux-persist/lib/storage';
import { persistReducer } from 'redux-persist';
import { combineReducers } from 'redux';
import { chainsSlice } from './chains';
import { vaultsSlice } from './vaults';
import { tokensSlice } from './tokens';
import { tvlSlice } from './tvl';
import { apySlice } from './apy';
import { balanceSlice } from './wallet/balance';
import { allowanceSlice } from './wallet/allowance';
import { boostsSlice } from './boosts';
import { dataLoaderSlice } from './data-loader';
import { walletSlice } from './wallet/wallet';
import { BeefyState } from '../../../redux-types';
import { buybackSlice } from './buyback';
import { filteredVaultsSlice } from './filtered-vaults';
import { platformsSlice } from './platforms';
import { uiThemeSlice } from './ui-theme';
import { partnersSlice } from './partners';
import { zapsSlice } from './zaps';
import { depositSlice } from './wallet/deposit';
import { walletActionsReducer } from './wallet/wallet-action';
import { withdrawSlice } from './wallet/withdraw';
import { boostModalSlice } from './wallet/boost-modal';
import { mintersSlice } from './minters';
import { infoCardsSlice } from './info-cards';
import { bridgeModalSlice } from './wallet/bridge-modal';
<<<<<<< HEAD
import { onRamp } from './on-ramp';
=======
import { feesSlice } from './fees';
>>>>>>> 7dc8762d

const entitiesReducer = combineReducers<BeefyState['entities']>({
  chains: chainsSlice.reducer,
  vaults: vaultsSlice.reducer,
  tokens: tokensSlice.reducer,
  boosts: boostsSlice.reducer,
  fees: feesSlice.reducer,
  platforms: platformsSlice.reducer,
  zaps: zapsSlice.reducer,
  minters: mintersSlice.reducer,
  infoCards: infoCardsSlice.reducer,
});
const bizReducer = combineReducers<BeefyState['biz']>({
  tvl: tvlSlice.reducer,
  apy: apySlice.reducer,
  buyback: buybackSlice.reducer,
  partners: partnersSlice.reducer,
});
const userReducer = combineReducers<BeefyState['user']>({
  balance: balanceSlice.reducer,
  allowance: allowanceSlice.reducer,
  wallet: persistReducer(
    { key: 'wallet', storage, whitelist: ['address', 'hideBalance', 'profilePictureUrl'] },
    walletSlice.reducer
  ),
  walletActions: walletActionsReducer,
});
const uiReducer = combineReducers<BeefyState['ui']>({
  filteredVaults: persistReducer({ key: 'filters', storage }, filteredVaultsSlice.reducer),
  theme: persistReducer({ key: 'theme', storage }, uiThemeSlice.reducer),
  deposit: depositSlice.reducer,
  withdraw: withdrawSlice.reducer,
  boostModal: boostModalSlice.reducer,
  bridgeModal: bridgeModalSlice.reducer,
  onRamp: onRamp.reducer,
  dataLoader: dataLoaderSlice.reducer,
});

export const rootReducer = combineReducers<BeefyState>({
  entities: entitiesReducer,
  biz: bizReducer,
  user: userReducer,
  ui: uiReducer,
});<|MERGE_RESOLUTION|>--- conflicted
+++ resolved
@@ -25,11 +25,8 @@
 import { mintersSlice } from './minters';
 import { infoCardsSlice } from './info-cards';
 import { bridgeModalSlice } from './wallet/bridge-modal';
-<<<<<<< HEAD
 import { onRamp } from './on-ramp';
-=======
 import { feesSlice } from './fees';
->>>>>>> 7dc8762d
 
 const entitiesReducer = combineReducers<BeefyState['entities']>({
   chains: chainsSlice.reducer,
