--- conflicted
+++ resolved
@@ -62,12 +62,9 @@
   withdraw: withdrawSlice.reducer,
   boostModal: boostModalSlice.reducer,
   bridgeModal: bridgeModalSlice.reducer,
-<<<<<<< HEAD
-  stepperState: stepperSlice.reducer,
-=======
   onRamp: onRamp.reducer,
   dataLoader: dataLoaderSlice.reducer,
->>>>>>> 696eafa6
+  stepperState: stepperSlice.reducer,
 });
 
 export const rootReducer = combineReducers<BeefyState>({
