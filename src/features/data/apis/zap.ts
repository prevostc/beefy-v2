import { getCreate2Address } from '@ethersproject/address';
import { keccak256, pack } from '@ethersproject/solidity';
import BigNumber from 'bignumber.js';
import { MultiCall } from 'eth-multicall';
import { AbiItem } from 'web3-utils';
import _uniswapV2PairABI from '../../../config/abi/uniswapV2Pair.json';
import _uniswapV2RouterABI from '../../../config/abi/uniswapV2Router.json';
import _zapAbi from '../../../config/abi/zap.json';
import { BIG_ZERO } from '../../../helpers/format';
import { BeefyState } from '../../../redux-types';
import { isTokenErc20, isTokenNative, TokenEntity } from '../entities/token';
import { isStandardVault, VaultEntity } from '../entities/vault';
import { selectChainById } from '../selectors/chains';
import {
  selectChainNativeToken,
  selectChainWrappedNativeToken,
  selectIsTokenLoaded,
  selectTokenByAddress,
  selectTokenById,
} from '../selectors/tokens';
import { selectVaultById } from '../selectors/vaults';
import { getZapAddress, getZapDecimals } from '../utils/zap-utils';
import { getWeb3Instance } from './instances';

// fix ts types
const zapAbi = _zapAbi as AbiItem | AbiItem[];
const uniswapV2PairABI = _uniswapV2PairABI as AbiItem | AbiItem[];
const uniswapV2RouterABI = _uniswapV2RouterABI as AbiItem | AbiItem[];

export interface ZapOptions {
  address: string;
  router: string;
  tokens: TokenEntity[];
}

const zapOptionsCache: { [vaultId: VaultEntity['id']]: ZapOptions | null } = {};

export function getEligibleZapOptions(
  state: BeefyState,
  vaultId: VaultEntity['id']
): ZapOptions | null {
  if (zapOptionsCache[vaultId] !== undefined) {
    return zapOptionsCache[vaultId];
  }

  const vault = selectVaultById(state, vaultId);
  if (vault.assetIds.length !== 2) {
    zapOptionsCache[vaultId] = null;
    return null;
  }
  // sometimes, the addressbook does not yet contains the necessary token address
  if (
    !selectIsTokenLoaded(state, vault.chainId, vault.assetIds[0]) ||
    !selectIsTokenLoaded(state, vault.chainId, vault.assetIds[1])
  ) {
    console.warn(
      `Could not estimate zap due to missing token info for vault ${vaultId}. Maybe you need to add this vault's tokens to the beefy addressbook`
    );
    return null;
  }

  const wnative = selectChainWrappedNativeToken(state, vault.chainId);
  const native = selectChainNativeToken(state, vault.chainId);

  const tokenA = selectTokenById(state, vault.chainId, vault.assetIds[0]);
  const tokenB = selectTokenById(state, vault.chainId, vault.assetIds[1]);

  // we cannot select the addressbook token as the vault token can be an LP token
  const depositToken = selectTokenByAddress(state, vault.chainId, vault.depositTokenAddress);

  const zap = state.entities.zaps.byChainId[vault.chainId].find(zap => {
    return (
      isTokenErc20(depositToken) &&
      depositToken.address ===
        computePairAddress(
          zap.ammFactory,
          zap.ammPairInitHash,
          getZapAddress(tokenA, wnative),
          getZapAddress(tokenB, wnative)
        )
    );
  });
  if (!zap) {
    zapOptionsCache[vaultId] = null;
    return null;
  }

  const zapTokens: TokenEntity[] = [tokenA, tokenB];

  if ([tokenA.id, tokenB.id].includes(wnative.id) && ![tokenA.id, tokenB.id].includes(native.id)) {
    zapTokens.unshift(native);
  }
  if ([tokenA.id, tokenB.id].includes(native.id) && ![tokenA.id, tokenB.id].includes(wnative.id)) {
    zapTokens.unshift(wnative);
  }

  const zapOptions = {
    address: zap.zapAddress,
    router: zap.ammRouter,
    tokens: zapTokens,
  };
  zapOptionsCache[vaultId] = zapOptions;
  return zapOptions;
}

const computePairAddress = (factoryAddress, pairInitHash, tokenA, tokenB) => {
  const [token0, token1] = sortTokens(tokenA, tokenB);
  return getCreate2Address(
    factoryAddress,
    keccak256(['bytes'], [pack(['address', 'address'], [token0, token1])]),
    pairInitHash
  );
};

const sortTokens = (tokenA, tokenB) => {
  if (tokenA === tokenB)
    throw new RangeError(`Zap: tokenA should not be equal to tokenB: ${tokenB}`);
  return tokenA.toLowerCase() < tokenB.toLowerCase() ? [tokenA, tokenB] : [tokenB, tokenA];
};

export interface ZapEstimate {
  tokenIn: TokenEntity;
  tokenOut: TokenEntity;
  amountIn: BigNumber;
  amountOut: BigNumber;
}
export async function estimateZapDeposit(
  state: BeefyState,
  vaultId: VaultEntity['id'],
  inputTokenId: TokenEntity['id']
): Promise<ZapEstimate> {
  const vault = selectVaultById(state, vaultId);
  const chain = selectChainById(state, vault.chainId);
  const zapOptions = state.ui.deposit.zapOptions;
  const amount = state.ui.deposit.amount;

  const wnative = selectChainWrappedNativeToken(state, vault.chainId);
  const native = selectChainNativeToken(state, vault.chainId);

  const tokenIn = selectTokenById(state, vault.chainId, inputTokenId);
  const tokenInContract = getZapAddress(tokenIn, wnative);
  const tokenInDecimals = getZapDecimals(tokenIn, wnative);

  const tokenOut =
    tokenIn.id === vault.assetIds[0] ||
    (tokenIn.id === wnative.id && native.id === vault.assetIds[0])
      ? selectTokenById(state, vault.chainId, vault.assetIds[1])
      : tokenIn.id === vault.assetIds[1] ||
        (tokenIn.id === wnative.id && native.id === vault.assetIds[1])
      ? selectTokenById(state, vault.chainId, vault.assetIds[0])
      : tokenIn.id === wnative.id
      ? selectChainNativeToken(state, vault.chainId)
      : selectChainWrappedNativeToken(state, vault.chainId);

  if (amount.isZero()) {
    return {
      tokenIn,
      tokenOut,
      amountIn: BIG_ZERO,
      amountOut: BIG_ZERO,
    };
  }

  const vaultAddress = isStandardVault(vault) ? vault.earnContractAddress : null;
  const chainTokenAmount = amount.shiftedBy(tokenIn.decimals).decimalPlaces(0);

  const web3 = await getWeb3Instance(chain);
  const contract = new web3.eth.Contract(zapAbi, zapOptions.address);

  const response = await contract.methods
    .estimateSwap(vaultAddress, tokenInContract, chainTokenAmount.toString(10))
    .call();

  return {
    tokenIn,
    tokenOut,
    amountIn: new BigNumber(response.swapAmountIn).shiftedBy(-tokenInDecimals),
    amountOut: new BigNumber(response.swapAmountOut).shiftedBy(-tokenOut.decimals),
  };
}

export const estimateZapWithdraw = async (
  state: BeefyState,
  vaultId: VaultEntity['id'],
  outputTokenId: TokenEntity['id']
) => {
  const vault = selectVaultById(state, vaultId);
  const depositToken = selectTokenByAddress(state, vault.chainId, vault.depositTokenAddress);
  const chain = selectChainById(state, vault.chainId);
  const zapOptions = state.ui.withdraw.zapOptions;
  const amount = state.ui.withdraw.amount;

  const wnative = selectChainWrappedNativeToken(state, vault.chainId);
  const native = selectChainNativeToken(state, vault.chainId);

  const tokenOut = selectTokenById(state, vault.chainId, outputTokenId);
  const tokenOutAddress = getZapAddress(tokenOut, wnative);
  const tokenOutDecimals = getZapDecimals(tokenOut, wnative);
  const _tokenIn =
    tokenOut.id === vault.assetIds[0] ||
    (tokenOut.id === wnative.id && native.id === vault.assetIds[0])
      ? selectTokenById(state, vault.chainId, vault.assetIds[1])
      : tokenOut.id === vault.assetIds[1] ||
        (tokenOut.id === wnative.id && native.id === vault.assetIds[1])
      ? selectTokenById(state, vault.chainId, vault.assetIds[0])
      : tokenOut.id === wnative.id
      ? selectChainNativeToken(state, vault.chainId)
      : selectChainWrappedNativeToken(state, vault.chainId);
  const tokenIn = isTokenNative(_tokenIn) ? wnative : _tokenIn;

  // no zap for native tokens
  if (amount.isZero() || !isTokenErc20(depositToken)) {
    return {
      tokenIn: tokenIn,
      tokenOut: tokenOut,
      amountIn: BIG_ZERO,
      amountOut: BIG_ZERO,
    };
  }

  const web3 = await getWeb3Instance(chain);
  const multicall = new MultiCall(web3, chain.multicallAddress);
  const pairContract = new web3.eth.Contract(uniswapV2PairABI, depositToken.address);

  const [[pair]] = await multicall.all([
    [
      {
        totalSupply: pairContract.methods.totalSupply(),
        decimals: pairContract.methods.decimals(),
        token0: pairContract.methods.token0(),
        token1: pairContract.methods.token1(),
        reserves: pairContract.methods.getReserves(),
      },
    ],
  ]);

  const reserveIn =
<<<<<<< HEAD
    tokenIn.contractAddress.toLowerCase() === pair.token0.toLowerCase()
=======
    tokenIn.address.toLocaleLowerCase() === pair.token0.toLocaleLowerCase()
>>>>>>> 1857bf95
      ? pair.reserves[0]
      : pair.reserves[1];
  const reserveOut =
    tokenOutAddress.toLowerCase() === pair.token1.toLowerCase()
      ? pair.reserves[1]
      : pair.reserves[0];

  const rawAmount = amount.shiftedBy(depositToken.decimals);
  const equity = rawAmount.dividedBy(pair.totalSupply);
  const amountIn = equity.multipliedBy(reserveIn).decimalPlaces(0, BigNumber.ROUND_DOWN);

  const routerContract = new web3.eth.Contract(uniswapV2RouterABI, zapOptions.router);

  const amountOut = new BigNumber(
    await routerContract.methods.getAmountOut(amountIn.toString(10), reserveIn, reserveOut).call()
  );

  return {
    tokenIn,
    tokenOut,
    amountIn: amountIn.shiftedBy(-tokenIn.decimals),
    amountOut: amountOut.shiftedBy(-tokenOutDecimals),
  };
};<|MERGE_RESOLUTION|>--- conflicted
+++ resolved
@@ -235,15 +235,11 @@
   ]);
 
   const reserveIn =
-<<<<<<< HEAD
-    tokenIn.contractAddress.toLowerCase() === pair.token0.toLowerCase()
-=======
     tokenIn.address.toLocaleLowerCase() === pair.token0.toLocaleLowerCase()
->>>>>>> 1857bf95
       ? pair.reserves[0]
       : pair.reserves[1];
   const reserveOut =
-    tokenOutAddress.toLowerCase() === pair.token1.toLowerCase()
+    tokenOutAddress.toLocaleLowerCase() === pair.token1.toLocaleLowerCase()
       ? pair.reserves[1]
       : pair.reserves[0];
 
