--- conflicted
+++ resolved
@@ -149,7 +149,6 @@
   priceImpact: number;
 }
 
-<<<<<<< HEAD
 function getOppositeToken(
   state: BeefyState,
   token: TokenEntity,
@@ -182,8 +181,6 @@
   return selectChainWrappedNativeToken(state, vault.chainId);
 }
 
-=======
->>>>>>> c2679700
 export async function estimateZapDeposit(
   state: BeefyState,
   vaultId: VaultEntity['id'],
