--- conflicted
+++ resolved
@@ -112,11 +112,7 @@
     const { WalletConnectionApi } = await import('./wallet/wallet-connection');
     walletConnection = new WalletConnectionApi(options);
   }
-<<<<<<< HEAD
   return walletConnection;
-}
-=======
-  return walletCo;
 }
 
 const MintersAPIPromise = import('./minter/minter');
@@ -125,5 +121,4 @@
   const web3 = await getWeb3Instance(chain);
   console.debug(`Instanciating MinterAPI for chain ${chain.id}`);
   return new MinterApi(web3, chain);
-});
->>>>>>> a80ad761
+});