import { BeefyAPI } from './beefy';
import { ConfigAPI } from './config';
import { sample } from 'lodash';
import { createFactoryWithCacheByChain } from '../utils/factory-utils';
import { ChainEntity } from '../entities/chain';
<<<<<<< HEAD
import {
  featureFlag_getAllowanceApiImplem,
  featureFlag_getBalanceApiImplem,
  featureFlag_getContractDataApiImplem,
} from '../utils/feature-flags';
import { IWalletConnectApi, WalletConnectOptions } from './wallet/wallet-connect-types';
import { BridgeApi } from './bridge';
=======
import { IWalletConnectionApi, WalletConnectionOptions } from './wallet/wallet-connection-types';
>>>>>>> 8c885fe9

// todo: maybe don't instanciate here, idk yet
const beefyApi = new BeefyAPI();
const configApi = new ConfigAPI();
const bridgeApi = new BridgeApi();

/**
 * These are basically factories so user code don't have to worry
 * about creating those API objects
 */

export function getBeefyApi(): BeefyAPI {
  return beefyApi;
}
export function getConfigApi(): ConfigAPI {
  return configApi;
}

export function getBridgeApi(): BridgeApi {
  return bridgeApi;
}

const Web3Promise = import('web3');
export const getWeb3Instance = createFactoryWithCacheByChain(async chain => {
  const Web3 = await Web3Promise;

  // pick one RPC endpoint at random
  // todo: not the smartest thing to do but good enough yet
  const rpc = sample(chain.rpc);
  console.debug(`Instanciating Web3 for chain ${chain.id}`);
  return new Web3.default(rpc);
});

const ContractDataAPIPromise = import('./contract-data');
export const getContractDataApi = createFactoryWithCacheByChain(async chain => {
  const { ContractDataAPI } = await ContractDataAPIPromise;

  const web3 = await getWeb3Instance(chain);

  console.debug(`Instanciating ContractDataAPI for chain ${chain.id}`);
  return new ContractDataAPI(web3, chain as ChainEntity & { fetchContractDataAddress: string });
});

const BalanceAPIPromise = import('./balance');
export const getBalanceApi = createFactoryWithCacheByChain(async chain => {
  const { BalanceAPI } = await BalanceAPIPromise;

  const web3 = await getWeb3Instance(chain);

  console.debug(`Instanciating BalanceAPI for chain ${chain.id}`);
  return new BalanceAPI(web3, chain as ChainEntity & { fetchBalancesAddress: string });
});

const AllowanceAPIPromise = import('./allowance');
export const getAllowanceApi = createFactoryWithCacheByChain(async chain => {
  const { AllowanceAPI } = await AllowanceAPIPromise;

  const web3 = await getWeb3Instance(chain);

  console.debug(`Instanciating AllowanceAPI for chain ${chain.id}`);
  return new AllowanceAPI(web3, chain as ChainEntity & { fetchBalancesAddress: string });
});

let walletConnection: IWalletConnectionApi | null = null;
export async function getWalletConnectionApiInstance(
  options?: WalletConnectionOptions
): Promise<IWalletConnectionApi> {
  if (!options && !walletConnection) {
    throw new Error('Please initialize wallet instance');
  }
  if (!walletConnection) {
    // allow code splitting to put all wallet connect stuff
    // in a separate, non-critical-path js file
    const { WalletConnectionApi } = await import('./wallet/wallet-connection');
    walletConnection = new WalletConnectionApi(options);
  }
  return walletConnection;
}

const MintersAPIPromise = import('./minter/minter');
export const getMintersApi = createFactoryWithCacheByChain(async chain => {
  const { MinterApi } = await MintersAPIPromise;
  const web3 = await getWeb3Instance(chain);
  console.debug(`Instanciating MinterAPI for chain ${chain.id}`);
  return new MinterApi(web3, chain);
});<|MERGE_RESOLUTION|>--- conflicted
+++ resolved
@@ -3,17 +3,8 @@
 import { sample } from 'lodash';
 import { createFactoryWithCacheByChain } from '../utils/factory-utils';
 import { ChainEntity } from '../entities/chain';
-<<<<<<< HEAD
-import {
-  featureFlag_getAllowanceApiImplem,
-  featureFlag_getBalanceApiImplem,
-  featureFlag_getContractDataApiImplem,
-} from '../utils/feature-flags';
-import { IWalletConnectApi, WalletConnectOptions } from './wallet/wallet-connect-types';
+import { IWalletConnectionApi, WalletConnectionOptions } from './wallet/wallet-connection-types';
 import { BridgeApi } from './bridge';
-=======
-import { IWalletConnectionApi, WalletConnectionOptions } from './wallet/wallet-connection-types';
->>>>>>> 8c885fe9
 
 // todo: maybe don't instanciate here, idk yet
 const beefyApi = new BeefyAPI();
