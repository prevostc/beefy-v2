--- conflicted
+++ resolved
@@ -9,11 +9,8 @@
 import { ITransactApi } from './transact/transact-types';
 import { createWeb3Instance } from '../../../helpers/web3';
 import { createGasPricer } from './gas-prices';
-<<<<<<< HEAD
 import { AnalyticsApi } from './analytics/analytics';
-=======
 import { IOneInchApi } from './one-inch/one-inch-types';
->>>>>>> cbbcc91e
 
 // todo: maybe don't instanciate here, idk yet
 const beefyApi = new BeefyAPI();
