--- conflicted
+++ resolved
@@ -3,168 +3,6 @@
 import { featuredPools as featuredVaults } from '../../../config/vault/featured';
 import { config as chainConfigs } from '../../../config/config';
 import { ChainEntity } from '../entities/chain';
-<<<<<<< HEAD
-import { TokenEntity } from '../entities/token';
-import { PlatformEntity } from '../entities/platform';
-import { VaultEntity } from '../entities/vault';
-
-// generated from config data with https://jvilk.com/MakeTypes/
-export interface VaultConfig {
-  id: string;
-  logo?: string | null;
-  name: string;
-  token: string;
-  tokenDescription: string;
-  tokenAddress?: string | null;
-  tokenDecimals: number;
-  tokenDescriptionUrl?: string | null;
-  earnedToken: string;
-  earnedTokenAddress: string;
-  earnedTokenDecimals?: number | null;
-  earnContractAddress: string;
-  pricePerFullShare: number;
-  tvl: number;
-  oraclePrice?: number | null; // pulled afterward
-  oracle: string; // 'tokens' | 'lp';
-  oracleId: TokenEntity['id'];
-  status: string; // 'active' | 'eol' | 'paused';
-  platform: PlatformEntity['id'];
-  assets?: TokenEntity['id'][];
-  risks?: string[] | null;
-  stratType: string; // 'StratLP' | 'StratMultiLP' | 'Vamp' | 'Lending' | 'SingleStake' | 'Maxi';
-  withdrawalFee?: string | null;
-  network: string;
-  poolAddress?: string | null;
-  excluded?: string | null;
-  isGovVault?: boolean | null;
-  callFee?: number | null;
-  createdAt?: number | null;
-  addLiquidityUrl?: string | null;
-  buyTokenUrl?: string | null;
-  retireReason?: string | null;
-  removeLiquidityUrl?: string | null;
-  depositFee?: string | null;
-  refund?: boolean | null;
-  refundContractAddress?: string | null;
-  depositsPaused?: boolean | null;
-  showWarning?: boolean | null;
-  warning?: string | null;
-}
-
-export interface FeaturedVaultConfig {
-  [vaultId: VaultEntity['id']]: boolean;
-}
-
-export interface MoonpotConfig {
-  id: VaultEntity['id'];
-  img: string;
-  link: string;
-}
-
-export interface LaCucinaConfig {
-  id: VaultEntity['id'];
-  ovenId: string;
-}
-
-export interface PartnersConfig {
-  QiDao: VaultEntity['id'][];
-  Insurace: ChainEntity['id'][];
-  Moonpot: MoonpotConfig[];
-  LaCucina: LaCucinaConfig[];
-}
-
-interface BoostPartnerConfig {
-  logo: string;
-  background: string;
-  text: string;
-  website: string;
-  social: {
-    telegram: string;
-    twitter: string;
-    discord?: string | null;
-  };
-  logoNight?: string | null;
-}
-
-export interface BoostConfig {
-  id: string;
-  poolId: string;
-  name: string;
-  assets?: string[] | null;
-  earnedToken: string;
-  earnedTokenDecimals: number;
-  earnedTokenAddress: string;
-  earnContractAddress: string;
-  earnedOracle: string;
-  earnedOracleId: string;
-  partnership: boolean;
-  status: string;
-  isMooStaked: boolean;
-  partners?: BoostPartnerConfig[] | null;
-  logo?: string | null;
-  fixedStatus?: boolean | null;
-}
-
-export interface ChainConfig {
-  id: string;
-  name: string;
-  chainId: number;
-  eip1559: boolean;
-  rpc: string[];
-  explorerUrl: string;
-  multicallAddress: string;
-  fetchContractDataAddress?: string;
-  fetchBalancesAddress?: string;
-  supportedWallets: string[];
-  providerName: string;
-  walletSettings: {
-    chainId: string;
-    chainName: string;
-    nativeCurrency: {
-      name: string;
-      symbol: string;
-      decimals: number;
-    };
-    rpcUrls: string[];
-    blockExplorerUrls: string[];
-  };
-  stableCoins: string[];
-}
-
-export interface ZapConfig {
-  zapAddress: string; // identifier
-  ammRouter: string;
-  ammFactory: string;
-  ammPairInitHash: string;
-}
-
-export interface MinterConfigTokenErc20 {
-  oracleId: string;
-  symbol: string;
-  contractAddress: string;
-  decimals: number;
-  type: 'erc20';
-}
-
-export interface MinterConfigTokenNative {
-  oracleId: string;
-  symbol: string;
-  decimals: number;
-  type: 'native';
-}
-
-export type MinterConfigToken = MinterConfigTokenErc20 | MinterConfigTokenNative;
-
-export interface MinterConfig {
-  id: string;
-  name: string;
-  contractAddress: string;
-  depositToken: MinterConfigToken;
-  mintedToken: MinterConfigToken;
-  canBurnReserves: boolean;
-  vaultIds: string[];
-}
-=======
 import { infoCards } from '../../../config/info-cards';
 import {
   BoostConfig,
@@ -176,7 +14,6 @@
   VaultConfig,
   ZapConfig,
 } from './config-types';
->>>>>>> f1dfdc47
 
 const vaultsByChainId: {
   [chainId: ChainEntity['id']]: VaultConfig[];
