--- conflicted
+++ resolved
@@ -10,12 +10,7 @@
 import { fetchAllBalanceAction } from './balance';
 import { fetchAllContractDataByChainAction } from './contract-data';
 import { featureFlag_noDataPolling } from '../utils/feature-flags';
-<<<<<<< HEAD
-import { BeefyStore } from '../../../redux-types';
-=======
-//import { fetchAllAllowanceAction } from './allowance';
 import { BeefyStore, BeefyThunk } from '../../../redux-types';
->>>>>>> 6de0df15
 import { chains as chainsConfig } from '../../../config/config';
 import { initWallet } from './wallet';
 import { recomputeBoostStatus } from '../reducers/boosts';
@@ -29,11 +24,7 @@
 import { selectMinterById } from '../selectors/minters';
 import { initiateBridgeForm } from './bridge';
 import { fetchPlatforms } from './platforms';
-<<<<<<< HEAD
-=======
-import { isInitialLoader } from '../reducers/data-loader-types';
 import { selectAllChainIds } from '../selectors/chains';
->>>>>>> 6de0df15
 
 type CapturedFulfilledActionGetter = Promise<() => Action>;
 
