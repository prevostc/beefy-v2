import BigNumber from 'bignumber.js';
import { uniqBy } from 'lodash';
import { Dispatch } from 'redux';
import boostAbi from '../../../config/abi/boost.json';
import erc20Abi from '../../../config/abi/erc20.json';
import vaultAbi from '../../../config/abi/vault.json';
import minterAbi from '../../../config/abi/minter.json';
import zapAbi from '../../../config/abi/zap.json';
import { BeefyState, BeefyThunk } from '../../../redux-types';
import { getWalletConnectApiInstance } from '../apis/instances';
import { ZapEstimate, ZapOptions } from '../apis/zap';
import { BoostEntity } from '../entities/boost';
import { ChainEntity } from '../entities/chain';
import { isTokenNative, TokenEntity, TokenErc20 } from '../entities/token';
import { isStandardVault, VaultEntity, VaultGov } from '../entities/vault';
import {
  createWalletActionErrorAction,
  createWalletActionPendingAction,
  createWalletActionSuccessAction,
  TrxError,
  TrxHash,
  TrxReceipt,
} from '../reducers/wallet/wallet-action';
import {
  selectBoostUserBalanceInToken,
  selectBoostUserRewardsInToken,
  selectGovVaultPendingRewardsInToken,
  selectGovVaultRewardsTokenEntity,
  selectGovVaultUserStackedBalanceInOracleToken,
} from '../selectors/balance';
import {
  selectChainNativeToken,
  selectChainWrappedNativeToken,
  selectErc20TokenById,
  selectTokenById,
} from '../selectors/tokens';
import { selectVaultById, selectVaultPricePerFullShare } from '../selectors/vaults';
import { selectWalletAddress } from '../selectors/wallet';
import { oracleAmountToMooAmount } from '../utils/ppfs';
import { getZapAddress } from '../utils/zap-utils';
import { reloadBalanceAndAllowanceAndGovRewardsAndBoostData } from './tokens';
import { getGasPriceOptions } from '../utils/gas-utils';
<<<<<<< HEAD
import { AbiItem } from 'web3-utils';
import { convertAmountToRawNumber } from '../../../helpers/format';
=======
import { BeFTMToken, Ftmtoken } from '../../vault/components/BeftmCard/BeFtmToken';
import { BinSpiritToken } from '../../vault/components/SpiritCard/SpiritToken';
import { BIG_ZERO } from '../../../helpers/format';
>>>>>>> b6def916

export const WALLET_ACTION = 'WALLET_ACTION';
export const WALLET_ACTION_RESET = 'WALLET_ACTION_RESET';

const approval = (token: TokenErc20, spenderAddress: string) => {
  return captureWalletErrors(async (dispatch, getState) => {
    dispatch({ type: WALLET_ACTION_RESET });
    const state = getState();
    const address = selectWalletAddress(state);
    if (!address) {
      return;
    }

    const walletApi = await getWalletConnectApiInstance();
    const web3 = await walletApi.getConnectedWeb3Instance();
    const native = selectChainNativeToken(state, token.chainId);

    const contract = new web3.eth.Contract(erc20Abi as any, token.contractAddress);
    const maxAmount = web3.utils.toWei('8000000000', 'ether');
    const gasPrices = await getGasPriceOptions(web3);
    const transaction = contract.methods
      .approve(spenderAddress, maxAmount)
      .send({ from: address, ...gasPrices });

    const bigMaxAmount = new BigNumber(maxAmount).shiftedBy(-native.decimals);
    bindTransactionEvents(
      dispatch,
      transaction,
      { spender: spenderAddress, amount: bigMaxAmount, token: token },
      {
        chainId: token.chainId,
        spenderAddress,
        tokens: uniqBy([token, native], 'id'),
      }
    );
  });
};

const deposit = (vault: VaultEntity, amount: BigNumber, max: boolean) => {
  return captureWalletErrors(async (dispatch, getState) => {
    dispatch({ type: WALLET_ACTION_RESET });
    const state = getState();
    const address = selectWalletAddress(state);
    if (!address) {
      return;
    }

    const walletApi = await getWalletConnectApiInstance();
    const web3 = await walletApi.getConnectedWeb3Instance();

    const oracleToken = selectTokenById(state, vault.chainId, vault.oracleId);
    const mooToken = selectErc20TokenById(state, vault.chainId, vault.earnedTokenId);

    const native = selectChainNativeToken(state, vault.chainId);
    const isNativeToken = oracleToken.id === native.id;
    const contractAddr = mooToken.contractAddress;
    const contract = new web3.eth.Contract(vaultAbi as any, contractAddr);
    const rawAmount = amount.shiftedBy(oracleToken.decimals).decimalPlaces(0);
    const gasPrices = await getGasPriceOptions(web3);

    const transaction = (() => {
      if (isNativeToken) {
        if (max) {
          return contract.methods
            .depositAllBNB()
            .send({ from: address, value: rawAmount.toString(10), ...gasPrices });
        } else {
          return contract.methods
            .depositBNB()
            .send({ from: address, value: rawAmount.toString(10), ...gasPrices });
        }
      } else {
        if (max) {
          return contract.methods.depositAll().send({ from: address, ...gasPrices });
        } else {
          return contract.methods
            .deposit(rawAmount.toString(10))
            .send({ from: address, ...gasPrices });
        }
      }
    })();

    bindTransactionEvents(
      dispatch,
      transaction,
      { spender: contractAddr, amount, token: oracleToken },
      {
        chainId: vault.chainId,
        spenderAddress: contractAddr,
        tokens: getVaultTokensToRefresh(state, vault),
      }
    );
  });
};

const beefIn = (
  vault: VaultEntity,
  tokenAmount: BigNumber,
  zapOptions: ZapOptions,
  zapEstimate: ZapEstimate,
  slippageTolerance: number
) => {
  return captureWalletErrors(async (dispatch, getState) => {
    dispatch({ type: WALLET_ACTION_RESET });
    const state = getState();
    const address = selectWalletAddress(state);
    if (!address) {
      return;
    }
    const earnedToken = selectErc20TokenById(state, vault.chainId, vault.earnedTokenId);
    const vaultAddress = earnedToken.contractAddress;
    const { tokenIn, tokenOut } = zapEstimate;

    const walletApi = await getWalletConnectApiInstance();
    const web3 = await walletApi.getConnectedWeb3Instance();

    const contract = new web3.eth.Contract(zapAbi as any, zapOptions.address);

    const rawSwapAmountOutMin = zapEstimate.amountOut
      .times(1 - slippageTolerance)
      .shiftedBy(zapEstimate.tokenOut.decimals)
      .decimalPlaces(0);
    const rawAmount = tokenAmount.shiftedBy(tokenIn.decimals).decimalPlaces(0);
    const gasPrices = await getGasPriceOptions(web3);

    const transaction = (() => {
      if (isTokenNative(tokenIn)) {
        return contract.methods.beefInETH(vaultAddress, rawSwapAmountOutMin.toString(10)).send({
          from: address,
          value: rawAmount.toString(10),
          ...gasPrices,
        });
      } else {
        return contract.methods
          .beefIn(
            vaultAddress,
            rawSwapAmountOutMin.toString(10),
            tokenIn.contractAddress,
            rawAmount.toString(10)
          )
          .send({
            from: address,
            ...gasPrices,
          });
      }
    })();

    bindTransactionEvents(
      dispatch,
      transaction,
      { spender: zapOptions.address, amount: tokenAmount, token: tokenIn },
      {
        chainId: vault.chainId,
        spenderAddress: zapOptions.address,
        tokens: uniqBy(getVaultTokensToRefresh(state, vault).concat([tokenIn, tokenOut]), 'id'),
      }
    );
  });
};

const beefOut = (vault: VaultEntity, oracleAmount: BigNumber, zapOptions: ZapOptions) => {
  return captureWalletErrors(async (dispatch, getState) => {
    dispatch({ type: WALLET_ACTION_RESET });
    const state = getState();
    const address = selectWalletAddress(state);
    if (!address) {
      return;
    }

    if (!isStandardVault(vault)) {
      return;
    }

    const walletApi = await getWalletConnectApiInstance();
    const web3 = await walletApi.getConnectedWeb3Instance();

    const contract = new web3.eth.Contract(zapAbi as any, zapOptions.address);
    const vaultAssets = vault.assetIds.map(tokenId =>
      selectTokenById(state, vault.chainId, tokenId)
    );

    const mooToken = selectErc20TokenById(state, vault.chainId, vault.earnedTokenId);
    const oracleToken = selectTokenById(state, vault.chainId, vault.oracleId);
    const ppfs = selectVaultPricePerFullShare(state, vault.id);

    const mooAmount = oracleAmountToMooAmount(mooToken, oracleToken, ppfs, oracleAmount);
    const rawAmount = mooAmount.shiftedBy(mooToken.decimals).decimalPlaces(0);
    const gasPrices = await getGasPriceOptions(web3);

    const transaction = (() => {
      return contract.methods.beefOut(vault.contractAddress, rawAmount.toString(10)).send({
        from: address,
        ...gasPrices,
      });
    })();

    bindTransactionEvents(
      dispatch,
      transaction,
      {
        spender: zapOptions.address,
        // TODO: this should contain 2 assets and 2 amounts
        amount: oracleAmount,
        token: vaultAssets[0],
      },
      {
        chainId: vault.chainId,
        spenderAddress: zapOptions.address,
        tokens: getVaultTokensToRefresh(state, vault),
      }
    );
  });
};

const beefOutAndSwap = (
  vault: VaultEntity,
  oracleTokenAmount: BigNumber,
  zapOptions: ZapOptions,
  zapEstimate: ZapEstimate,
  slippageTolerance: number
) => {
  return captureWalletErrors(async (dispatch, getState) => {
    dispatch({ type: WALLET_ACTION_RESET });
    const state = getState();
    const address = selectWalletAddress(state);
    if (!address) {
      return;
    }

    const earnedToken = selectErc20TokenById(state, vault.chainId, vault.earnedTokenId);
    const wnative = selectChainWrappedNativeToken(state, vault.chainId);
    const oracleToken = selectTokenById(state, vault.chainId, vault.oracleId);
    const vaultAddress = earnedToken.contractAddress;
    const { tokenIn, tokenOut } = zapEstimate;

    const tokenOutEntity = selectTokenById(state, vault.chainId, tokenOut.id);
    const tokenOutAddress = getZapAddress(tokenOutEntity, wnative);

    const walletApi = await getWalletConnectApiInstance();
    const web3 = await walletApi.getConnectedWeb3Instance();

    const contract = new web3.eth.Contract(zapAbi as any, zapOptions.address);

    const ppfs = selectVaultPricePerFullShare(state, vault.id);
    const earnedTokenAmount = oracleAmountToMooAmount(
      earnedToken,
      oracleToken,
      ppfs,
      oracleTokenAmount
    );
    const rawSwapAmountOutMin = zapEstimate.amountOut
      .times(1 - slippageTolerance)
      .shiftedBy(zapEstimate.tokenOut.decimals)
      .decimalPlaces(0);
    const rawAmount = earnedTokenAmount.shiftedBy(earnedToken.decimals).decimalPlaces(0);
    const gasPrices = await getGasPriceOptions(web3);

    const transaction = (() => {
      return contract.methods
        .beefOutAndSwap(
          vaultAddress,
          rawAmount.toString(10),
          tokenOutAddress,
          rawSwapAmountOutMin.toString(10)
        )
        .send({
          from: address,
          ...gasPrices,
        });
    })();

    bindTransactionEvents(
      dispatch,
      transaction,
      { spender: zapOptions.address, amount: earnedTokenAmount, token: oracleToken },
      {
        chainId: vault.chainId,
        spenderAddress: zapOptions.address,
        tokens: uniqBy(
          getVaultTokensToRefresh(state, vault).concat([tokenIn, tokenOut, tokenOutEntity]),
          'id'
        ),
      }
    );
  });
};

const withdraw = (vault: VaultEntity, oracleAmount: BigNumber, max: boolean) => {
  return captureWalletErrors(async (dispatch, getState) => {
    dispatch({ type: WALLET_ACTION_RESET });
    const state = getState();
    const address = selectWalletAddress(state);
    if (!address) {
      return;
    }

    const walletApi = await getWalletConnectApiInstance();
    const web3 = await walletApi.getConnectedWeb3Instance();

    const oracleToken = selectTokenById(state, vault.chainId, vault.oracleId);
    const mooToken = selectErc20TokenById(state, vault.chainId, vault.earnedTokenId);

    const ppfs = selectVaultPricePerFullShare(state, vault.id);
    const native = selectChainNativeToken(state, vault.chainId);
    const isNativeToken = oracleToken.id === native.id;
    const contractAddr = mooToken.contractAddress;
    const contract = new web3.eth.Contract(vaultAbi as any, contractAddr);

    const mooAmount = oracleAmountToMooAmount(mooToken, oracleToken, ppfs, oracleAmount);
    const rawAmount = mooAmount.shiftedBy(mooToken.decimals).decimalPlaces(0);
    const gasPrices = await getGasPriceOptions(web3);

    const transaction = (() => {
      if (isNativeToken) {
        if (max) {
          return contract.methods.withdrawAllBNB().send({ from: address, ...gasPrices });
        } else {
          return contract.methods
            .withdrawBNB(rawAmount.toString(10))
            .send({ from: address, ...gasPrices });
        }
      } else {
        if (max) {
          return contract.methods.withdrawAll().send({ from: address, ...gasPrices });
        } else {
          return contract.methods
            .withdraw(rawAmount.toString(10))
            .send({ from: address, ...gasPrices });
        }
      }
    })();

    bindTransactionEvents(
      dispatch,
      transaction,
      { spender: contractAddr, amount: oracleAmount, token: oracleToken },
      {
        chainId: vault.chainId,
        spenderAddress: contractAddr,
        tokens: getVaultTokensToRefresh(state, vault),
      }
    );
  });
};

const stakeGovVault = (vault: VaultGov, amount: BigNumber) => {
  return captureWalletErrors(async (dispatch, getState) => {
    dispatch({ type: WALLET_ACTION_RESET });
    const state = getState();
    const address = selectWalletAddress(state);
    if (!address) {
      return;
    }

    const walletApi = await getWalletConnectApiInstance();
    const web3 = await walletApi.getConnectedWeb3Instance();
    const inputToken = selectTokenById(state, vault.chainId, vault.oracleId);

    const contractAddr = vault.earnContractAddress;
    const contract = new web3.eth.Contract(boostAbi as any, contractAddr);
    const rawAmount = amount.shiftedBy(inputToken.decimals).decimalPlaces(0);
    const gasPrices = await getGasPriceOptions(web3);
    const transaction = contract.methods
      .stake(rawAmount.toString(10))
      .send({ from: address, ...gasPrices });

    bindTransactionEvents(
      dispatch,
      transaction,
      { spender: contractAddr, amount, token: inputToken },
      {
        chainId: vault.chainId,
        spenderAddress: contractAddr,
        tokens: getVaultTokensToRefresh(state, vault),
        govVaultId: vault.id,
      }
    );
  });
};

const unstakeGovVault = (vault: VaultGov, amount: BigNumber) => {
  return captureWalletErrors(async (dispatch, getState) => {
    dispatch({ type: WALLET_ACTION_RESET });
    const state = getState();
    const address = selectWalletAddress(state);
    if (!address) {
      return;
    }

    const walletApi = await getWalletConnectApiInstance();
    const web3 = await walletApi.getConnectedWeb3Instance();
    const oracleToken = selectTokenById(state, vault.chainId, vault.oracleId);
    const mooToken = selectTokenById(state, vault.chainId, vault.earnedTokenId);
    const ppfs = selectVaultPricePerFullShare(state, vault.chainId);

    // amount is in oracle token, we need it in moo token
    const mooAmount = oracleAmountToMooAmount(mooToken, oracleToken, ppfs, amount);

    const rawAmount = mooAmount.shiftedBy(mooToken.decimals).decimalPlaces(0);

    const contractAddr = vault.earnContractAddress;
    const contract = new web3.eth.Contract(boostAbi as any, contractAddr);
    const gasPrices = await getGasPriceOptions(web3);
    const transaction = contract.methods
      .withdraw(rawAmount.toString(10))
      .send({ from: address, ...gasPrices });

    bindTransactionEvents(
      dispatch,
      transaction,
      { spender: contractAddr, amount, token: oracleToken },
      {
        chainId: vault.chainId,
        spenderAddress: contractAddr,
        tokens: getVaultTokensToRefresh(state, vault),
        govVaultId: vault.id,
      }
    );
  });
};

const claimGovVault = (vault: VaultGov) => {
  return captureWalletErrors(async (dispatch, getState) => {
    dispatch({ type: WALLET_ACTION_RESET });
    const state = getState();
    const address = selectWalletAddress(state);
    if (!address) {
      return;
    }

    const amount = selectGovVaultPendingRewardsInToken(state, vault.id);
    const token = selectGovVaultRewardsTokenEntity(state, vault.id);

    const walletApi = await getWalletConnectApiInstance();
    const web3 = await walletApi.getConnectedWeb3Instance();
    const contractAddr = vault.earnContractAddress;

    const contract = new web3.eth.Contract(boostAbi as any, contractAddr);
    const gasPrices = await getGasPriceOptions(web3);
    const transaction = contract.methods.getReward().send({ from: address, ...gasPrices });

    bindTransactionEvents(
      dispatch,
      transaction,
      { spender: contractAddr, amount, token },
      {
        chainId: vault.chainId,
        spenderAddress: contractAddr,
        tokens: getVaultTokensToRefresh(state, vault),
        govVaultId: vault.id,
      }
    );
  });
};

const exitGovVault = (vault: VaultGov) => {
  return captureWalletErrors(async (dispatch, getState) => {
    dispatch({ type: WALLET_ACTION_RESET });
    const state = getState();
    const address = selectWalletAddress(state);
    if (!address) {
      return;
    }

    const balanceAmount = selectGovVaultUserStackedBalanceInOracleToken(state, vault.id);
    const rewardAmount = selectGovVaultPendingRewardsInToken(state, vault.id);
    const token = selectGovVaultRewardsTokenEntity(state, vault.id);

    const walletApi = await getWalletConnectApiInstance();
    const web3 = await walletApi.getConnectedWeb3Instance();
    const contractAddr = vault.earnContractAddress;

    const contract = new web3.eth.Contract(boostAbi as any, contractAddr);

    /**
     * withdraw() and by extension exit() will fail if already withdrawn (Cannot withdraw 0),
     * so if there is only rewards left getReward() should be called instead of exit()
     */
    const gasPrices = await getGasPriceOptions(web3);
    const transaction = balanceAmount.gt(0)
      ? contract.methods.exit().send({ from: address, ...gasPrices })
      : contract.methods.getReward().send({ from: address, ...gasPrices });

    bindTransactionEvents(
      dispatch,
      transaction,
      { spender: contractAddr, amount: rewardAmount, token },
      {
        chainId: vault.chainId,
        spenderAddress: contractAddr,
        tokens: getVaultTokensToRefresh(state, vault),
        govVaultId: vault.id,
      }
    );
  });
};

const claimBoost = (boost: BoostEntity) => {
  return captureWalletErrors(async (dispatch, getState) => {
    dispatch({ type: WALLET_ACTION_RESET });
    const state = getState();
    const address = selectWalletAddress(state);
    if (!address) {
      return;
    }
    const amount = selectBoostUserRewardsInToken(state, boost.id);
    const token = selectTokenById(state, boost.chainId, boost.earnedTokenId);
    const vault = selectVaultById(state, boost.vaultId);

    const walletApi = await getWalletConnectApiInstance();
    const web3 = await walletApi.getConnectedWeb3Instance();
    const contractAddr = boost.earnContractAddress;

    const contract = new web3.eth.Contract(boostAbi as any, contractAddr);
    const gasPrices = await getGasPriceOptions(web3);
    const transaction = contract.methods.getReward().send({ from: address, ...gasPrices });

    bindTransactionEvents(
      dispatch,
      transaction,
      { spender: contractAddr, amount, token },
      {
        chainId: vault.chainId,
        spenderAddress: contractAddr,
        tokens: getVaultTokensToRefresh(state, vault),
        boostId: boost.id,
      }
    );
  });
};

const exitBoost = (boost: BoostEntity) => {
  return captureWalletErrors(async (dispatch, getState) => {
    dispatch({ type: WALLET_ACTION_RESET });
    const state = getState();
    const address = selectWalletAddress(state);
    if (!address) {
      return;
    }

    const boostAmount = selectBoostUserBalanceInToken(state, boost.id);
    const rewardAmount = selectBoostUserRewardsInToken(state, boost.id);
    const token = selectTokenById(state, boost.chainId, boost.earnedTokenId);
    const vault = selectVaultById(state, boost.vaultId);

    const walletApi = await getWalletConnectApiInstance();
    const web3 = await walletApi.getConnectedWeb3Instance();
    const contractAddr = boost.earnContractAddress;

    const contract = new web3.eth.Contract(boostAbi as any, contractAddr);

    /**
     * withdraw() and by extension exit() will fail if already withdrawn (Cannot withdraw 0),
     * so if there is only rewards left getReward() should be called instead of exit()
     */
    const gasPrices = await getGasPriceOptions(web3);
    const transaction = boostAmount.gt(0)
      ? contract.methods.exit().send({ from: address, ...gasPrices })
      : contract.methods.getReward().send({ from: address, ...gasPrices });

    bindTransactionEvents(
      dispatch,
      transaction,
      { spender: contractAddr, amount: rewardAmount, token },
      {
        chainId: boost.chainId,
        spenderAddress: contractAddr,
        tokens: getVaultTokensToRefresh(state, vault),
        boostId: boost.id,
      }
    );
  });
};

const stakeBoost = (boost: BoostEntity, amount: BigNumber) => {
  return captureWalletErrors(async (dispatch, getState) => {
    dispatch({ type: WALLET_ACTION_RESET });
    const state = getState();
    const address = selectWalletAddress(state);
    if (!address) {
      return;
    }

    const walletApi = await getWalletConnectApiInstance();
    const web3 = await walletApi.getConnectedWeb3Instance();

    const vault = selectVaultById(state, boost.vaultId);
    const inputToken = selectTokenById(state, vault.chainId, vault.earnedTokenId);

    const contractAddr = boost.earnContractAddress;
    const contract = new web3.eth.Contract(boostAbi as any, contractAddr);
    const rawAmount = amount.shiftedBy(inputToken.decimals).decimalPlaces(0);
    const gasPrices = await getGasPriceOptions(web3);
    const transaction = contract.methods
      .stake(rawAmount.toString(10))
      .send({ from: address, ...gasPrices });

    bindTransactionEvents(
      dispatch,
      transaction,
      { spender: contractAddr, amount, token: inputToken },
      {
        chainId: vault.chainId,
        spenderAddress: contractAddr,
        tokens: getVaultTokensToRefresh(state, vault),
        boostId: boost.id,
      }
    );
  });
};

//const unstakeBoost = (boost: BoostEntity, amount: BigNumber) => {
const unstakeBoost = (boost: BoostEntity, amount: BigNumber) => {
  return captureWalletErrors(async (dispatch, getState) => {
    dispatch({ type: WALLET_ACTION_RESET });
    const state = getState();
    const address = selectWalletAddress(state);
    if (!address) {
      return;
    }

    const walletApi = await getWalletConnectApiInstance();
    const web3 = await walletApi.getConnectedWeb3Instance();

    const vault = selectVaultById(state, boost.vaultId);
    const inputToken = selectTokenById(state, vault.chainId, vault.earnedTokenId);

    const contractAddr = boost.earnContractAddress;
    const contract = new web3.eth.Contract(boostAbi as any, contractAddr);
    const rawAmount = amount.shiftedBy(inputToken.decimals).decimalPlaces(0);
    const gasPrices = await getGasPriceOptions(web3);
    const transaction = contract.methods
      .withdraw(rawAmount.toString(10))
      .send({ from: address, ...gasPrices });

    bindTransactionEvents(
      dispatch,
      transaction,
      { spender: contractAddr, amount, token: inputToken },
      {
        chainId: vault.chainId,
        spenderAddress: contractAddr,
        tokens: getVaultTokensToRefresh(state, vault),
        boostId: boost.id,
      }
    );
  });
};

<<<<<<< HEAD
const mintDeposit = (
  chainId: ChainEntity['id'],
  contractAddr: string,
  payToken: TokenEntity,
  mintedToken: TokenEntity,
  amount: BigNumber,
  max: boolean
) => {
  return async (dispatch, getState) => {
=======
const beFtmDeposit = (contractAddr: string, amount: BigNumber, max: boolean) => {
  return captureWalletErrors(async (dispatch, getState) => {
>>>>>>> b6def916
    dispatch({ type: WALLET_ACTION_RESET });
    const state = getState();
    const address = selectWalletAddress(state);
    if (!address) {
      return;
    }

    const gasToken = selectChainNativeToken(state, chainId);
    const walletApi = await getWalletConnectApiInstance();
    const web3 = await walletApi.getConnectedWeb3Instance();
    const contract = new web3.eth.Contract(minterAbi as AbiItem[], contractAddr);
    const gasPrices = await getGasPriceOptions(web3);

    const transaction = (() => {
<<<<<<< HEAD
      const rawAmount = convertAmountToRawNumber(amount, payToken.decimals);
=======
      return contract.methods
        .depositNative()
        .send({ from: address, value: rawAmount.toString(10), ...gasPrices });
    })();

    bindTransactionEvents(dispatch, transaction, {
      amount: amount,
      token: BeFTMToken,
    });
  });
};

const spiritDeposit = (network, contractAddr, amount, max) => {
  return captureWalletErrors(async (dispatch, getState) => {
    dispatch({ type: WALLET_ACTION_RESET });
    const state = getState();
    const address = selectWalletAddress(state);
    if (!address) {
      return;
    }

    const walletApi = await getWalletConnectApiInstance();
    const web3 = await walletApi.getConnectedWeb3Instance();
    const contract = new web3.eth.Contract(vaultAbi as any, contractAddr);
    const gasPrices = await getGasPriceOptions(web3);
>>>>>>> b6def916

      if (isTokenNative(payToken)) {
        return contract.methods
          .depositNative()
          .send({ from: address, value: rawAmount, ...gasPrices });
      } else {
        if (max) {
          return contract.methods.depositAll().send({ from: address, ...gasPrices });
        } else {
          return contract.methods.deposit(rawAmount).send({ from: address, ...gasPrices });
        }
      }
    })();

<<<<<<< HEAD
    bindTransactionEvents(
      dispatch,
      transaction,
      {
        amount: amount,
        token: mintedToken,
      },
      {
        chainId: chainId,
        spenderAddress: contractAddr,
        tokens: uniqBy([gasToken, payToken, mintedToken], 'id'),
      }
    );
  };
=======
    bindTransactionEvents(dispatch, transaction, {
      amount: new BigNumber(amount).shiftedBy(-BinSpiritToken.decimals),
      token: BinSpiritToken,
    });
  });
>>>>>>> b6def916
};

export const walletActions = {
  approval,
  deposit,
  beefIn,
  beefOut,
  beefOutAndSwap,
  withdraw,
  stakeGovVault,
  unstakeGovVault,
  claimGovVault,
  exitGovVault,
  exitBoost,
  claimBoost,
  stakeBoost,
  unstakeBoost,
  mintDeposit,
};

function captureWalletErrors<ReturnType>(
  func: BeefyThunk<Promise<ReturnType>>
): BeefyThunk<Promise<ReturnType>> {
  return async (dispatch, getState, extraArgument) => {
    try {
      return await func(dispatch, getState, extraArgument);
    } catch (error) {
      dispatch(
        createWalletActionErrorAction(
          { message: String(error) },
          {
            amount: BIG_ZERO,
            token: null,
          }
        )
      );
    }
  };
}

function bindTransactionEvents<T extends { amount: BigNumber; token: TokenEntity }>(
  dispatch: Dispatch<any>,
  transaction: any /* todo: find out what it is */,
  additionalData: T,
  refreshOnSuccess?: {
    chainId: ChainEntity['id'];
    spenderAddress: string;
    tokens: TokenEntity[];
    govVaultId?: VaultEntity['id'];
    boostId?: BoostEntity['id'];
  }
) {
  transaction
    .on('transactionHash', function (hash: TrxHash) {
      dispatch(createWalletActionPendingAction(hash, additionalData));
    })
    .on('receipt', function (receipt: TrxReceipt) {
      dispatch(createWalletActionSuccessAction(receipt, additionalData));

      // fetch new balance and allowance of native token (gas spent) and allowance token
      if (refreshOnSuccess) {
        dispatch(
          reloadBalanceAndAllowanceAndGovRewardsAndBoostData({
            chainId: refreshOnSuccess.chainId,
            govVaultId: refreshOnSuccess.govVaultId,
            boostId: refreshOnSuccess.boostId,
            spenderAddress: refreshOnSuccess.spenderAddress,
            tokens: refreshOnSuccess.tokens,
          })
        );
      }
    })
    .on('error', function (error: TrxError) {
      dispatch(createWalletActionErrorAction(error, additionalData));
    })
    .catch(error => {
      dispatch(createWalletActionErrorAction({ message: String(error) }, additionalData));
    });
}

function getVaultTokensToRefresh(state: BeefyState, vault: VaultEntity) {
  const tokens: TokenEntity[] = [];

  // refresh vault tokens
  if (isStandardVault(vault)) {
    for (const assetId of vault.assetIds) {
      tokens.push(selectTokenById(state, vault.chainId, assetId));
    }
  }
  tokens.push(selectTokenById(state, vault.chainId, vault.oracleId));
  tokens.push(selectTokenById(state, vault.chainId, vault.earnedTokenId));

  // and native token because we spent gas
  tokens.push(selectChainNativeToken(state, vault.chainId));

  return uniqBy(tokens, 'id');
}<|MERGE_RESOLUTION|>--- conflicted
+++ resolved
@@ -40,14 +40,8 @@
 import { getZapAddress } from '../utils/zap-utils';
 import { reloadBalanceAndAllowanceAndGovRewardsAndBoostData } from './tokens';
 import { getGasPriceOptions } from '../utils/gas-utils';
-<<<<<<< HEAD
 import { AbiItem } from 'web3-utils';
-import { convertAmountToRawNumber } from '../../../helpers/format';
-=======
-import { BeFTMToken, Ftmtoken } from '../../vault/components/BeftmCard/BeFtmToken';
-import { BinSpiritToken } from '../../vault/components/SpiritCard/SpiritToken';
-import { BIG_ZERO } from '../../../helpers/format';
->>>>>>> b6def916
+import { BIG_ZERO, convertAmountToRawNumber } from '../../../helpers/format';
 
 export const WALLET_ACTION = 'WALLET_ACTION';
 export const WALLET_ACTION_RESET = 'WALLET_ACTION_RESET';
@@ -697,7 +691,6 @@
   });
 };
 
-<<<<<<< HEAD
 const mintDeposit = (
   chainId: ChainEntity['id'],
   contractAddr: string,
@@ -706,11 +699,7 @@
   amount: BigNumber,
   max: boolean
 ) => {
-  return async (dispatch, getState) => {
-=======
-const beFtmDeposit = (contractAddr: string, amount: BigNumber, max: boolean) => {
-  return captureWalletErrors(async (dispatch, getState) => {
->>>>>>> b6def916
+  return captureWalletErrors(async (dispatch, getState) => {
     dispatch({ type: WALLET_ACTION_RESET });
     const state = getState();
     const address = selectWalletAddress(state);
@@ -725,35 +714,7 @@
     const gasPrices = await getGasPriceOptions(web3);
 
     const transaction = (() => {
-<<<<<<< HEAD
       const rawAmount = convertAmountToRawNumber(amount, payToken.decimals);
-=======
-      return contract.methods
-        .depositNative()
-        .send({ from: address, value: rawAmount.toString(10), ...gasPrices });
-    })();
-
-    bindTransactionEvents(dispatch, transaction, {
-      amount: amount,
-      token: BeFTMToken,
-    });
-  });
-};
-
-const spiritDeposit = (network, contractAddr, amount, max) => {
-  return captureWalletErrors(async (dispatch, getState) => {
-    dispatch({ type: WALLET_ACTION_RESET });
-    const state = getState();
-    const address = selectWalletAddress(state);
-    if (!address) {
-      return;
-    }
-
-    const walletApi = await getWalletConnectApiInstance();
-    const web3 = await walletApi.getConnectedWeb3Instance();
-    const contract = new web3.eth.Contract(vaultAbi as any, contractAddr);
-    const gasPrices = await getGasPriceOptions(web3);
->>>>>>> b6def916
 
       if (isTokenNative(payToken)) {
         return contract.methods
@@ -768,7 +729,6 @@
       }
     })();
 
-<<<<<<< HEAD
     bindTransactionEvents(
       dispatch,
       transaction,
@@ -782,14 +742,7 @@
         tokens: uniqBy([gasToken, payToken, mintedToken], 'id'),
       }
     );
-  };
-=======
-    bindTransactionEvents(dispatch, transaction, {
-      amount: new BigNumber(amount).shiftedBy(-BinSpiritToken.decimals),
-      token: BinSpiritToken,
-    });
-  });
->>>>>>> b6def916
+  });
 };
 
 export const walletActions = {
