import { createAsyncThunk } from '@reduxjs/toolkit';
import type { BeefyState } from '../../../redux-types';
import {
  isCowcentratedVault,
  isGovVault,
  isVaultEarningPoints,
  isVaultPaused,
  isVaultRetired,
  shouldVaultShowInterest,
  type VaultEntity,
} from '../entities/vault';
import {
  selectFilterOptions,
  selectFilterPlatformIdsForVault,
  selectVaultMatchesText,
} from '../selectors/filtered-vaults';
import {
  selectAllVaultIds,
  selectIsVaultBlueChip,
  selectIsVaultCorrelated,
  selectIsVaultCowcentratedLike,
  selectIsVaultStable,
  selectVaultById,
  selectVaultIsUnderlyingVault,
} from '../selectors/vaults';
import { selectActiveChainIds, selectAllChainIds } from '../selectors/chains';
import { selectVaultSupportsZap } from '../selectors/zap';
import {
  selectIsVaultPrestakedBoost,
  selectIsVaultPreStakedOrBoosted,
  selectVaultsActiveBoostPeriodFinish,
} from '../selectors/boosts';
import { selectIsVaultIdSaved } from '../selectors/saved-vaults';
import {
  selectHasUserDepositInVault,
  selectUserVaultBalanceInUsdIncludingBoostsBridged,
  selectUserVaultDepositTokenWalletBalanceInUsd,
} from '../selectors/balance';
import { simplifySearchText } from '../../../helpers/string';
import type { FilteredVaultsState } from '../reducers/filtered-vaults';
import { orderBy, sortBy } from 'lodash-es';
import type { TotalApy } from '../reducers/apy';
import { selectVaultTotalApy } from '../selectors/apy';
import { selectVaultTvl, selectVaultUnderlyingTvlUsd } from '../selectors/tvl';

export type RecalculateFilteredVaultsParams = {
  dataChanged?: boolean;
  filtersChanged?: boolean;
  sortChanged?: boolean;
};

export type RecalculateFilteredVaultsPayload = {
  filtered: VaultEntity['id'][];
  sorted: VaultEntity['id'][];
};

export const recalculateFilteredVaultsAction = createAsyncThunk<
  RecalculateFilteredVaultsPayload,
  RecalculateFilteredVaultsParams,
  { state: BeefyState }
>(
  'filtered-vaults/recalculateFilteredVaults',
  async ({ filtersChanged, sortChanged, dataChanged }, { getState }) => {
    const state = getState();
    const filterOptions = selectFilterOptions(state);

    // Recalculate filtered?
    let filteredVaults: VaultEntity[];
    if (dataChanged || filtersChanged) {
      const allChainIds =
        filterOptions.userCategory === 'deposited' || filterOptions.onlyRetired
          ? selectAllChainIds(state)
          : selectActiveChainIds(state);
      const visibleChains = new Set(
        filterOptions.chainIds.length === 0 ? allChainIds : filterOptions.chainIds
      );
      const searchText = simplifySearchText(filterOptions.searchText);
      const allVaults = selectAllVaultIds(state).map(id => selectVaultById(state, id));

      /*
       @dev every filter that can be applied without using a selector should come first
       then cheap selectors, then expensive selectors last
      */
      filteredVaults = allVaults.filter(vault => {
        // Chains
        if (!visibleChains.has(vault.chainId)) {
          return false;
        }

        // Strategy Type
        if (filterOptions.strategyType === 'pools' && !isGovVault(vault)) {
          return false;
        }

        // TODO change to !isStandardVault if we get rid of base clm
        if (filterOptions.strategyType === 'vaults' && isGovVault(vault)) {
          return false;
        }

        // Hide non-EOL if onlyRetired is checked
        if (filterOptions.onlyRetired && !isVaultRetired(vault)) {
          return false;
        }

        // Hide non-paused if onlyPaused is checked
        if (filterOptions.onlyPaused && !isVaultPaused(vault)) {
          return false;
        }

        // Hide EOL unless onlyRetired is checked or user category is 'My'
        if (
          !filterOptions.onlyRetired &&
          filterOptions.userCategory !== 'deposited' &&
          isVaultRetired(vault)
        ) {
          return false;
        }

        // Hide not earning points if onlyEarningPoints checked
        if (filterOptions.onlyEarningPoints && !isVaultEarningPoints(vault)) {
          return false;
        }

        // Hide non-zappable if onlyZappable checked
        if (filterOptions.onlyZappable && !selectVaultSupportsZap(state, vault.id)) {
          return false;
        }

        // Hide CLM if pool or vault exists
        if (isCowcentratedVault(vault) && selectVaultIsUnderlyingVault(state, vault.id)) {
          return false;
        }

        // Asset Type
        if (filterOptions.assetType.length) {
          const isCowcentratedLike = selectIsVaultCowcentratedLike(state, vault.id);
          const vaultAssetType = isCowcentratedLike ? 'clm' : vault.assetType;
          if (!filterOptions.assetType.includes(vaultAssetType)) {
            return false;
          }
        }

        // Hide non-boosted if onlyBoosted checked
        if (filterOptions.onlyBoosted && !selectIsVaultPreStakedOrBoosted(state, vault.id)) {
          return false;
        }

<<<<<<< HEAD
        // Vault Category
        if (filterOptions.vaultCategory.length) {
          if (
            filterOptions.vaultCategory.includes('bluechip') &&
            !selectIsVaultBlueChip(state, vault.id)
          ) {
            return false;
          }
          if (
            filterOptions.vaultCategory.includes('stable') &&
            !selectIsVaultStable(state, vault.id)
          ) {
            return false;
          }
          if (
            filterOptions.vaultCategory.includes('correlated') &&
            !selectIsVaultCorrelated(state, vault.id)
          ) {
            return false;
          }
        }

        // User category: 'Saved'
=======
        if (
          filterOptions.minimumTotalSupply.gt(0) &&
          selectVaultUnderlyingTvlUsd(state, vault.id).lt(filterOptions.minimumTotalSupply)
        ) {
          return false;
        }

        // User category: All / Saved Vaults / My Vaults
>>>>>>> 72d72bbd
        if (filterOptions.userCategory === 'saved' && !selectIsVaultIdSaved(state, vault.id)) {
          return false;
        }

        // User category: 'My'
        if (
          filterOptions.userCategory === 'deposited' &&
          !selectHasUserDepositInVault(state, vault.id)
        ) {
          return false;
        }

        // Platform
        if (filterOptions.platformIds.length) {
          const vaultPlatforms = selectFilterPlatformIdsForVault(state, vault);
          if (!filterOptions.platformIds.some(platform => vaultPlatforms.includes(platform))) {
            return false;
          }
        }

        // Search
        if (searchText.length > 0 && !selectVaultMatchesText(state, vault, searchText)) {
          return false;
        }

        // Default: Show
        return true;
      });
    } else {
      filteredVaults = state.ui.filteredVaults.filteredVaultIds.map(id =>
        selectVaultById(state, id)
      );
    }

    // Recalculate sort?
    let sortedVaultIds = state.ui.filteredVaults.sortedFilteredVaultIds;
    if (dataChanged || filtersChanged || sortChanged) {
      if (filterOptions.sort === 'apy') {
        sortedVaultIds = applyApySort(state, filteredVaults, filterOptions, [
          'boostedTotalApy',
          'totalApy',
          'vaultApr',
        ]);
      } else if (filterOptions.sort === 'daily') {
        sortedVaultIds = applyApySort(state, filteredVaults, filterOptions, [
          'boostedTotalDaily',
          'totalDaily',
          'vaultDaily',
        ]);
      } else if (filterOptions.sort === 'tvl') {
        sortedVaultIds = applyTvlSort(state, filteredVaults, filterOptions);
      } else if (filterOptions.sort === 'safetyScore') {
        sortedVaultIds = applySafetyScoreSort(state, filteredVaults, filterOptions);
      } else if (filterOptions.sort === 'depositValue') {
        sortedVaultIds = applyDepositValueSort(state, filteredVaults, filterOptions);
      } else if (filterOptions.sort === 'walletValue') {
        sortedVaultIds = applyWalletValueSort(state, filteredVaults, filterOptions);
      } else {
        sortedVaultIds = applyDefaultSort(state, filteredVaults, filterOptions);
      }
    }

    return {
      filtered: filteredVaults.map(v => v.id),
      sorted: sortedVaultIds,
    };
  },
  {
    condition: ({ filtersChanged, sortChanged, dataChanged }) => {
      // only run if there was a change
      return dataChanged || filtersChanged || sortChanged;
    },
  }
);

function applyDefaultSort(
  state: BeefyState,
  vaults: VaultEntity[],
  filters: FilteredVaultsState
): VaultEntity['id'][] {
  const vaultIsActiveAndBoosted = new Set<VaultEntity['id']>(
    vaults
      .filter(
        vault => vault.status === 'active' && selectIsVaultPreStakedOrBoosted(state, vault.id)
      )
      .map(v => v.id)
  );

  // Surface retired, paused and boosted
  if (filters.userCategory === 'deposited') {
    return sortBy(vaults, vault =>
      vault.status === 'eol'
        ? -3
        : vault.status === 'paused'
        ? -2
        : vaultIsActiveAndBoosted.has(vault.id)
        ? -1
        : 1
    ).map(v => v.id);
  }

  // Surface boosted
  return sortBy(vaults, vault =>
    vaultIsActiveAndBoosted.has(vault.id)
      ? selectIsVaultPrestakedBoost(state, vault.id)
        ? -Number.MAX_SAFE_INTEGER
        : -selectVaultsActiveBoostPeriodFinish(state, vault.id)
      : 1
  ).map(v => v.id);
}

function applyApySort(
  state: BeefyState,
  vaults: VaultEntity[],
  filters: FilteredVaultsState,
  fields: (keyof TotalApy)[]
): VaultEntity['id'][] {
  return orderBy(
    vaults,
    vault => {
      if (!shouldVaultShowInterest(vault)) {
        return 0;
      }

      const apy = selectVaultTotalApy(state, vault.id);
      if (!apy) {
        return -1;
      }

      for (const field of fields) {
        const value = apy[field];
        if (value !== undefined) {
          return value || 0;
        }
      }

      throw new Error(`No apy field found for ${vault.id} of ${fields.join(', ')}`);
    },
    filters.sortDirection
  ).map(v => v.id);
}

function applyTvlSort(
  state: BeefyState,
  vaults: VaultEntity[],
  filters: FilteredVaultsState
): VaultEntity['id'][] {
  return orderBy(
    vaults,
    vault => {
      const tvl = selectVaultTvl(state, vault.id);
      if (!tvl) {
        return -1;
      }

      return tvl.toNumber();
    },
    filters.sortDirection
  ).map(v => v.id);
}

function applySafetyScoreSort(
  state: BeefyState,
  vaults: VaultEntity[],
  filters: FilteredVaultsState
): VaultEntity['id'][] {
  return orderBy(vaults, vault => vault.safetyScore, filters.sortDirection).map(v => v.id);
}

function applyDepositValueSort(
  state: BeefyState,
  vaults: VaultEntity[],
  filters: FilteredVaultsState
): VaultEntity['id'][] {
  return orderBy(
    vaults,
    vault => {
      const value = selectUserVaultBalanceInUsdIncludingBoostsBridged(state, vault.id);
      if (!value) {
        return -1;
      }

      return value.toNumber();
    },
    filters.sortDirection
  ).map(v => v.id);
}

function applyWalletValueSort(
  state: BeefyState,
  vaults: VaultEntity[],
  filters: FilteredVaultsState
): VaultEntity['id'][] {
  return orderBy(
    vaults,
    vault => {
      const value = selectUserVaultDepositTokenWalletBalanceInUsd(state, vault.id);
      if (!value) {
        return -1;
      }

      return value.toNumber();
    },
    filters.sortDirection
  ).map(v => v.id);
}<|MERGE_RESOLUTION|>--- conflicted
+++ resolved
@@ -145,7 +145,6 @@
           return false;
         }
 
-<<<<<<< HEAD
         // Vault Category
         if (filterOptions.vaultCategory.length) {
           if (
@@ -169,16 +168,6 @@
         }
 
         // User category: 'Saved'
-=======
-        if (
-          filterOptions.minimumTotalSupply.gt(0) &&
-          selectVaultUnderlyingTvlUsd(state, vault.id).lt(filterOptions.minimumTotalSupply)
-        ) {
-          return false;
-        }
-
-        // User category: All / Saved Vaults / My Vaults
->>>>>>> 72d72bbd
         if (filterOptions.userCategory === 'saved' && !selectIsVaultIdSaved(state, vault.id)) {
           return false;
         }
@@ -201,6 +190,14 @@
 
         // Search
         if (searchText.length > 0 && !selectVaultMatchesText(state, vault, searchText)) {
+          return false;
+        }
+
+        // Underlying TVL
+        if (
+          filterOptions.minimumTotalSupply.gt(0) &&
+          selectVaultUnderlyingTvlUsd(state, vault.id).lt(filterOptions.minimumTotalSupply)
+        ) {
           return false;
         }
 
