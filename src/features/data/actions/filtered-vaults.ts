--- conflicted
+++ resolved
@@ -2,10 +2,7 @@
 import type { BeefyState } from '../../../redux-types';
 import {
   isCowcentratedVault,
-<<<<<<< HEAD
-=======
   isGovVault,
->>>>>>> c96f270d
   isVaultEarningPoints,
   isVaultPaused,
   isVaultRetired,
@@ -132,21 +129,13 @@
           return false;
         }
 
-<<<<<<< HEAD
         // Hide CLM if pool or vault exists
         if (isCowcentratedVault(vault) && selectVaultIsUnderlyingVault(state, vault.id)) {
           return false;
         }
 
-        // Asset type
-        if (filterOptions.assetType === 'lps' && vault.assetType !== 'lps') {
-          return false;
-        }
-        if (filterOptions.assetType === 'single' && vault.assetType !== 'single') {
-=======
         //Strategy Type
         if (filterOptions.strategyType === 'pools' && !isGovVault(vault)) {
->>>>>>> c96f270d
           return false;
         }
 
