--- conflicted
+++ resolved
@@ -1,11 +1,7 @@
 import { createAsyncThunk } from '@reduxjs/toolkit';
 import { BeefyState } from '../../../redux-types';
-<<<<<<< HEAD
-import { MinterConfig } from '../apis/config';
+import { MinterConfig } from '../apis/config-types';
 import { getAllowanceApi, getBalanceApi, getConfigApi, getMintersApi } from '../apis/instances';
-=======
-import { getAllowanceApi, getBalanceApi, getConfigApi } from '../apis/instances';
->>>>>>> f1dfdc47
 import { ChainEntity } from '../entities/chain';
 import { FetchAllBalancesResult } from '../apis/balance/balance-types';
 import { TokenAllowance } from '../apis/allowance/allowance-types';
@@ -14,12 +10,8 @@
 import { selectTokenById } from '../selectors/tokens';
 import { MinterEntity } from '../entities/minter';
 import { isTokenErc20 } from '../entities/token';
-<<<<<<< HEAD
 import BigNumber from 'bignumber.js';
 import { FetchMinterReservesReloadResult } from '../apis/minter/minter-types';
-=======
-import { MinterConfig } from '../apis/config-types';
->>>>>>> f1dfdc47
 
 export interface FulfilledAllMintersPayload {
   byChainId: {
