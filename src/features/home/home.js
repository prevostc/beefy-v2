import * as React from 'react';
import { useDispatch, useSelector } from 'react-redux';
import InfiniteScroll from 'react-infinite-scroll-component';
import { useTranslation } from 'react-i18next';
import { BigNumber } from 'bignumber.js';

import { Container, makeStyles } from '@material-ui/core';
import Box from '@material-ui/core/Box';
import styles from './styles';

import reduxActions from '../redux/actions';

import Filter from './components/Filter';
import Portfolio from './components/Portfolio';
<<<<<<< HEAD
import Item from "./components/Item";
import Loader from "../../components/loader";
import {formatTvl} from '../../helpers/format'
import {isEmpty} from "../../helpers/utils";
import buildUserEarnedTokenMap from "../../helpers/buildUserEarnedTokenMap"
=======
import Item from './components/Item';
import Loader from '../../components/loader';
import { formatTvl } from '../../helpers/format';
import { isEmpty } from '../../helpers/utils';
>>>>>>> 0d08a1d1

const useStyles = makeStyles(styles);
const defaultFilter = {
  key: 'default',
  direction: 'desc',
  keyword: '',
  retired: false,
  zero: false,
  deposited: false,
  boost: false,
  platform: 'all',
  vault: 'all',
  blockchain: 'all',
  category: 'all',
};

const Home = () => {
<<<<<<< HEAD
    const {vault, wallet, prices, balance} = useSelector(state => ({
        vault: state.vaultReducer,
        wallet: state.walletReducer,
        prices: state.pricesReducer,
        balance: state.balanceReducer
    }));

    const dispatch = useDispatch();
    const classes = useStyles();
    const t = useTranslation().t;
    const [vaultCount, setVaultCount] = React.useState({showing: 0, total: 0});
    const storage = localStorage.getItem('homeSortConfig');
    const [sortConfig, setSortConfig] = React.useState(storage === null ? defaultFilter : JSON.parse(storage));
    const [filtered, setFiltered] = React.useState([]);
    const [scrollable, setScrollable] = React.useState({items: [], hasMore: true, chunk: 20});
    const [userEarnedTokenMap, setUserEarnedTokenMap] = React.useState({})

    React.useEffect(() => {
        localStorage.setItem('homeSortConfig', JSON.stringify(sortConfig));

        let data = [];

        // TODO: extract helper fn?
        const sorted = (items) => {
            const key = sortConfig.key;
            const direction = sortConfig.direction === 'desc' ? -1 : 1;
            
            let fn;

            if(key === 'name') {
                fn = (a, b) => a[key].localeCompare(b[key]);

            } else if(key === 'apy') {
                fn = (a, b) => a[key].totalApy - b[key].totalApy;

            } else if(key === 'tvl') {
                fn = (a, b) => new BigNumber(a[key]).comparedTo(b[key]);
            
            } else if(key === 'safetyScore') {
                fn = (a, b) => a[key] - b[key];

            } else {
                fn = () => 0;
            }

            return items.sort((a,b) => fn(a,b) * direction);
        }
        
        // TODO: extract helper fn?
        const check = (item) => {
            if(item.status !== (sortConfig.retired ? 'eol' : 'active')) {
                return false;
            }

            if(sortConfig.category !== 'all' && !item.tags.includes(sortConfig.category)) {
                return false;
            }

            if(!item.name.toLowerCase().includes(sortConfig.keyword)) {
                return false;
            }

            if(sortConfig.zero && item.balance === 0) {
                return false;
            }

            if(sortConfig.deposited && !(item.earnedToken in userEarnedTokenMap)) {
                return false;
            }

            if(sortConfig.boost && !item.boost) {
                return false;
            }

            if(sortConfig.platform !== 'all' && (isEmpty(item.platform) || sortConfig.platform !== (item.platform).toLowerCase())) {
                return false;
            }

            if(sortConfig.vault !== 'all' && sortConfig.vault !== item.vaultType) {
                return false;
            }

            if(sortConfig.blockchain !== 'all' && item.network !== sortConfig.blockchain) {
                return false;
            }

            return item;
        }

        for (const [, item] of Object.entries(vault.pools)) {
            if(check(item)) {
                data.push(item);
            }
        }

        if (sortConfig !== null) {
            data = sorted(data);
        }

        setVaultCount({ showing: data.length, total: Object.entries(vault.pools).length });
        setFiltered(data);
        setScrollable(scrollable => {
            return {...scrollable, ...{items: data.slice(0, scrollable.chunk), hasMore: data.length > scrollable.chunk}}
        });

    }, [sortConfig, vault.pools, userEarnedTokenMap]);

    const fetchScrollable = () => {
        if (scrollable.items.length >= filtered.length) {
            setScrollable({ ...scrollable, hasMore: false });
            return;
        }

        const visible = scrollable.items.length;
        setScrollable({
            ...scrollable,
            items: scrollable.items.concat(filtered.slice(visible, visible + scrollable.chunk)),
        });
    };

    React.useEffect(() => {
        if(wallet.address && vault.lastUpdated > 0) {
            dispatch(reduxActions.balance.fetchBalances());
        }
    }, [dispatch, wallet.address, vault.lastUpdated]);

    React.useEffect(() => {
        if(prices.lastUpdated > 0) {
            dispatch(reduxActions.vault.fetchPools());
        }
    }, [dispatch, prices.lastUpdated]);

    React.useEffect(() => {
        if(wallet.address && vault.lastUpdated > 0 && balance.lastUpdated) {
            const userEarnedTokenMap = buildUserEarnedTokenMap(vault.pools, balance.tokens);
            setUserEarnedTokenMap(userEarnedTokenMap);
        }
    }, [wallet.address, vault.lastUpdated, balance.lastUpdated, vault.pools, balance.tokens]);

    React.useEffect(() => {
        setInterval(() => {
            dispatch(reduxActions.vault.fetchPools());
        }, 60000);
    }, [dispatch]);

    return (
        <React.Fragment>
            <Portfolio />
            <Container maxWidth="xl">
                <Box className={classes.header}>
                    <Box className={classes.h1}>{t( 'Vaults-Title')}</Box>
                    <Box className={classes.tvl}>
                        <Box className={classes.tvlLabel}>{t( 'TVL')} </Box>
                        <Box className={classes.tvlValue}>{formatTvl(vault.totalTvl)}</Box>
                    </Box>
                </Box>
                {vault.isPoolsLoading ? (
                    <Loader message={t( 'Vaults-LoadingData')}/>
                ) : (
                <Box>
                    <Filter sortConfig={sortConfig} setSortConfig={setSortConfig} defaultFilter={defaultFilter} platforms={vault.platforms} vaultCount={vaultCount} />
                    <Box className={classes.numberOfVaults}>
								{t( 'Filter-ShowingVaults', {number: vaultCount.showing})}
                    </Box>
                    {isEmpty(filtered) ? '' : (
                        <InfiniteScroll dataLength={scrollable.items.length} hasMore={scrollable.hasMore} next={fetchScrollable} loader={t( 'Filter-LoadingSearch')}>
                            {scrollable.items.map(item => (
                            <Item key={item.id} item={item} />
                            ))}
                        </InfiniteScroll>
                    )}
                </Box>
                )}
            </Container>
        </React.Fragment>
    );
=======
  const { vault, wallet, prices } = useSelector(state => ({
    vault: state.vaultReducer,
    wallet: state.walletReducer,
    prices: state.pricesReducer,
  }));

  const dispatch = useDispatch();
  const classes = useStyles();
  const t = useTranslation().t;
  const [vaultCount, setVaultCount] = React.useState({
    showing: 0,
    total: 0,
  });
  const storage = localStorage.getItem('homeSortConfig');
  const [sortConfig, setSortConfig] = React.useState(
    storage === null ? defaultFilter : JSON.parse(storage)
  );
  const [filtered, setFiltered] = React.useState([]);
  const [scrollable, setScrollable] = React.useState({
    items: [],
    hasMore: true,
    chunk: 20,
  });

  React.useEffect(() => {
    localStorage.setItem('homeSortConfig', JSON.stringify(sortConfig));

    let data = [];

    // TODO: extract helper fn?
    const sorted = items => {
      const key = sortConfig.key;
      const direction = sortConfig.direction === 'desc' ? -1 : 1;

      let fn;

      if (key === 'name') {
        fn = (a, b) => a[key].localeCompare(b[key]);
      } else if (key === 'apy') {
        fn = (a, b) => a[key].totalApy - b[key].totalApy;
      } else if (key === 'tvl') {
        fn = (a, b) => new BigNumber(a[key]).comparedTo(b[key]);
      } else if (key === 'safetyScore') {
        fn = (a, b) => a[key] - b[key];
      } else {
        fn = () => 0;
      }

      return items.sort((a, b) => fn(a, b) * direction);
    };

    // TODO: extract helper fn?
    const check = item => {
      if (item.status !== (sortConfig.retired ? 'eol' : 'active')) {
        return false;
      }

      if (sortConfig.category !== 'all' && !item.tags.includes(sortConfig.category)) {
        return false;
      }

      if (!item.name.toLowerCase().includes(sortConfig.keyword)) {
        return false;
      }

      if (sortConfig.zero && item.balance === 0) {
        return false;
      }

      if (sortConfig.deposited && item.deposited === 0) {
        return false;
      }

      if (sortConfig.boost && !item.boost) {
        return false;
      }

      if (
        sortConfig.platform !== 'all' &&
        (isEmpty(item.platform) || sortConfig.platform !== item.platform.toLowerCase())
      ) {
        return false;
      }

      if (sortConfig.vault !== 'all' && sortConfig.vault !== item.vaultType) {
        return false;
      }

      if (sortConfig.blockchain !== 'all' && item.network !== sortConfig.blockchain) {
        return false;
      }

      return item;
    };

    for (const [, item] of Object.entries(vault.pools)) {
      if (check(item)) {
        data.push(item);
      }
    }

    if (sortConfig !== null) {
      data = sorted(data);
    }

    setVaultCount({
      showing: data.length,
      total: Object.entries(vault.pools).length,
    });
    setFiltered(data);
    setScrollable(scrollable => {
      return {
        ...scrollable,
        ...{
          items: data.slice(0, scrollable.chunk),
          hasMore: data.length > scrollable.chunk,
        },
      };
    });
  }, [sortConfig, vault.pools]);

  const fetchScrollable = () => {
    if (scrollable.items.length >= filtered.length) {
      setScrollable({ ...scrollable, hasMore: false });
      return;
    }

    const visible = scrollable.items.length;
    setScrollable({
      ...scrollable,
      items: scrollable.items.concat(filtered.slice(visible, visible + scrollable.chunk)),
    });
  };

  React.useEffect(() => {
    if (wallet.address && vault.lastUpdated > 0) {
      dispatch(reduxActions.balance.fetchBalances());
    }
  }, [dispatch, wallet.address, vault.lastUpdated]);

  React.useEffect(() => {
    if (prices.lastUpdated > 0) {
      dispatch(reduxActions.vault.fetchPools());
    }
  }, [dispatch, prices.lastUpdated]);

  React.useEffect(() => {
    setInterval(() => {
      dispatch(reduxActions.vault.fetchPools());
    }, 60000);
  }, [dispatch]);

  return (
    <React.Fragment>
      <Portfolio />
      <Container maxWidth="xl">
        <Box className={classes.header}>
          <Box className={classes.h1}>{t('Vaults-Title')}</Box>
          <Box className={classes.tvl}>
            <Box className={classes.tvlLabel}>{t('TVL')} </Box>
            <Box className={classes.tvlValue}>{formatTvl(vault.totalTvl)}</Box>
          </Box>
        </Box>
        {vault.isPoolsLoading ? (
          <Loader message={t('Vaults-LoadingData')} />
        ) : (
          <Box>
            <Filter
              sortConfig={sortConfig}
              setSortConfig={setSortConfig}
              defaultFilter={defaultFilter}
              platforms={vault.platforms}
              vaultCount={vaultCount}
            />
            <Box className={classes.numberOfVaults}>
              {t('Filter-ShowingVaults', {
                number: vaultCount.showing,
              })}
            </Box>
            {isEmpty(filtered) ? (
              ''
            ) : (
              <InfiniteScroll
                dataLength={scrollable.items.length}
                hasMore={scrollable.hasMore}
                next={fetchScrollable}
                loader={t('Filter-LoadingSearch')}
              >
                {scrollable.items.map(item => (
                  <Item key={item.id} item={item} />
                ))}
              </InfiniteScroll>
            )}
          </Box>
        )}
      </Container>
    </React.Fragment>
  );
>>>>>>> 0d08a1d1
};

export default Home;<|MERGE_RESOLUTION|>--- conflicted
+++ resolved
@@ -12,18 +12,11 @@
 
 import Filter from './components/Filter';
 import Portfolio from './components/Portfolio';
-<<<<<<< HEAD
 import Item from "./components/Item";
 import Loader from "../../components/loader";
 import {formatTvl} from '../../helpers/format'
 import {isEmpty} from "../../helpers/utils";
 import buildUserEarnedTokenMap from "../../helpers/buildUserEarnedTokenMap"
-=======
-import Item from './components/Item';
-import Loader from '../../components/loader';
-import { formatTvl } from '../../helpers/format';
-import { isEmpty } from '../../helpers/utils';
->>>>>>> 0d08a1d1
 
 const useStyles = makeStyles(styles);
 const defaultFilter = {
@@ -41,7 +34,6 @@
 };
 
 const Home = () => {
-<<<<<<< HEAD
     const {vault, wallet, prices, balance} = useSelector(state => ({
         vault: state.vaultReducer,
         wallet: state.walletReducer,
@@ -218,206 +210,6 @@
             </Container>
         </React.Fragment>
     );
-=======
-  const { vault, wallet, prices } = useSelector(state => ({
-    vault: state.vaultReducer,
-    wallet: state.walletReducer,
-    prices: state.pricesReducer,
-  }));
-
-  const dispatch = useDispatch();
-  const classes = useStyles();
-  const t = useTranslation().t;
-  const [vaultCount, setVaultCount] = React.useState({
-    showing: 0,
-    total: 0,
-  });
-  const storage = localStorage.getItem('homeSortConfig');
-  const [sortConfig, setSortConfig] = React.useState(
-    storage === null ? defaultFilter : JSON.parse(storage)
-  );
-  const [filtered, setFiltered] = React.useState([]);
-  const [scrollable, setScrollable] = React.useState({
-    items: [],
-    hasMore: true,
-    chunk: 20,
-  });
-
-  React.useEffect(() => {
-    localStorage.setItem('homeSortConfig', JSON.stringify(sortConfig));
-
-    let data = [];
-
-    // TODO: extract helper fn?
-    const sorted = items => {
-      const key = sortConfig.key;
-      const direction = sortConfig.direction === 'desc' ? -1 : 1;
-
-      let fn;
-
-      if (key === 'name') {
-        fn = (a, b) => a[key].localeCompare(b[key]);
-      } else if (key === 'apy') {
-        fn = (a, b) => a[key].totalApy - b[key].totalApy;
-      } else if (key === 'tvl') {
-        fn = (a, b) => new BigNumber(a[key]).comparedTo(b[key]);
-      } else if (key === 'safetyScore') {
-        fn = (a, b) => a[key] - b[key];
-      } else {
-        fn = () => 0;
-      }
-
-      return items.sort((a, b) => fn(a, b) * direction);
-    };
-
-    // TODO: extract helper fn?
-    const check = item => {
-      if (item.status !== (sortConfig.retired ? 'eol' : 'active')) {
-        return false;
-      }
-
-      if (sortConfig.category !== 'all' && !item.tags.includes(sortConfig.category)) {
-        return false;
-      }
-
-      if (!item.name.toLowerCase().includes(sortConfig.keyword)) {
-        return false;
-      }
-
-      if (sortConfig.zero && item.balance === 0) {
-        return false;
-      }
-
-      if (sortConfig.deposited && item.deposited === 0) {
-        return false;
-      }
-
-      if (sortConfig.boost && !item.boost) {
-        return false;
-      }
-
-      if (
-        sortConfig.platform !== 'all' &&
-        (isEmpty(item.platform) || sortConfig.platform !== item.platform.toLowerCase())
-      ) {
-        return false;
-      }
-
-      if (sortConfig.vault !== 'all' && sortConfig.vault !== item.vaultType) {
-        return false;
-      }
-
-      if (sortConfig.blockchain !== 'all' && item.network !== sortConfig.blockchain) {
-        return false;
-      }
-
-      return item;
-    };
-
-    for (const [, item] of Object.entries(vault.pools)) {
-      if (check(item)) {
-        data.push(item);
-      }
-    }
-
-    if (sortConfig !== null) {
-      data = sorted(data);
-    }
-
-    setVaultCount({
-      showing: data.length,
-      total: Object.entries(vault.pools).length,
-    });
-    setFiltered(data);
-    setScrollable(scrollable => {
-      return {
-        ...scrollable,
-        ...{
-          items: data.slice(0, scrollable.chunk),
-          hasMore: data.length > scrollable.chunk,
-        },
-      };
-    });
-  }, [sortConfig, vault.pools]);
-
-  const fetchScrollable = () => {
-    if (scrollable.items.length >= filtered.length) {
-      setScrollable({ ...scrollable, hasMore: false });
-      return;
-    }
-
-    const visible = scrollable.items.length;
-    setScrollable({
-      ...scrollable,
-      items: scrollable.items.concat(filtered.slice(visible, visible + scrollable.chunk)),
-    });
-  };
-
-  React.useEffect(() => {
-    if (wallet.address && vault.lastUpdated > 0) {
-      dispatch(reduxActions.balance.fetchBalances());
-    }
-  }, [dispatch, wallet.address, vault.lastUpdated]);
-
-  React.useEffect(() => {
-    if (prices.lastUpdated > 0) {
-      dispatch(reduxActions.vault.fetchPools());
-    }
-  }, [dispatch, prices.lastUpdated]);
-
-  React.useEffect(() => {
-    setInterval(() => {
-      dispatch(reduxActions.vault.fetchPools());
-    }, 60000);
-  }, [dispatch]);
-
-  return (
-    <React.Fragment>
-      <Portfolio />
-      <Container maxWidth="xl">
-        <Box className={classes.header}>
-          <Box className={classes.h1}>{t('Vaults-Title')}</Box>
-          <Box className={classes.tvl}>
-            <Box className={classes.tvlLabel}>{t('TVL')} </Box>
-            <Box className={classes.tvlValue}>{formatTvl(vault.totalTvl)}</Box>
-          </Box>
-        </Box>
-        {vault.isPoolsLoading ? (
-          <Loader message={t('Vaults-LoadingData')} />
-        ) : (
-          <Box>
-            <Filter
-              sortConfig={sortConfig}
-              setSortConfig={setSortConfig}
-              defaultFilter={defaultFilter}
-              platforms={vault.platforms}
-              vaultCount={vaultCount}
-            />
-            <Box className={classes.numberOfVaults}>
-              {t('Filter-ShowingVaults', {
-                number: vaultCount.showing,
-              })}
-            </Box>
-            {isEmpty(filtered) ? (
-              ''
-            ) : (
-              <InfiniteScroll
-                dataLength={scrollable.items.length}
-                hasMore={scrollable.hasMore}
-                next={fetchScrollable}
-                loader={t('Filter-LoadingSearch')}
-              >
-                {scrollable.items.map(item => (
-                  <Item key={item.id} item={item} />
-                ))}
-              </InfiniteScroll>
-            )}
-          </Box>
-        )}
-      </Container>
-    </React.Fragment>
-  );
->>>>>>> 0d08a1d1
 };
 
 export default Home;