--- conflicted
+++ resolved
@@ -20,21 +20,10 @@
 const _Item = ({ vault }) => {
   const item = vault;
 
-<<<<<<< HEAD
-  // eslint-disable-next-line
-  const [isBoosted, setIsBoosted] = React.useState(false);
-  
-=======
   // eslint-disable-next-line no-unused-vars
   const { isBoosted, data: boostedData } = useIsBoosted(item);
->>>>>>> 565d8501
   // eslint-disable-next-line
-  const [isGovVault, setIsGovVault] = React.useState(item.isGovVault ?? false);
-
-  if (item.isGovVault) {
-    console.log('@@@@@@@@@@');
-    console.log(item);
-  }
+  const [isGovVault] = React.useState(item.isGovVault ?? false);
 
   const classes = useStyles();
   const { t } = useTranslation();
@@ -61,13 +50,8 @@
     let amount = "0";
     let rewardAmount = "0";
     if (item.isGovVault) {
-      console.log('new list');
-      console.log(balance.tokens[item.network]);
       let symbol = `${item.token}GovVault`;
       if (wallet.address && !isEmpty(balance.tokens[item.network][symbol])) {
-        console.log(`amount ${balance.tokens[item.network][symbol].balance}`);
-        console.log(`decimals ${item.tokenDecimals}`);
-        console.log(`rewards ${balance.tokens[item.network][symbol].rewards}`);
         amount = byDecimals(
           new BigNumber(balance.tokens[item.network][symbol].balance),
           item.tokenDecimals
@@ -78,8 +62,6 @@
           item.tokenDecimals
         ).toFixed(8);
       }
-      console.log(`amount is ${amount}`);
-      console.log(`rewards is ${rewardAmount}`);
     } else {
       if (wallet.address && !isEmpty(balance.tokens[item.network][item.earnedToken])) {
         amount = byDecimals(
@@ -90,25 +72,18 @@
         ).toFixed(8);
       }
     }
-    console.log(`before ${item.balance}`)
     if (amount != "NaN") setPriceInDolar({ balance: amount });
-    console.log(`after ${item.balance}`)
     if (rewardAmount != "NaN") setPoolRewards({ rewards: rewardAmount });
   }, [wallet.address, item, balance]);
 
   React.useEffect(() => {
     let amount = "0";
     if (wallet.address) {
-      if (isGovVault) {
-        console.log(`item balance is ${item.balance}`)
-      } else {
-        amount = byDecimals(item.balance, item.tokenDecimals)
-          .multipliedBy(byDecimals(item.pricePerFullShare))
+        amount = byDecimals(new BigNumber(item.balance), item.tokenDecimals)
+          .multipliedBy(new BigNumber(item.pricePerFullShare))
           .toFixed(8);
-      }
     }
     setState({ formattedBalance: amount });
-    console.log(`formatted balance is ${amount}`)
   }, [
     wallet.address,
     item.balance,
@@ -127,13 +102,13 @@
   );
 
   const price = React.useMemo(() => {
-    return parseInt(priceInDolar.balance) > 0
+    return parseFloat(priceInDolar.balance) > 0
       ? new BigNumber(pricesReducer.prices[item.oracleId]).times(priceInDolar.balance).toFixed(2)
       : 0;
   }, [priceInDolar.balance, pricesReducer.prices, item.oracleId]);
 
   const tokensEarned = React.useMemo(() => {
-    return parseInt(state.formattedBalance) > 0 ? state.formattedBalance : '0';
+    return parseFloat(state.formattedBalance) > 0 ? state.formattedBalance : '0';
   }, [state.formattedBalance]);
 
   return (
@@ -148,7 +123,6 @@
       })}
     >
       <Grid container className={classes.dataGrid}>
-        {console.log(boostedData)}
         {/*Title*/}
         <div className={classes.titleContainer}>
           <Grid container>
@@ -216,7 +190,7 @@
 
                   <ValueText value={tokensEarned} />
 
-                  {parseInt(priceInDolar.balance) > 0 && (
+                  {parseFloat(priceInDolar.balance) > 0 && (
                     <Typography className={classes.label}>
                       <ValuePrice value={formatUsd(price)} />
                     </Typography>
@@ -243,12 +217,8 @@
               isBoosted:isBoosted,
               launchpoolApr:boostedData,
               apy:item.apy,
-<<<<<<< HEAD
               spacer:isBoosted || parseInt(priceInDolar.balance) > 0,
               isGovVault:item.isGovVault ?? false
-=======
-              spacer:false,
->>>>>>> 565d8501
             } as any)}
             />
             {/*Rewards/Safety Score*/}
