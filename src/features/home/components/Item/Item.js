import ArrowGo from '@material-ui/icons/ArrowForwardIos';
import { Button, Grid, Hidden, makeStyles, Typography, Box } from '@material-ui/core';
import * as React from 'react';
import { useTranslation } from 'react-i18next';
import { useHistory } from 'react-router-dom';
import AssetsImage from 'components/AssetsImage';
import SafetyScore from 'components/SafetyScore';
import DisplayTags from 'components/vaultTags';
import Popover from 'components/Popover';
import { calcDaily, formatApy, formatTvl } from 'helpers/format';
import styles from './styles';
import HistoricalRateChart from '../HistoricalRateChart/HistoricalRateChart';

const useStyles = makeStyles(styles);

const Item = ({ item, historicalApy }) => {
  const classes = useStyles();
  const history = useHistory();
  const t = useTranslation().t;

  return (
    <Grid container key={item.id}>
      <Box className={classes.mobileCard}>
        <Grid container>
          <Grid className={classes.titleContainer} item xs={12} md={3}>
            <Box className={classes.infoContainer}>
              <AssetsImage img={item.logo} assets={item.assets} alt={item.name} />
              <Typography className={classes.vaultName}>{item.name}</Typography>
            </Box>
            <Box>
              <Box className={classes.badgesContainter}>
                <Box className={classes.badges}>
                  <img
                    alt={item.network}
                    src={require('images/networks/' + item.network + '.svg').default}
                  />
                  <DisplayTags tags={item.tags} />
                </Box>
                <Box my={1}>
                  <Button
                    onClick={() => history.push('/' + item.network + '/vault/' + item.id)}
                    className={classes.btnSeeDetails}
                  >
                    See Details <ArrowGo style={{ fontSize: 12 }} />
                  </Button>
                </Box>
              </Box>
            </Box>
          </Grid>
          <Grid className={classes.centerSpace} flexGrow={1} item xs={12} md={2}>
            <Box>
              <SafetyScore score={item.safetyScore} whiteLabel size="sm" />
              <Box display="flex" alignItems="center">
                <Typography className={classes.label}>{t('Vault-SftyScore')}</Typography>
                <Box ml={0.5}>
                  <Popover
                    solid
                    title="What's the Safety Score?"
                    content="The Safety Score is computed by the Beefy devs when assesing each vault. It is not necessarily perfect, but it is another tool that can help make a decision. The safety score that a vault can get goes from 1 to 10. The best possible score is 10 and the worst is 0"
                  />
                </Box>
              </Box>
            </Box>
            <Box>
              <Hidden mdUp>
                <Box className={classes.chart}>
                  <HistoricalRateChart chartData={historicalRateChartData} />
                  <Typography className={classes.label}>{t('Vault-DailyHist')}</Typography>
                </Box>
              </Hidden>
            </Box>
          </Grid>
          <Grid className={classes.centerSpace} item xs={12} md={3}>
            <Box>
              <Typography className={classes.value}>{formatTvl(item.tvl)}</Typography>
              <Typography className={classes.label}>{t('TVL')}</Typography>
            </Box>
            <Box>
              <Typography className={classes.value}>{calcDaily(item.apy.totalApy)}</Typography>
              <Typography className={classes.label}>{t('Vault-Daily')}</Typography>
            </Box>
          </Grid>
          <Grid className={classes.centerSpace} item xs={12} md={2}>
            <Hidden smDown>
              <Box className={classes.chart}>
                <HistoricalRateChart chartData={historicalRateChartData} />
                <Typography className={classes.label}>{t('Vault-DailyHist')}</Typography>
              </Box>
            </Hidden>
<<<<<<< HEAD
=======
            <Box className={classes.chart}>
              <HistoricalRateChart chartData={historicalApy} />
              <Typography className={classes.label}>{t('Vault-DailyHist')}</Typography>
            </Box>
>>>>>>> a43bba9d
          </Grid>
          <Grid className={[classes.apyMobile, classes.rWidth].join(' ')} item xs={12} md={2}>
            <Box textAlign={'center'}>
              <Typography variant={'h1'}>{formatApy(item.apy.totalApy)}</Typography>
              <Typography variant={'h2'}>{t('APY')}</Typography>
            </Box>
            <Box className={classes.center}>
              <Button
                onClick={() => history.push('/' + item.network + '/vault/' + item.id)}
                size="large"
                className={classes.depositButton}
              >
                {t('Deposit-Verb')}
              </Button>
            </Box>
          </Grid>
        </Grid>
      </Box>
    </Grid>
  );
};

export default Item;<|MERGE_RESOLUTION|>--- conflicted
+++ resolved
@@ -81,19 +81,10 @@
             </Box>
           </Grid>
           <Grid className={classes.centerSpace} item xs={12} md={2}>
-            <Hidden smDown>
-              <Box className={classes.chart}>
-                <HistoricalRateChart chartData={historicalRateChartData} />
-                <Typography className={classes.label}>{t('Vault-DailyHist')}</Typography>
-              </Box>
-            </Hidden>
-<<<<<<< HEAD
-=======
             <Box className={classes.chart}>
-              <HistoricalRateChart chartData={historicalApy} />
+              <HistoricalRateChart chartData={historicalRateChartData} />
               <Typography className={classes.label}>{t('Vault-DailyHist')}</Typography>
             </Box>
->>>>>>> a43bba9d
           </Grid>
           <Grid className={[classes.apyMobile, classes.rWidth].join(' ')} item xs={12} md={2}>
             <Box textAlign={'center'}>
