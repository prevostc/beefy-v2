--- conflicted
+++ resolved
@@ -1,13 +1,8 @@
 import { useCallback, useState } from 'react';
 import { Box, Grid, makeStyles, Modal, Typography } from '@material-ui/core';
 import { useTranslation } from 'react-i18next';
-<<<<<<< HEAD
-import { ApyStatLoader } from '../../../../../components/ApyStatLoader';
-=======
-import { useSelector } from 'react-redux';
+import { formatBigUsd } from '../../../../../helpers/format';
 import { StatLoader } from '../../../../../components/StatLoader';
->>>>>>> d9146d2f
-import { formatBigUsd } from '../../../../../helpers/format';
 import { styles, backdropStyle } from './styles';
 import { selectTotalTvl } from '../../../../data/selectors/tvl';
 import { selectTotalActiveVaults } from '../../../../data/selectors/vaults';
@@ -19,19 +14,11 @@
 export const VaultsStats = () => {
   const [isOpen, setIsOpen] = useState<boolean>(false);
   const classes = useStyles();
-<<<<<<< HEAD
   const { t } = useTranslation();
   const totalTvl = useAppSelector(selectTotalTvl);
   const totalActiveVaults = useAppSelector(selectTotalActiveVaults);
   const buyback = useAppSelector(selectTotalBuybackUsdAmount);
-  const ValueText = ({ value }) => <>{value ? <span>{value}</span> : <ApyStatLoader />}</>;
-=======
-  const t = useTranslation().t;
-  const totalTvl = useSelector(selectTotalTvl);
-  const totalActiveVaults = useSelector(selectTotalActiveVaults);
-  const buyback = useSelector(selectTotalBuybackUsdAmount);
   const ValueText = ({ value }) => <>{value ? <span>{value}</span> : <StatLoader />}</>;
->>>>>>> d9146d2f
 
   const handleOpen = useCallback(() => {
     setIsOpen(true);
