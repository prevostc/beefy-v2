--- conflicted
+++ resolved
@@ -1,13 +1,9 @@
 import { useCallback, useState } from 'react';
-<<<<<<< HEAD
 import { Box, Grid, makeStyles, Modal } from '@material-ui/core';
-=======
-import { Box, Grid, makeStyles, Modal, Typography } from '@material-ui/core';
->>>>>>> 52897517
 import { useTranslation } from 'react-i18next';
 import { formatBigUsd } from '../../../../../helpers/format';
 import { StatLoader } from '../../../../../components/StatLoader';
-import { styles, backdropStyle } from './styles';
+import { styles } from './styles';
 import { selectTotalTvl } from '../../../../data/selectors/tvl';
 import { selectTotalActiveVaults } from '../../../../data/selectors/vaults';
 import { selectTotalBuybackUsdAmount } from '../../../../data/selectors/buyback';
@@ -34,7 +30,7 @@
   }, [setIsTvlModalOpen]);
 
   return (
-    <Grid container className={classes.stats}>
+    <Grid container className={classes.userStats}>
       <Box className={classes.stat}>
         <Box className={classes.labelWithIcon}>
           <div className={classes.label}>{t('TVL')}</div>
@@ -62,19 +58,8 @@
           <ValueText value={formatBigUsd(buyback)} />
         </div>
       </Box>
-<<<<<<< HEAD
       <Modal open={isTvlModalOpen} onClose={handleTvlModalClose}>
         <ModalTvl close={handleTvlModalClose} />
-=======
-      <Modal
-        aria-labelledby="transition-modal-title"
-        aria-describedby="transition-modal-description"
-        open={isOpen}
-        BackdropProps={{ style: { ...backdropStyle } }}
-        onClose={() => setIsOpen(false)}
-      >
-        <ModalTvl close={() => setIsOpen(false)} />
->>>>>>> 52897517
       </Modal>
     </Grid>
   );
