--- conflicted
+++ resolved
@@ -2,16 +2,9 @@
 import { Box, Button, Container, makeStyles, Typography } from "@material-ui/core";
 import { ArrowDropUp, ExpandLess, ExpandMore, Visibility, VisibilityOff } from "@material-ui/icons";
 import AnimateHeight from 'react-animate-height';
-<<<<<<< HEAD
-import { Alert } from "@material-ui/lab";
-
-import PortfolioItem from "./PortfolioItem";
-import styles from "./styles";
-=======
 import {Alert} from "@material-ui/lab";
 import styles from "./styles"
 import {useLocation} from "react-router";
->>>>>>> acff8f27
 
 const useStyles = makeStyles(styles);
 
