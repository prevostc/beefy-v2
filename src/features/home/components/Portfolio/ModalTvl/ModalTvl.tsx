<<<<<<< HEAD
import { Box, Grid, IconButton, makeStyles } from '@material-ui/core';
=======
import { Box, Button, Grid, IconButton, makeStyles, Typography } from '@material-ui/core';
>>>>>>> 52897517
import React from 'react';
import { CardContent } from '../../../../vault/components/Card/CardContent';
import { CardHeader } from '../../../../vault/components/Card/CardHeader';
import { CardTitle } from '../../../../vault/components/Card/CardTitle';
import CloseIcon from '@material-ui/icons/Close';
import { styles } from './styles';
import { useTranslation } from 'react-i18next';
import { selectAllChains } from '../../../../data/selectors/chains';
import { Card } from '../../../../vault/components/Card';
import { ChainEntity } from '../../../../data/entities/chain';
import { selectTvlByChain } from '../../../../data/selectors/tvl';
import BigNumber from 'bignumber.js';
import { formatBigUsd } from '../../../../../helpers/format';
import { ContentLoading } from '../../../../../components/ContentLoading';
<<<<<<< HEAD
import { Button } from '../../../../../components/Button';
=======
import { useAppSelector } from '../../../../../store';
>>>>>>> 52897517

const useStyles = makeStyles(styles);

function _ModalTvl({ close }: { close: () => void }) {
  const classes = useStyles();
  const { t } = useTranslation();
  const tvls = useAppSelector(selectTvlByChain);

<<<<<<< HEAD
  const chains = useSelector(selectAllChains);
  return (
    <div className={classes.holder}>
=======
  const chains = useAppSelector(selectAllChains);

  return (
    <Box className={classes.modalCard}>
>>>>>>> 52897517
      <Card>
        <CardHeader className={classes.header}>
          <CardTitle titleClassName={classes.title} title={t('TVL-bychain')} />
          <IconButton className={classes.removeHover} onClick={close} aria-label="settings">
            <CloseIcon htmlColor="#8A8EA8" />
          </IconButton>
        </CardHeader>
        <CardContent className={classes.container}>
          <Grid container spacing={2}>
            {chains.map(chain => {
              return (
                <Grid key={chain.id} item xs={6} lg={3}>
                  <Chain chain={chain} tvl={tvls[chain.id]} />
                </Grid>
              );
            })}
          </Grid>
          <Button onClick={close} variant="success" fullWidth={true} className={classes.btn}>
            {t('Close')}
          </Button>
        </CardContent>
      </Card>
    </div>
  );
}

export const ModalTvl = React.memo(_ModalTvl);

function Chain({ chain, tvl }: { chain: ChainEntity; tvl: BigNumber }) {
  const classes = useStyles();

  return (
    <Box className={classes.chain}>
      <img
        className={classes.chainLogo}
        alt={chain.id}
        src={require(`../../../../../images/networks/${chain.id}.svg`).default}
      />
      <Box>
        <div className={classes.chainText}>{chain.name}</div>
        <>
          {tvl ? <div className={classes.chainValue}>{formatBigUsd(tvl)}</div> : <ContentLoading />}
        </>
      </Box>
    </Box>
  );
}<|MERGE_RESOLUTION|>--- conflicted
+++ resolved
@@ -1,8 +1,4 @@
-<<<<<<< HEAD
 import { Box, Grid, IconButton, makeStyles } from '@material-ui/core';
-=======
-import { Box, Button, Grid, IconButton, makeStyles, Typography } from '@material-ui/core';
->>>>>>> 52897517
 import React from 'react';
 import { CardContent } from '../../../../vault/components/Card/CardContent';
 import { CardHeader } from '../../../../vault/components/Card/CardHeader';
@@ -17,11 +13,8 @@
 import BigNumber from 'bignumber.js';
 import { formatBigUsd } from '../../../../../helpers/format';
 import { ContentLoading } from '../../../../../components/ContentLoading';
-<<<<<<< HEAD
 import { Button } from '../../../../../components/Button';
-=======
 import { useAppSelector } from '../../../../../store';
->>>>>>> 52897517
 
 const useStyles = makeStyles(styles);
 
@@ -30,16 +23,9 @@
   const { t } = useTranslation();
   const tvls = useAppSelector(selectTvlByChain);
 
-<<<<<<< HEAD
-  const chains = useSelector(selectAllChains);
+  const chains = useAppSelector(selectAllChains);
   return (
     <div className={classes.holder}>
-=======
-  const chains = useAppSelector(selectAllChains);
-
-  return (
-    <Box className={classes.modalCard}>
->>>>>>> 52897517
       <Card>
         <CardHeader className={classes.header}>
           <CardTitle titleClassName={classes.title} title={t('TVL-bychain')} />
