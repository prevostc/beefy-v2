--- conflicted
+++ resolved
@@ -8,13 +8,8 @@
 import BigNumber from 'bignumber.js';
 import { Popover } from '../../../../components/Popover';
 import { ApyStatsProps } from './ApyStatsProps';
-<<<<<<< HEAD
-import { DailyBreakdownTooltipProps } from './DailyBreakdownTooltipProps';
-import { YearlyBreakdownTooltipProps } from './YearlyBreakdownTooltipProps';
-=======
 import { YearlyBreakdownTooltipProps } from './YearlyBreakdownTooltipProps';
 import { DailyBreakdownTooltipProps } from './DailyBreakdownTooltipProps';
->>>>>>> 565d8501
 
 const useStyles = makeStyles(styles as any);
 const yearlyToDaily = apy => {
@@ -46,11 +41,7 @@
   );
 });
 
-<<<<<<< HEAD
-const _YearlyBreakdownTooltip: React.FC<YearlyBreakdownTooltipProps> = ({ rates, isGovVault }) => {
-=======
-const _YearlyBreakdownTooltip: React.FC<YearlyBreakdownTooltipProps> = ({ boosted, rates }) => {
->>>>>>> 565d8501
+const _YearlyBreakdownTooltip: React.FC<YearlyBreakdownTooltipProps> = ({ isGovVault, boosted, rates }) => {
   const rows = [];
   const { t } = useTranslation();
 
@@ -94,19 +85,11 @@
   });
 
   return <BreakdownTooltip rows={rows} />;
-<<<<<<< HEAD
-}
+};
 
 const YearlyBreakdownTooltip = memo(_YearlyBreakdownTooltip);
 
-const _DailyBreakdownTooltip: React.FC<DailyBreakdownTooltipProps> = ({ rates, isGovVault }) => {
-=======
-};
-
-const YearlyBreakdownTooltip = memo(_YearlyBreakdownTooltip);
-
-const _DailyBreakdownTooltip: React.FC<DailyBreakdownTooltipProps> = ({ boosted, rates }) => {
->>>>>>> 565d8501
+const _DailyBreakdownTooltip: React.FC<DailyBreakdownTooltipProps> = ({ isGovVault, boosted, rates }) => {
   const rows = [];
   const { t } = useTranslation();
 
@@ -150,11 +133,7 @@
   });
 
   return <BreakdownTooltip rows={rows} />;
-<<<<<<< HEAD
-}
-=======
-};
->>>>>>> 565d8501
+};
 
 const DailyBreakdownTooltip = memo(_DailyBreakdownTooltip);
 
@@ -193,10 +172,6 @@
   const values: Record<string, any> = {};
 
   values.totalApy = apy.totalApy;
-  if (isGovVault) {
-    console.log('ASDASDASD');
-    console.log(apy);
-  }
 
   if (apy.vaultApr) {
     values.vaultApr = apy.vaultApr;
@@ -224,10 +199,6 @@
     values.boostDaily = launchpoolApr.apr / 365;
     values.boostedTotalApy = values.boostApr ? values.totalApy + values.boostApr : 0;
     values.boostedTotalDaily = values.boostDaily ? values.totalDaily + values.boostDaily : 0;
-  }
-
-  if (isGovVault) {
-    console.log(values);
   }
 
   const formatted = Object.fromEntries(
@@ -238,10 +209,6 @@
       return [key, formattedValue];
     })
   );
-
-  if (isGovVault) {
-    console.log(formatted);
-  }
 
   return (
     <>
@@ -253,11 +220,7 @@
         className={`tooltip-toggle ${itemInnerClasses}`}
         spacer={spacer}
       >
-<<<<<<< HEAD
-        <YearlyBreakdownTooltip rates={formatted} isGovVault={isGovVault} />
-=======
-        <YearlyBreakdownTooltip boosted={isBoosted} rates={formatted} />
->>>>>>> 565d8501
+        <YearlyBreakdownTooltip isGovVault={isGovVault} boosted={isBoosted} rates={formatted} />
       </LabeledStatWithTooltip>
 
       <LabeledStatWithTooltip
@@ -268,11 +231,7 @@
         className={`tooltip-toggle ${itemInnerClasses}`}
         spacer={spacer}
       >
-<<<<<<< HEAD
-        <DailyBreakdownTooltip rates={formatted} isGovVault={isGovVault} />
-=======
-        <DailyBreakdownTooltip boosted={isBoosted} rates={formatted} />
->>>>>>> 565d8501
+        <DailyBreakdownTooltip isGovVault={isGovVault} boosted={isBoosted} rates={formatted} />
       </LabeledStatWithTooltip>
     </>
   );
