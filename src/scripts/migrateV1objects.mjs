/*********
Node.js script to refresh the v2 app with the vaults-and-boosts state found in the v1 app.

NOTE: DO NOT RUN THIS SCRIPT if the v1 app is no longer the source of truth for the system! 
			v2 vault and boost descriptors not seen among v1 descriptors will be REMOVED!

"New" vaults and boosts in v1 are pulled into v2, and outdated properties in current v2 
vaults are refreshed with their v1 counterparts. Associated logo/icon files are accounted 
for as well. In other words, v1 is considered the source of truth in this operation.

Script should be run from the root "beefy-v2" directory with fresh "beefy-app" sources in 
a _sibling_ directory. A working Node.js environment off the beefy-v2 directory is 
assumed. Linux command line to invoke the script:

node --loader ts-node/esm  src/scripts/migrateV1objects.mjs

Progress will be printed to standard output and standard error.

Aspects of a full migration which this script cannot perform are two:
(a) The v2 "Vamp" vault strategy type (key "stratType"). This cannot be reliably 
programmatically discerned from the v1 object descriptor. This property may however be 
added to the v1 object in anticipation of future use in v2. This script will 
accmmodatingly copy it over.
(b) The v2 child array of vault risk factors (key "risks"). Concept unnknown in v1. This 
array may however be added to the v1 object in anticipation of future use in v2. This 
script will accommodatingly copy it over.

To assist the maintainer in manually updating these v2 aspects, an output file with an 
array-listing of the IDs of the v2 vaults and boosts which have been adjusted is created: 
V1objectsMigrated.log. The file is placed in the directory from which the command is 
run. To cut down onrepository pollution, the maintainer may avoid pushing this file into 
the staging repository.

Development
<<<<<<< HEAD
+ v0.7.0.2 AllTrades: add fuse blockchain
=======
>>>>>>> f2dedfc8
+ v0.7.0.1 AllTrades: small bugfix to preserve common-partner references
+ v0.7 AllTrades: migrate boosts as well as vaults
+ v0.5.6.0.1 AllTrades: small bugfix
+ v0.5.6.0.0 AllTrades: fix bug where v1 deposits-paused property was not being reflected 
												over to v2
+ v0.5.5.0.4 AllTrades: small bugfix
+ v0.5.5.0.3 AllTrades: small bugfix
+ v0.5.5.0.2 AllTrades: add support for Cronos chain
+ v0.5.5.0.1 AllTrades: adjustment to preserve the new & special v2 bifi-gov vault objects
+ v0.5.5 AllTrades
  - add support for the Moonriver chain
	- support TypeScript when importing v2 data
+ v0.5 AllTrades
  - add support for the Celo chain, and prep for other chains going forward by allowing 
		the target v2 vault-descriptor file to be generated automatically if not found
  - prune v2 vaults not found among v1 vaults
	- improve data output both to console and into output file
+ v0.4 AllTrades: handle EOL'd v1 vaults properly and so prevent vault-object duplication  
	in v2
+ v0.3 AllTrades: accomodate v2 property-anticipation in v1 vault objects
+ v0.1.0.1 AllTrades: moved script into a new src/script, incorporated Arbitrum
+ v0.1 AllTrades
**********/

import mO_FS from 'fs';

const mAO_CHAIN = [{S_SRC: "bsc"}, 
									{S_SRC: "heco"}, 
									{S_SRC: "fantom"}, 
									{S_SRC: "polygon", S_GVPOOL_SFX_ALIAS: "polygon"},
									{S_SRC: "avalanche", S_TRGT_ALIAS: "avax", S_ABOOK_ALIAS: "avax"},
									{S_SRC: "harmony", S_ABOOK_ALIAS: "one", S_GVPOOL_SFX_ALIAS: "harmony"}, 
									{S_SRC: "arbitrum"},
									{S_SRC: "celo"}, 
									{S_SRC: "moonriver", S_GVPOOL_SFX_ALIAS: "moonriver"},
									{S_SRC: "cronos", S_GVPOOL_SFX_ALIAS: "cronos"},
									{S_SRC: "fuse"}],
			mS_PRPNM_ID = "id", mS_PRPNM_ASSTS = "assets", mS_PRPNM_STRAT_TYP = "stratType", 
			mS_PRPNM_CHAIN = "network", mS_PRPNM_LOGO = "logo", mS_PRPNM_RISKS = "risks",
			mS_PRPNM_CTRCT = "earnContractAddress", mS_PRPNM_TYP = "type", 
			mS_PRPNM_DEPOST_PSD = "depositsPaused", mS_PRPNM_STATUS = "status", 
			mS_PRPNM_ID_VLT = "poolId", mS_PRPNM_PTNRS = "partners", mS_PRPNM_SOCL = "social", 
			mS_PRPNM_TKN = "tokenAddress", mS_PRPNM_VLT_ID = "poolId", 
			mS_PRPNM_PTNR_CTX = "O_CTX", mS_PRPNM_MOD = "O_MOD", mS_PRPNM_CMN_PTNRS = "AO_PTNRS", 
			mS_PRPNM_PTNR = "O_ptnr", mS_PRPNM_NM = "S_NM", mS_PRPNM_CHKD = "s_chkd", 
			mS_DIR_BASE = import.meta.url.slice( 'file://'.length, 1000).split( '/').slice( 
																																				0, -4).join( '/'),
			mAS_STRAT_TYP = [ "", "SingleStake", "StratLP", "StratMultiLP", "Vamp"];
const mO_PRPNM_PTNR_GRPHC = {logo: "", background: ""};
const moAO_SRC_VLTS = {}, mo_trgtVlts = {}; 


async function P_loadChainVaults( O_CHN)	{
	//note the specified chain's source and target vault data such that the target data 
	//	is efficiently searchable
	[moAO_SRC_VLTS[ O_CHN.S_SRC], mo_trgtVlts[ O_CHN.S_SRC]] = await Promise.all( [
		(async () => (await import( `../../../beefy-app/src/features/configure/vault/${
																				O_CHN.S_SRC}_pools.js`))[O_CHN.S_SRC + 'Pools'])(), 
		(async () => (await import( `../config/vault/${O_CHN.S_TRGT_ALIAS ? 
																							O_CHN.S_TRGT_ALIAS : O_CHN.S_SRC}.tsx`).then( 
																							O_MOD => O_MOD.pools.reduce( (o, O) => {
							if (o[ O[ mS_PRPNM_ID]])
								throw `Duplicate ${O_CHN.S_SRC} target vault-ID (${O[ mS_PRPNM_ID]}`;
							o[ O[ mS_PRPNM_ID]] = O; return o;}, {}), 
												() => ({})) ))()
		]);

	console.log( "loaded vaults: " + O_CHN.S_SRC);
} //P_loadChainVaults(


function P_loadAllVaultData()	{
	const aP = [];
	for (const O_CHN of mAO_CHAIN)
		aP.push( P_loadChainVaults( O_CHN));

	return Promise.all( aP);
} //P_loadAllVaultData(


//NOTE: Function currently has side-effect of copying logo files over from v1 to v2. 
//	Consider logging these as actions to be taken into the output object so that the side 
//	effect can be removed, if perhaps only for this function.
async function Po_resolveVaults()	{
	//efficiently load both source and target data, and the target data such that it's 
	//	efficiently searchable
	await P_loadAllVaultData();
	console.log( "All vault arrays loaded successfully for processing.");

	const O_hits = {};
	let o_trgtChn, i_pruned = 0, i_added = 0, b_dirty, o_DirSingleLogo, o_Dirent = {}, 
			o_singleLogo = {};

	//for each chain...
	const O_PROP_IGNR = {}; 
	for (const O_CHN of mAO_CHAIN)	{
		const S_TYP_RMVD = "REMOVED", S_TYP_ADD = "Added", S_TYP_UPDT = "synced", 
					S_PRPNM_LGO = "logo-copied", S_PRPNM_EOLD = "EOLd",
					S_TRGT_CHN = O_CHN.S_TRGT_ALIAS ? O_CHN.S_TRGT_ALIAS : O_CHN.S_SRC;

		console.log( `Sync v1 vaults to v2: ${O_CHN.S_SRC}`); 
		o_trgtChn = mo_trgtVlts[ O_CHN.S_SRC];

		//for each source vault on the chain...
		let s, o;
		for (const O_SRC of moAO_SRC_VLTS[ O_CHN.S_SRC])	{
			let o_trgt;

			//if the vault is known in target vault array already (including accounting for the 
			//	possibility that the source vault has been updated to end-of-life but its target 
			//	counterpart [v2] not yet)...
			s = null; o = null;
			const S_ID_SRC = O_SRC[ mS_PRPNM_ID];
			if (o_trgt = (o_trgtChn[ S_ID_SRC] || ((s = S_ID_SRC.split( 
																				/[-=]eol[0-9a-z]?$/)[ 0]) && S_ID_SRC !== s && 
																				(o = o_trgtChn[ s]) && O_SRC[ mS_PRPNM_CTRCT] === 
																				o[ mS_PRPNM_CTRCT] ? o : null)))	{
				//note that we've encountered this target vault
				const S_PRPNM_HIT = S_TRGT_CHN + " vault: " + S_ID_SRC, 
							O_hit = {[mS_PRPNM_ID]: S_PRPNM_HIT};

				//if the target vault's ID needs changing to reflect the end-of-life status of the
				//	source vault, make it so, and make a note of this major change
				if (o)	{
					O_hit[ mS_PRPNM_TYP] = S_TYP_UPDT; O_hit[ S_PRPNM_EOLD] = true;
					o_trgtChn[ S_ID_SRC] = o_trgt;
					o_trgt[ mS_PRPNM_ID] = S_ID_SRC;
					delete o_trgtChn[ s];
				}

				//for each relevant property in the vault's source descripter...
				let b_pausedStatusProcessd = false;
				for (const S in O_SRC)	{
					//If the target vault descriptor doesn't need to be tested (because we already 
					//	know the property's value or the property is obsolete), loop for the next 
					//	property. Or if the target's value already matches the source value, loop.
					if (S in {[mS_PRPNM_ID]: "", ...O_PROP_IGNR} || o_trgt[ S] === O_SRC[ S])
						continue;

					//Since the source vault descriptor represents the system's source of truth, 
					//	the target's descriptor needs to be updated to match. If this property is 
					//	the assets-array or risks-array property...
					let b_pausedPrp, b_eol;
					if (mS_PRPNM_ASSTS === S || mS_PRPNM_RISKS === S)	{
						//if the array's contents match exactly the target counterpart's, loop for the 
						//	descriptor's next property
						if (o_trgt[ S] && O_SRC[ S].length == o_trgt[ S].length && o_trgt[ S].every( 
																													(s, i) => O_SRC[ S][ i] === s))
							continue;

						//update the target's counterpart array, and ensure it's noted that an update 
						//	to the vault occurred
						o_trgt[ S] = [...O_SRC[ S]];
						O_hit[ mS_PRPNM_TYP] = S_TYP_UPDT;
					//else if this is the deposits-paused or vault-status property, handle the 
					//	interrelationship of these properties as the target requires...
					}else if ((b_pausedPrp = mS_PRPNM_DEPOST_PSD === S) || mS_PRPNM_STATUS === S)	{
						//if this interrelated pair of properties has already been processed for this 
						//	vault, loop for the next source property
						if (b_pausedStatusProcessd)
							continue;

						//if prompted first by the deposits-paused property...
						if (b_pausedPrp)	{
							//if the vault is now fully turned off...
							if ('eol' === O_SRC[ mS_PRPNM_STATUS])	{
								//if the target does not yet reflect this status, make it so now, and 
								//	ensure it's noted that an update to the vault has occurred
								if ('eol' !== o_trgt[ mS_PRPNM_STATUS])	{
									o_trgt[ mS_PRPNM_STATUS] = 'eol';
									O_hit[ mS_PRPNM_TYP] = S_TYP_UPDT;
								}
							//else if the source deposits-paused and vault-status property 
							//	interrelationship differs from that shown for the target vault, update  
							//	the target's status, and ensure it's noted that an update to the vault 
							//	has occurred
							}else if (O_SRC[ S] ? 'active' === o_trgt[ mS_PRPNM_STATUS] : 'paused' === 
																																o_trgt[ mS_PRPNM_STATUS])	{
								o_trgt[ mS_PRPNM_STATUS] = O_SRC[ S] ? 'paused' : 'active';
								O_hit[ mS_PRPNM_TYP] = S_TYP_UPDT;
							} //if ('eol' === O_SRC[ mS_PRPNM_STATUS])
						//else if the source vault has an active deposits-paused status which the 
						//	target doesn't reflect, reflect it now, and ensure it's noted that an 
						//	update to the vault has occurred
						}else if ((b_eol = 'eol' === O_SRC[ S]) || O_SRC[ mS_PRPNM_DEPOST_PSD] && 
																									'paused' !== o_trgt[ mS_PRPNM_STATUS])	{
							if (b_eol)
								o_trgt[ S] = 'eol';
							else
								o_trgt[ mS_PRPNM_STATUS] = O_SRC[ mS_PRPNM_DEPOST_PSD] ? 'paused' : 
																																									'active';
							O_hit[ mS_PRPNM_TYP] = S_TYP_UPDT;
						} //if (b_pausedPrp)

						//note that the deposits-paused and vault-status property interrelationship has 
						//	been processed for this vault, and loop for the next source property
						b_pausedStatusProcessd = true;
						continue;
					//Else update the target's counterpart property, since it is outdated. Also if 
					//	it's the logo file that's been updated, go ahead and copy over the file.
					}else	{
						//update the target's counterpart property, and note that a change was brought 
						//	over
						o_trgt[ S] = O_SRC[ S];
						O_hit[ mS_PRPNM_TYP] = S_TYP_UPDT;

						//if it's the logo file that's been updated..., 
						if (mS_PRPNM_LOGO === S)
							try	{
								//go ahead and copy over the file, and note that this was done
								copyOverSrcImage( O_SRC[ S]);
								O_hit[ S_PRPNM_LGO] = S;
								console.log( `  Migrated updated logo of vault ${O_SRC[ mS_PRPNM_ID]}`);
							} catch (O)	{
								console.error( `  Failed to copy over obstensibly updated logo of vault ${
																O_SRC[ mS_PRPNM_ID]}:\n   beefy-app/src/images/${O_SRC[ 
																S]} (Error: ${O}`);
							}
					} //if (mS_PRPNM_ASSTS === S)
				} //for (const S in O_SRC)

				//register particular notes on this vault, and if an update occurred, ensure it's 
				//	noted also that a change to the target array of vault descriptors has occurred 
				O_hits[ S_PRPNM_HIT] = O_hit;
				if (O_hit[ mS_PRPNM_TYP])
					o_trgtChn.b_dirty = true;

				//loop for the next source vault
				continue;
			} //if (o_trgt = (o_trgtChn[ S_ID_SRC] ||

			//Since unknown in the target environment, reflect the source vault descriptor into 
			//	the target array, First, if no vault logo is specified...
			const S_LOGO = O_SRC[ mS_PRPNM_LOGO]; 
			if (!S_LOGO)	{
				//insofar as still needed, copy each constituent asset's icon from the default 
				//	source repository
				if (!o_DirSingleLogo)	{
					const S = `${mS_DIR_BASE}/beefy-app/src/images/single-assets`;
					try	{
						o_DirSingleLogo = mO_FS.opendirSync( S);
					} catch (E)	{
						console.error( `  Failed to open expected source directory ${S}`);
						o_DirSingleLogo = false; o_Dirent = null;	//sentinels to shut down any work 
																											//	against this missing repository
					}
				} //if (!o_DirSingleLogo)
				let s_ASST;
				try	{
					const S_PROCESSD = ':';
					for (s_ASST of O_SRC[ mS_PRPNM_ASSTS])	{
						s = o_singleLogo[ s_ASST];
						if (!s && o_Dirent)	{
							while (o_Dirent = o_DirSingleLogo.readSync())	{
								let i;
								if (!( o_Dirent.isFile() && (i = o_Dirent.name.lastIndexOf( '.')) > 0 && 
																		++i < o_Dirent.name.length - 1 && 
																		['svg', 'webp', 'png'].includes( o_Dirent.name.slice( 
																		i - o_Dirent.name.length).toLowerCase())))
									continue;
								s = o_Dirent.name.slice( 0, i - 1);
								o_singleLogo[ s] = o_Dirent.name;
								if (s_ASST === s)
									break;
							} //while (o_Dirent = 
							s = o_Dirent ? o_Dirent.name : null;
						}else if (S_PROCESSD === s)
							continue;
						if (s)	{
							o_singleLogo[ s_ASST] = S_PROCESSD;
							mO_FS.copyFileSync( `${mS_DIR_BASE}/beefy-app/src/images/single-assets/${s}`, 
																`${mS_DIR_BASE}/beefy-v2/src/images/single-assets/${s}`);
						}else
							console.error( `  Failed to locate icon for ${O_SRC[ 
																	mS_PRPNM_CHAIN]} asset ${s_ASST} of new vault ${O_SRC[ 
																	mS_PRPNM_ID]}`);
					} //for (s_ASST of O_SRC[ mS_PRPNM_ASSTS])
				} catch (O)	{
					console.error( `  Failed to copy over an expected icon for ${O_SRC[ 
																	mS_PRPNM_CHAIN]} asset ${s_ASST} of new vault ${O_SRC[ 
																	mS_PRPNM_ID]}\n   (Error: ${O}`);
				} //try
			//else copy the _specified_ logo over
			}else
				try	{
					copyOverSrcImage( S_LOGO);
				} catch (O)	{
					console.error( `  Failed to copy over specified logo of new vault ${O_SRC[ 
													mS_PRPNM_ID]}:\n   beefy-app/src/images/${S_LOGO} (Error: ${O}`);
				}

			//reflect the source vault descriptor to the target array such that it adheres to 
			//	the format desired by the target 
			o = {...O_SRC};
			o[ mS_PRPNM_ASSTS] = [...O_SRC[ mS_PRPNM_ASSTS]];
			for (const S in O_PROP_IGNR) if (S in o) delete o[ S];
			if (O_SRC[ mS_PRPNM_RISKS])
				o[ mS_PRPNM_RISKS] = [...O_SRC[ mS_PRPNM_RISKS]];
			if (o[ mS_PRPNM_ASSTS])	{
				if (!o[ mS_PRPNM_STRAT_TYP])	{
					const I = o[ mS_PRPNM_ASSTS].length;
//TODO?: somehow programatically set 'Vamp' stratType
					o[ mS_PRPNM_STRAT_TYP] = mAS_STRAT_TYP[ I < 3 ? I : 3]; 
				}
			}else
				console.error( `  Asset list missing on source vault ${o[ mS_PRPNM_ID]} on ${o[ 
																															mS_PRPNM_CHAIN]} chain`);
			o[ mS_PRPNM_CHAIN] = O_CHN.S_TRGT_ALIAS ? O_CHN.S_TRGT_ALIAS : O_CHN.S_SRC;

			//reflect the interrelationship between the source deposits-paused and vault-status 
			//	properties as required by the target
			if (O_SRC[ mS_PRPNM_DEPOST_PSD])
				delete o[ mS_PRPNM_DEPOST_PSD];
			if (O_SRC[ mS_PRPNM_DEPOST_PSD] && 'eol' !== O_SRC[ mS_PRPNM_STATUS])
				o[ mS_PRPNM_STATUS] = 'paused';

			//register the newly reflected vault descriptor in the target-vault list, and ensure 
			//	it's noted that a change to the overall target vault array has occurred, and add  
			//	the vault's ID to a running list of target vaults encountered, including a 
			//	special note that this one was newly added
			o_trgtChn[ o[ mS_PRPNM_ID]] = o;
			i_added++;
			O_hits[ s = o[ mS_PRPNM_CHAIN] + " vault: " + o[ mS_PRPNM_ID]] = 
																						{[mS_PRPNM_ID]: s, [mS_PRPNM_TYP]: S_TYP_ADD};
			o_trgtChn.b_dirty = true;
		} //for (const O_SRC of moAO_SRC_VLTS[ O_CHN.S_SRC]

		//All source vaults on this chain having been processed, cycle through the list of 
		//	vaults on the target platform (v2) and delete those that are unknown on the 
		//	source platform (v1), the last word on what exists on Beefy. Also note any such 
		//	deletions.
		const I = i_pruned;
		Object.values( o_trgtChn).forEach( O_trgt => {
			if (!(O_trgt && Object === O_trgt.constructor) || O_trgt[ mS_PRPNM_ID].endsWith( 
																																							"bifi-gov"))
				return;
			const S = S_TRGT_CHN + " vault: " + O_trgt[ mS_PRPNM_ID];
			if (O_hits[ S])
				return;
			delete o_trgtChn[ O_trgt[ mS_PRPNM_ID]];
			O_hits[ S] = {[mS_PRPNM_ID]: S, [mS_PRPNM_TYP]: S_TYP_RMVD};
			i_pruned++;
		}); //Object.values( o_trgtChn).forEach(
		if (i_pruned > I)
			o_trgtChn.b_dirty = true;

		//if no change has been noted prior to processing this chain and a change to this  
		//	chain's target array of vaults was encountered, note now _overall_ that change has 
		//	been located
		if (!b_dirty)
			b_dirty = o_trgtChn.b_dirty;
	} //for (const O_CHN of mAO_CHAIN)

	return b_dirty ? {O_hits, I_ADDED: i_added, I_PRUNED: i_pruned} : null;
} //Po_resolveVaults(


function persistVaultsSync( {I_ADDED, I_PRUNED})	{
	//for each changed target array (one per chain), commit it to persistent storage as a 
	//	loadable JavaScript file
	for (const O_CHN of mAO_CHAIN)	{
		const o_VLTS = mo_trgtVlts[ O_CHN.S_SRC];
		if (!o_VLTS.b_dirty)
			continue;
		delete o_VLTS.b_dirty;
		console.log( "Writing updated v2 vault descriptors file: " + O_CHN.S_SRC);
		mO_FS.writeFileSync( `${mS_DIR_BASE}/beefy-v2/src/config/vault/${O_CHN.S_TRGT_ALIAS ? 
																	O_CHN.S_TRGT_ALIAS : O_CHN.S_SRC}.tsx`, 
																	`export const pools = ${JSON.stringify( Object.values( 
																	o_VLTS), null, 2).replace( /"([^"]+)":/g, "$1:")};`);
	} //for (const O_CHN `

	console.log( `\nFinished vault sync.\n  ${I_ADDED} v1 vaults added to v2\n  ${
									I_PRUNED} v2 vaults pruned\nOperation detail in V1objectsMigrated.log`);

} //persistVaultsSync(


function persistBoostsSync( {I_ADDED, I_PRUNED}, 
														o_BOOSTS)	{
	//for each target array (one per chain) in which change was identifed...
	console.log();
	for (const O_CHN of mAO_CHAIN)	{
		const o_BSTS = o_BOOSTS[ O_CHN.S_SRC];
		if (!o_BSTS.b_dirty)
			continue;
		delete o_BSTS.b_dirty;

		const aS = [];

		//Commit the array to persistent storage as a loadable JavaScript file. First, for 
		//	each known common-partner descriptor...
		console.log( "Writing updated v2 boost descriptors file: " + O_CHN.S_SRC);
		const AO_PTNRS = o_BSTS[ Symbol.for( mS_PRPNM_PTNR_CTX)][ mS_PRPNM_CMN_PTNRS];
		AO_PTNRS.forEach( O_PTNR => {
			//if the descriptor is no longer referenced anywhere, loop for the next 
			//	common-partner descriptor
			if (!O_PTNR[ mS_PRPNM_CHKD])	{
				console.log( `  Removing now-unused common-partner const '${O_PTNR[ 
																																					mS_PRPNM_NM]}'`);
				return;
			}else if (TrgtCommonPartner.S_DRTY === O_PTNR[ mS_PRPNM_CHKD])
				console.log( `  Adding or updating common-partner const '${O_PTNR[ mS_PRPNM_NM]}'`);

			//render the descriptor as the sourcecode of a local JavaScript object and make a 
			//	note of it
			aS.push( `const ${O_PTNR[ mS_PRPNM_NM]} = ` + JSON.stringify( O_PTNR[ mS_PRPNM_PTNR], 
																																					null, 2) + ";");
		}); //AO_PTNRS.forEach( O_PTNR =>
	
		//write out the chain's array of boost descriptors as a JavaScript sourcecode file, 
		//	preceding the array with any noted common-partner descriptors and preserving any 
		//	reference a boost descriptor has to one of the common-partner descriptors
		let s = JSON.stringify( Object.values( o_BSTS), null, 2);
		const S_BSTS = "export const pools = " + (aS.length ? TrgtCommonPartner.s_deJSONtag( 
																																						s) : s) + ";";

		mO_FS.writeFileSync( `${mS_DIR_BASE}/beefy-v2/src/config/boost/${O_CHN.S_TRGT_ALIAS ? 
												O_CHN.S_TRGT_ALIAS : O_CHN.S_SRC}.tsx`, ((aS.length ? aS.join( 
												"\n\n") + "\n\n\n" : '') + S_BSTS).replace( /"([^"]+)":/g, "$1:"));
	} //for (const O_CHN `

	console.log( `\nFinished boost sync.\n  ${I_ADDED} v1 boosts added to v2\n  ${
									I_PRUNED} v2 boosts pruned\nOperation detail in V1objectsMigrated.log`);
} //persistBoostsSync(


async function P_loadSrcBoosts( S_CHN)	{
	//parse and reformat the source's boost-descriptor database file to make it simpler to 
	//	load and its common "partner" elements available to be copied over into a source 
	//	file  which fits the target's requirements
  let s_src = mO_FS.readFileSync( `${mS_DIR_BASE}/beefy-app/src/features/configure/stake/${
																											S_CHN}_stake.js`).toString().replace( 
																											/^.* govPoolABI[ ,].*$/gm, '');
	let aS = [];
	s_src = s_src.replace( /^const ([^\s]+) =/gm, (S_MTCH, S_VAR) => (aS.push( S_VAR), 
																																			'export ' + S_MTCH));

	//load the result as a normal array of boost descriptors with added context that will be 
	//	needed when formulating a persistent version of the data for the target
  const O_MOD = await import( 'data:text/javascript;base64,' + Buffer.from( 
																															s_src).toString( 'base64')), 
				aO_src = O_MOD[ S_CHN + 'StakePools'];
	if (aS.length)	{
		let aO = [];
		aS.forEach( S => aO.push( { [mS_PRPNM_PTNR]: O_MOD[ S], [mS_PRPNM_NM]: S}));
		aO_src[ Symbol.for( mS_PRPNM_PTNR_CTX)] = {[mS_PRPNM_MOD]: O_MOD, [mS_PRPNM_CMN_PTNRS]: 
																																											aO};
	}
	return aO_src;
} //P_loadSrcBoosts(


class TrgtCommonPartner {
	constructor( O_SRC, 
								S_CHKD)	{
		Object.assign( this, O_SRC);
		if (S_CHKD)
			this[ mS_PRPNM_CHKD] = S_CHKD;
	}

	static S_DRTY = 'D'; 	//const not allowed in class, so will Object.freeze() the class 
	static S_VETD = 'V';	//	instead

	//Remove any special tags surrounding common-partner referenes found within a given 
	//	string. 
	static s_deJSONtag( S)	{
		return S.replace( /">>([^<]+)<<"/gm, "$1");
	}

	//Tag the common-partner reference within standard object-stringification processing.
	toJSON()	{ return `>>${this[ mS_PRPNM_NM]}<<`; }
} //class TrgtCommonPartner
Object.freeze( TrgtCommonPartner);


async function P_loadTrgtBoosts( O_CHN)	{
	//parse and reformat the target's boost-descriptor database file to allow its common 
	//	"partner" elements to be updated
	let s_src;
	try	{
  	s_src = mO_FS.readFileSync( `${mS_DIR_BASE}/beefy-v2/src/config/boost/${
																									O_CHN.S_TRGT_ALIAS ? O_CHN.S_TRGT_ALIAS : 
																									O_CHN.S_SRC}.tsx`).toString();
	} catch (E)	{
		if ('ENOENT' === E.code)
			return {[Symbol.for( mS_PRPNM_PTNR_CTX)]: {[mS_PRPNM_CMN_PTNRS]: []}};
		throw E;
	}
	const aS_VAR = [];
	s_src = s_src.replace( /^const ([^\s]+) =/gm, (S_MTCH, S_VAR) => (aS_VAR.push( S_VAR), 
																																			'export ' + S_MTCH));

	//load the result as a table of boost descriptors with added context that will be needed  
	//	when formulating a persistent version of the data for the target
	let o_MOD;
  const O_trgt = await import( 'data:text/javascript;base64,' + Buffer.from( 
																													s_src).toString( 'base64')).then( 
									O_MOD => (o_MOD = O_MOD).pools.reduce( (o, O) => {
												if (o[ O[ mS_PRPNM_ID]])
													throw `Duplicate ${O_CHN.S_SRC} v2 boost-ID (${O[ mS_PRPNM_ID]}`;
												o[ O[ mS_PRPNM_ID]] = O; return o;}, {}),
									() => ({}));
	const aO = [];
	if (aS_VAR.length)
		aS_VAR.forEach( S => aO.push( new TrgtCommonPartner( {[mS_PRPNM_PTNR]: o_MOD[ S], 
																																			[mS_PRPNM_NM]: S})));
	O_trgt[ Symbol.for( mS_PRPNM_PTNR_CTX)] = {[mS_PRPNM_MOD]: o_MOD, [mS_PRPNM_CMN_PTNRS]: 
																																											aO};
	return O_trgt;
} //P_loadTrgtBoosts(


async function P_loadChainBoosts( O_CHN, oAO_SRC_BSTS, o_trgtBsts)	{
	//note the specified chain's source and target boost data such that the target data is 
	//	efficiently searchable
	[oAO_SRC_BSTS[ O_CHN.S_SRC], o_trgtBsts[ O_CHN.S_SRC]] = await Promise.all( [
		P_loadSrcBoosts( O_CHN.S_SRC),
		P_loadTrgtBoosts( O_CHN)
	]);
	console.log( "loaded boosts: " + O_CHN.S_SRC);
} //P_loadChainBoosts(


function P_loadAllBoostData( oAO_SRC_BSTS, 
																		o_trgtBsts)	{
	const aP = [];
	for (const O_CHN of mAO_CHAIN)
		aP.push( P_loadChainBoosts( O_CHN, oAO_SRC_BSTS, o_trgtBsts));

	return Promise.all( aP);
} //P_loadAllBoostData(


function copyOverSrcImage( S)	{
	const I = S.lastIndexOf( '/');
	const S_PTH = I > 0 ? `${mS_DIR_BASE}/beefy-v2/src/images/${S.slice( 0, I)}` : null;
	if (S_PTH && !mO_FS.existsSync( S_PTH))
		mO_FS.mkdirSync( S_PTH, {recursive: true});
	mO_FS.copyFileSync( `${mS_DIR_BASE}/beefy-app/src/images/${S}`, `${mS_DIR_BASE
																															}/beefy-v2/src/images/${S}`);
} //copyOverSrcImage(


//NOTE: Function currently has side-effect of copying logo files over from v1 to v2. 
//	Consider logging these as actions to be taken into the output object so that the side 
//	effect can be removed, if perhaps only for this function.
async function Po_resolveBoosts( OAO_SRC_VLTS, 
																	oAO_SRC_BSTS, 
																	o_trgtBsts)	{
	//efficiently load both source and target data tables, and the target's such that it's 
	//	efficiently searchable
	await P_loadAllBoostData( oAO_SRC_BSTS, o_trgtBsts);
	console.log( "All boost arrays loaded successully for processing.");

	const O_hits = {};
	let o_trgtChn, i_pruned = 0, i_added = 0, b_dirty, o_DirSingleLogo, o_Dirent = {}, 
			o_singleLogo = {};

	//for each chain...
	const O_PROP_IGNR = {token: "", tokenDecimals: "", tokenAddress: "", tokenOracle: "", 
												tokenOracleId: "", periodFinish: ""};
	for (const O_CHN of mAO_CHAIN)	{
		const S_TYP_RMVD = "REMOVED", S_TYP_ADD = "Added", S_TYP_UPDT = "synced", 
					S_PRPNM_GRPHC = "graphic-copied", 
					S_TRGT_CHN = O_CHN.S_TRGT_ALIAS ? O_CHN.S_TRGT_ALIAS : O_CHN.S_SRC;

		console.log( `Sync v1 boosts to v2: ${O_CHN.S_SRC}`);
		o_trgtChn = o_trgtBsts[ O_CHN.S_SRC];

		const O_CMN_PTNR_SRC = oAO_SRC_BSTS[ O_CHN.S_SRC][ Symbol.for( mS_PRPNM_PTNR_CTX)], 
					O_cmnPtnrTrgt = o_trgtChn[ Symbol.for( mS_PRPNM_PTNR_CTX)];

		//prepare a table of the chain's _vault_ data such that it's efficiently searchable for 
		//	our purpose
		const O_SRC_VLTS = OAO_SRC_VLTS[ O_CHN.S_SRC].reduce( (o_vlts, O_VLT) => {
							const S = O_VLT[ mS_PRPNM_CTRCT], S_LWR = S.toLowerCase();
			        if (o_vlts[ S_LWR])
								console.error( `  Duplicate source-vault contract uncovered:\n    id: ${
																							O_VLT[ mS_PRPNM_ID]}\n    contract: ${S}`);
							else
								o_vlts[ S_LWR] = O_VLT;
			        return o_vlts;}, {});
 
		//for each source boost on the chain...
		const S_NTV = (await import( 'blockchain-addressbook')).addressBook[ 
																							O_CHN.S_ABOOK_ALIAS ? O_CHN.S_ABOOK_ALIAS : 
																							O_CHN.S_SRC].tokens.WNATIVE.symbol.slice( 1);
		let s, o;
		for (const O_SRC of oAO_SRC_BSTS[ O_CHN.S_SRC])	{
			//if this is the Beefy earnings pool, loop for the next boost to analyze
			const S_ID = O_SRC[ mS_PRPNM_ID];
			if (S_ID.startsWith( 'bifi-') && S_ID.endsWith( '-' + (!O_CHN.S_GVPOOL_SFX_ALIAS ? 
																S_NTV.toLowerCase() : O_CHN.S_GVPOOL_SFX_ALIAS)) && 
																'BIFI' === O_SRC.token && (S_NTV === O_SRC.earnedToken ||  
																'W' + S_NTV === O_SRC.earnedToken))
				continue;

			let o_trgt;
			let b_drty = false;

			//determine the vault that the boost works atop of
			const S_VLT_ID = O_SRC_VLTS[ O_SRC[ mS_PRPNM_TKN].toLowerCase()][ mS_PRPNM_ID];

			//if the boost is known in the target enironment already...
			s = null; o = null;
			if (o_trgt = (o_trgtChn[ S_ID]))	{
				//note that we've encountered this boost on the target side
				const S_PRPNM_HIT = S_TRGT_CHN + " boost: " + S_ID, 
							O_hit = {[mS_PRPNM_ID]: S_PRPNM_HIT};

				//if the associated-vault property in the target source descriptor needs changing, 
				//	do so and note that change in the descriptor has been identified
				if (S_VLT_ID !== o_trgt[ mS_PRPNM_VLT_ID])	{
					o_trgt[ mS_PRPNM_VLT_ID] = S_VLT_ID;
					b_drty = true;
				}
				
				//for each top-level property in the boost's source descriptor...
				const O_PROP_IGNR_ = {[mS_PRPNM_ID]: "", ...O_PROP_IGNR};
				for (const S_PROP in O_SRC)	{
					//If the counterpart target property doesn't need to be considered (because we 
					//	already know its value or the property is obsolete), loop for the next 
					//	property. If comparison remains necessary because no relevant change in the 
					//	boost's descriptor has been identified yet, and the target's value does match 
					//	the source's, loop.
					if (S_PROP in O_PROP_IGNR_ || !b_drty && o_trgt[ S_PROP] === O_SRC[ S_PROP])
						continue;

					//if this property is the boost's array of partners...
					if (mS_PRPNM_PTNRS === S_PROP)	{
						//for each source partner...
						O_SRC[ S_PROP].forEach( (O_PTNR, I) => {
							//if this is one of the common partners noted in the chain's source table...
							const O_CTX = O_CMN_PTNR_SRC?.[ mS_PRPNM_CMN_PTNRS].find( O => O_PTNR == O[ 
																																						mS_PRPNM_PTNR]);
							if (O_CTX)	{
								//if no counterpart common-partner descriptor is present in the target 
								//	environment...
								const O_ctxTrgt = O_cmnPtnrTrgt[ mS_PRPNM_CMN_PTNRS].find( O => O_CTX[ 
																												mS_PRPNM_NM] === O[ mS_PRPNM_NM]);
								if (!O_ctxTrgt)	{
									//for each graphic file associated with the partner...
									for (const S in mO_PRPNM_PTNR_GRPHC)	{
										const S_FILE = O_CTX[ mS_PRPNM_PTNR][ S];

										//if the file's path matches what the target's current descriptor 
										//	references, loop for the next graphic
										if (S_FILE === o_trgt[ S_PROP][ I]?.[ S])
											continue;

										//copy over the file
										try	{
											copyOverSrcImage( S_FILE);
											if (!Array.isArray( O_hit[ S_PRPNM_GRPHC]))
												O_hit[ S_PRPNM_GRPHC] = !O_hit[ S_PRPNM_GRPHC] ? S_FILE : [O_hit[ 
																																	S_PRPNM_GRPHC], S_FILE];
											else
												O_hit[ S_PRPNM_GRPHC].push( S_FILE);
											console.log( `  Migrated updated graphic of boost ${S_ID}`);
										} catch (O)	{
											console.error( 
														`  Failed to copy over obstensibly updated graphic af boost ${
														S_ID}:\n   beefy-app/src/images/${S_FILE} (Error: ${O}`);
										} //try
									} //for (const S in mO_PRPNM_PTNR_GRPHC)

									//add the common-partner descriptor over into the target environment and 
									//	note that it needs to be persisted
									const O = new TrgtCommonPartner( O_CTX, TrgtCommonPartner.S_DRTY);
									O_cmnPtnrTrgt[ mS_PRPNM_CMN_PTNRS].push( O[ mS_PRPNM_PTNR]);
	
									//change the target's partner reference to the newly formed  
									//	common-partner descriptor
									o_trgt[ S_PROP][ I] = O;
								//else the target side has a matching common-partner descriptor, so...
								}else	{
									//mark this partner constituent of the target boost descriptor as tied to 
									//	the target-side common-partner descriptor, if only in case the 
									//	target's array of vaults needs to be persisted
									o_trgt[ S_PROP][ I] = O_ctxTrgt;

									//if the counterpart common-partner descriptor on the target's side has 
									//	not yet been vetted for change, do it now
									if (!O_ctxTrgt[ mS_PRPNM_CHKD])
										vetCommonPartner( O_PTNR, O_ctxTrgt, S_ID, O_hit);
								} //if (!O_ctxTrgt)

								//if no change to the boost descriptor has been located yet but some was in 
								//	the common-partner descriptor, flow that note of change through onto 
								//	the boost descriptor
								if (TrgtCommonPartner.S_DRTY === O_ctxTrgt[ mS_PRPNM_CHKD])
									b_drty = true;
							//else we're dealing with a directly specified partner...
							}else	{
								//for each graphic file associated with the partner...
								for (const S in mO_PRPNM_PTNR_GRPHC)	{
									const S_FILE = O_PTNR[ S];

									//if the file's path matches what the target's current descriptor 
									//	references, loop for the next graphic
									if (S_FILE === o_trgt[ S_PROP][ I]?.[ S])
										continue;

									//copy over the file and note that change in the boost descriptor has 
									//	been identified
									try	{
										copyOverSrcImage( S_FILE);
										if (!Array.isArray( O_hit[ S_PRPNM_GRPHC]))
											O_hit[ S_PRPNM_GRPHC] = !O_hit[ S_PRPNM_GRPHC] ? S_FILE : [O_hit[ 
																																	S_PRPNM_GRPHC], S_FILE];
										else
											O_hit[ S_PRPNM_GRPHC].push( S_FILE);
										console.log( `  Migrated updated graphic of boost ${S_ID}`);
									} catch (O)	{
										console.error( 
														`  Failed to copy over obstensibly updated graphic of boost ${
														S_ID}:\n   beefy-app/src/images/${S_FILE } (Error: ${O}`);
									} //try
									b_drty = true;
								} //for (const S in mO_PRPNM_PTNR_GRPHC)

								//if change has already been located in this boost descriptor or if the 
								//	target's partner is bound to one of its (old?) common-partner 
								//	descriptors...
								const B_TRGT_CMN_PTNR = O_cmnPtnrTrgt[ mS_PRPNM_CMN_PTNRS].some( O => O[ 
																							mS_PRPNM_PTNR] === o_trgt[ S_PROP][ I]);
								if (b_drty || B_TRGT_CMN_PTNR)	{
									//Overwrite the target's partner descriptor with the source's version 
									//	(whose structure is known). Unless target's partner was specified by 
									//	a common-partner descriptor, preserve any known, special target-only 
									//	properties.
									if (!B_TRGT_CMN_PTNR)	{
										if (o = o_trgt[ S_PROP][ I][ mS_PRPNM_SOCL])
											Object.assign( o, O_PTNR[ mS_PRPNM_SOCL]);
										Object.assign( o_trgt[ S_PROP][ I], O_PTNR);
										if (o)
											o_trgt[ S_PROP][ I][ mS_PRPNM_SOCL] = o;
									}else
										o_trgt[ S_PROP][ I] = O_PTNR;

									//note that change to the boost descriptor has been identified and loop 
									//	for the next partner
									b_drty = true;
									return;
								} //if (b_drty || O_CTX_TRGT)

								//for each source, partner property not already processed...
								for (const S in O_PTNR)	{
									if (mO_PRPNM_PTNR_GRPHC.hasOwnProperty( S))
										continue;

									//If change has been located in the current boost descriptor, for 
									//	efficiency, just overwrite the property with the source's value, 
									//	while preserving unknown target sub-properties if the property is 
									//	the social-media descriptor. Then loop for the next property.
									if (b_drty)	{
										if (mS_PRPNM_SOCL === S)
											Object.assign( o_trgt[ S_PROP][ I][ S], O_PTNR[ S]);
										else
											o_trgt[ S_PROP][ I][ S] = O_PTNR[ S];
										continue;
									} //if (b_drty)

									//if the property matches, loop for the next property
									if (o_trgt[ S_PROP][ I][ S] === O_PTNR[ S])
										continue;

									//if this is not the social-media composite property...
									if (mS_PRPNM_SOCL !== S)	{
										//overwrite the property with the source's value and note that change 
										//	has been located in the current boost descriptor
										o_trgt[ S_PROP][ I][ s] = O_PTNR[ S];
										b_drty = true;
									//else dig into the composite property...
									}else
										//for each social-media sub-property...
										for (const S_ in O_PTNR[ S])	{
											//if no change has yet been located in the composite property and  
											//	this sub-property matches, loop for the next sub-property
											if (!b_drty && o_trgt[ S_PROP][ I][ S][ S_] === O_PTNR[ S][ S_])
												continue;

											//overwrite the sub-property with the source's value and note, 
											//	perhaps redundantly, that change has been located in the current 
											//	boost descriptor
											o_trgt[ S_PROP][ I][ S][ S_] = O_PTNR[ S][ S_];
											b_drty = true;
										} //for (const S_ in O_PTNR[ S])
								} //for (const S in O_PTNR)
							} //if (O_CTX)
						}); //O_SRC[ S_PROP].forEach( O_PTNR,
					//else if this is the logo-file property...
					}else if (mS_PRPNM_LOGO === S_PROP)	{
						//if the path has changed, copy over the file, note that this was done, and 
						//	note, perhaps redundantly, that change in the boost descriptor has been 
						//	identified
						if (O_SRC[ S_PROP] !== o_trgt[ S_PROP])	{
							try	{
								copyOverSrcImage( O_SRC[ S_PROP]);
								O_hit[ S_PRPNM_LGO] = S_PROP;
								console.log( `  Migrated updated logo of boost ${S_ID}`);
							} catch (O)	{
								console.error( `  Failed to copy over obstensibly updated logo of boost ${
																												S_ID}:\n   beefy-app/src/images/${
																												O_SRC[ S_PROP]} (Error: ${O}`);
							}
							b_drty = true;
							o_trgt[ S_PROP] = O_SRC[ S_PROP];
						} //if (O_SRC[ S_PROP] !== o_trgt[ S_PROP])
					//else if this is the optional token-list property...
					}else if (mS_PRPNM_ASSTS === S_PROP)	{
						//if no change has been located yet in the boost descriptor and the list's 
						//	contents match exactly the target counterpart's, loop for the boost's next 
						//	property
						if (!b_drty && o_trgt[ S_PROP] && O_SRC[ S_PROP].length == o_trgt[ 
																									S_PROP].length && o_trgt[ S_PROP].every( 
																									(S, I) => O_SRC[ S_PROP][ I] === S))
							continue;

						//Update the target's counterpart array, and note, perhaps redundantly, that an 
						//	update to the boost occurred. (Underlying logo files are assumed copied 
						//	already as needed during the vault-synchronization piece.)
						b_drty = true;
						o_trgt[ S_PROP] = [...O_SRC[ S_PROP]];
					//Else overwrite the target's top-level counterpart property, since it is either 
					//	outdated or inefficient to comparison test. If the former, note that change 
					//	has now been identified.
					}else	{
						o_trgt[ S_PROP] = O_SRC[ S_PROP];
						if (!b_drty)
							b_drty = true;
					} //if (mS_PRPNM_PTNRS === S_PROP)
				} //for (const S_PROP in O_SRC)

				//register particular notes on this boost, and if an update occurred, ensure it's 
				//	noted also that a change to the target array of boost descriptors has occurred 
				if (b_drty)
					O_hit[ mS_PRPNM_TYP] = S_TYP_UPDT;
				O_hits[ S_PRPNM_HIT] = O_hit;
				if (b_drty)
					o_trgtChn.b_dirty = true;

				//loop for the next source boost
				continue;
			} //if (o_trgt = (o_trgtChn[ S_ID]))|

			//New to the target environment, reflect this boost now into the target array such 
			//	that it adheres to the format used on that side. First, take care of top-level 
			//	simple properties and any present asset array.
			o = {[mS_PRPNM_ID]: S_ID, [mS_PRPNM_ID_VLT]: S_VLT_ID, ...O_SRC};
			if (O_SRC[ mS_PRPNM_ASSTS])
				o[ mS_PRPNM_ASSTS] = [...O_SRC[ mS_PRPNM_ASSTS]];
			for (const S in O_PROP_IGNR) if (S in o) delete o[ S];

			//if a boost logo is specified, copy it over
			const S_LOGO = O_SRC[ mS_PRPNM_LOGO]; 
			if (S_LOGO)
				try	{
					copyOverSrcImage( S_LOGO);
				} catch (O)	{
					console.error( `  Failed to copy over specified logo of new boost ${
																	S_ID}:\n   beefy-app/src/images/${S_LOGO} (Error: ${O}`);
				}

			//for each source boost partner...
			O_SRC[ mS_PRPNM_PTNRS].forEach( (O_PTNR, I) => {
				//if this is one of the common partners noted in the chain's source table...
				const O_CTX = O_CMN_PTNR_SRC?.[ mS_PRPNM_CMN_PTNRS].find( O => O_PTNR == O[ 
																																					mS_PRPNM_PTNR]);
				if (O_CTX)	{
					//if the target environment possesses a common-partner descriptor of the same 
					//	name...
					const O_ctxTrgt = O_cmnPtnrTrgt[ mS_PRPNM_CMN_PTNRS].find( O => O_CTX[ 
																												mS_PRPNM_NM] === O[ mS_PRPNM_NM]);
					if (O_ctxTrgt)	{
						//bind to the target boost's partner entry the counterpart descriptor which has 
						//	been enhanced to facilitate persistence of a refrence to it
						o[ mS_PRPNM_PTNRS][ I] = O_ctxTrgt;

						//if the descriptor hasn't been vetted yet, ensure it matches up with the 
						//	source's version
						if (!O_ctxTrgt[ mS_PRPNM_CHKD])
							vetCommonPartner( O_PTNR, O_ctxTrgt, S_ID, null);
					//else introduce the common-partner descriptor into the target environment...
					}else	{
						//for each graphic file associated with the partner...
						for (const S in mO_PRPNM_PTNR_GRPHC)	{
							//copy the file into the target environment
							const S_FILE = O_PTNR[ S];
							try	{
								copyOverSrcImage( O_PTNR[ S]);
							} catch (O)	{
								console.error( `  Failed to copy over graphic noted in boost ${S_ID
																	}:\n   beefy-app/src/images/${O_PTNR[ S]} (Error: ${O}`);
							}
						} //for (const S in mO_PRPNM_PTNR_GRPHC)
	
						//bind to the target boost's partner entry a counterpart common-partner 
						//	descriptor that's been enhanced to facilitate persistence of a reference 
						//	to it, and note that the common partner descriptor itself needs to be 
						//	persisted
						const O = new TrgtCommonPartner( O_CTX, TrgtCommonPartner.S_DRTY);
						O_cmnPtnrTrgt[ mS_PRPNM_CMN_PTNRS].push( O);
						o[ mS_PRPNM_PTNRS][ I] = O;
					} //if (O_ctxTrgt)
				//else the source's explicit partner needs to be reflected into the target 
				//	environment...
				}else
					//for each graphic file associated with the partner...
					for (const S in mO_PRPNM_PTNR_GRPHC)	{
						//copy the file into the target environment
						const S_FILE = O_PTNR[ S];
						try	{
							copyOverSrcImage( S_FILE);
						} catch (O)	{
							console.error( `  Failed to copy over graphic noted in boost ${S_ID
																			}:\n   beefy-app/src/images/${S_FILE} (Error: ${O}`);
						}
					} //for (const S in mO_PRPNM_PTNR_GRPHC)

					//UNNECESSARY, RIGHT? bind the source partner descriptor into the new target 
					//	descriptor being staged
			}); //O_SRC[ mS_PRPNM_PTNRS].forEach(

			//register the newly reflected boost descriptor in the target-boost list, and ensure 
			//	it's noted that a change to the overall target boost array has occurred, and add  
			//	the boost's ID to a running list of target boosts encountered, including a 
			//	special note that this one was newly added
			o_trgtChn[ o[ mS_PRPNM_ID]] = o;
			i_added++;
			O_hits[ s = S_TRGT_CHN + " boost: " + o[ mS_PRPNM_ID]] = {[mS_PRPNM_ID]: s, 
																																[mS_PRPNM_TYP]: S_TYP_ADD};
			o_trgtChn.b_dirty = true;
		} //for (const O_SRC of oAO_SRC_BSTS[ O_CHN.S_SRC])

		//All source boosts on this chain having been processed, cycle through the list of 
		//	boosts on the target platform (v2) and delete those that are unknown on the 
		//	source platform (v1), the last word on what exists on Beefy. Also note any such 
		//	deletions.
		const I = i_pruned;
		Object.values( o_trgtChn).forEach( O_trgt => {
			if (!(O_trgt && Object === O_trgt.constructor))
				return;
			const S = S_TRGT_CHN + " boost: " + O_trgt[ mS_PRPNM_ID];
			if (O_hits[ S])
				return;
			delete o_trgtChn[ O_trgt[ mS_PRPNM_ID]];
			O_hits[ S] = {[mS_PRPNM_ID]: S, [mS_PRPNM_TYP]: S_TYP_RMVD};
			i_pruned++;
		}); //Object.values( o_trgtChn).forEach(
		if (i_pruned > I)
			o_trgtChn.b_dirty = true;

		//if no change has been noted prior to processing this chain and a change to this  
		//	chain's target array of boosts was encountered, note now _overall_ that change has 
		//	been located
		if (!b_dirty)
			b_dirty = o_trgtChn.b_dirty;
	} //for (const O_CHN of mAO_CHAIN)

	return b_dirty ? {O_hits, I_ADDED: i_added, I_PRUNED: i_pruned} : null;
} //Po_resolveBoosts(

/*
@param O_SRC: source common-partner descriptor
@param O_trgt: context of target-side common partner
@param S_ID: ID of boost descriptor involved
@param O_hit: Optional. */
function vetCommonPartner( O_SRC, 
														O_trgt, 
														S_ID, 
														O_hit)	{
	//for each graphic file associated with the source partner...
	for (const S in mO_PRPNM_PTNR_GRPHC)	{
		const S_FILE = O_SRC[ S];

		//if the file's path matches what the target references, loop for the next graphic
		if (S_FILE === O_trgt[ mS_PRPNM_PTNR][ S])
			continue;

		//copy over the file, and note that change in the common-partner descriptor has been 
		//	located
		try	{
			copyOverSrcImage( S_FILE);
			if (O_hit)
				if (!Array.isArray( O_hit[ S_PRPNM_GRPHC]))
					O_hit[ S_PRPNM_GRPHC] = !O_hit[ S_PRPNM_GRPHC] ? S_FILE : [O_hit[ S_PRPNM_GRPHC], 
																																									S_FILE];
				else
					O_hit[ S_PRPNM_GRPHC].push( S_FILE);
			console.log( `  Migrated updated graphic of boost ${S_ID}`);
		} catch (O)	{
			console.error( `  Failed to copy over obstensibly updated graphic of boost ${
																S_ID}:\n   beefy-app/src/images/${S_FILE} (Error: ${O}`);
		} //try
		O_trgt[ mS_PRPNM_CHKD] = TrgtCommonPartner.S_DRTY;
	} //for (const S in mO_PRPNM_PTNR_GRPHC)

	//if no partner-graphic file was updated...
	if (!O_trgt[ mS_PRPNM_CHKD])	
		//for each of the other source partner properties...
		for (const S in O_SRC)	{
			if (mO_PRPNM_PTNR_GRPHC.hasOwnProperty( S))
				continue;

			//if the proprty doesn't exist on the target's common-partner descriptor, note that 
			//	change to the common-partner descriptor has been located and break out of the 
			//	partner-properties loop
			const X = O_trgt[ mS_PRPNM_PTNR][ S];
			if (undefined === X)	{
				O_trgt[ mS_PRPNM_CHKD] = TrgtCommonPartner.S_DRTY;
				break;
			}

			//if this is the social-media composite property...
			if (mS_PRPNM_SOCL == S)	{
				//for each property in the source social-media descriptor, if the sub-property 
				//	doesn't match what's on the target side, note that change in the common 
				//	partner has been identified and break out of this inner loop
				for (const S_ in O_SRC[ S])
					if (X[ S_] !== O_SRC[ S][ S_])	{
						O_trgt[ mS_PRPNM_CHKD] = TrgtCommonPartner.S_DRTY;
						break;
					}

				//if change in this composite property was just located, break out of the 
				//	partner-properties loop
				if (O_trgt[ mS_PRPNM_CHKD])
					break;
			//else if this partner-property differs from the target's, note that change has been 
			//	located in the common-partner descriptor and break out of the partner-properties 
			//	loop
			}else if (X !== O_SRC[ S])	{
				O_trgt[ mS_PRPNM_CHKD] = TrgtCommonPartner.S_DRTY;
				break;
			} //if (mS_PRPNM_SOCL == S)
		} //for (const S in O_PTNR)

	//vetting complete, if change in the common-partner descriptor has been identified...
	if (O_trgt[ mS_PRPNM_CHKD])	{
		//overwrite the target version with the source's, but in a manner that preserves any 
		//	unknown properties the target might have
//	but maintian a note of the overwritten descriptor in case a 
//	downstream target boost descriptor requires the same fixup
		const O_socl = O_trgt[ mS_PRPNM_PTNR][ mS_PRPNM_SOCL];
		if (O_socl)
			Object.assign( O_socl, O_SRC[ mS_PRPNM_SOCL]);
		Object.assign( O_trgt[ mS_PRPNM_PTNR], O_SRC);
		if (O_socl)
			O_trgt[ mS_PRPNM_PTNR][ mS_PRPNM_SOCL] = O_socl;
	//else mark the target's common-partner descriptor as now vetted
	}else
		O_trgt[ mS_PRPNM_CHKD] = TrgtCommonPartner.S_VETD;
} //vetCommonPartner(


async function P_main()	{
	let o_vaultResolutn, o_boostResolutn;
	const oAO_SRC_BSTS = {}, o_trgtBsts = {}; 

	try	{
		//resolve the changes to be made to v2 vaults
		o_vaultResolutn = await Po_resolveVaults();

		//resolve the changes to be made to v2 "boosts"
		o_boostResolutn = await Po_resolveBoosts( moAO_SRC_VLTS, oAO_SRC_BSTS, o_trgtBsts);

		//if any changes to v2 vaults...
		if (o_vaultResolutn)
			//persist the changes
			persistVaultsSync( o_vaultResolutn);
		//else mention no need to persist
		else
			console.log( 
		"\nNo v1 vault changes to sync over to v2, and no vaults in v2 needed to be pruned.");

		//if any changes to v2 boosts...
		if (o_boostResolutn)	{
			//persist the changes
			persistBoostsSync( o_boostResolutn, o_trgtBsts);
		//else mention no need to persist
		}else
			console.log( 
		"\nNo v1 boost changes to sync over to v2, and no boosts in v2 needed to be pruned.");

		//inform maintainer of the v1 vaults and boosts migrated to v2, and the v2 vaults and 
		//	boosts pruned out
		const o_HITS = {...o_vaultResolutn?.O_hits, ...o_boostResolutn?.O_hits};
		Object.values( o_HITS).forEach( O => {
			if (!O[ mS_PRPNM_TYP])
				delete o_HITS[ O[ mS_PRPNM_ID]];
		});
		mO_FS.writeFileSync( `${mS_DIR_BASE}/beefy-v2/V1objectsMigrated.log`, JSON.stringify( 
																												Object.values( o_HITS), null, 2));
	} catch (E)	{
		console.error( E);
	}
} //P_main(

//launch the migration
P_main();<|MERGE_RESOLUTION|>--- conflicted
+++ resolved
@@ -32,10 +32,7 @@
 the staging repository.
 
 Development
-<<<<<<< HEAD
 + v0.7.0.2 AllTrades: add fuse blockchain
-=======
->>>>>>> f2dedfc8
 + v0.7.0.1 AllTrades: small bugfix to preserve common-partner references
 + v0.7 AllTrades: migrate boosts as well as vaults
 + v0.5.6.0.1 AllTrades: small bugfix
