--- conflicted
+++ resolved
@@ -60,11 +60,8 @@
     withdraw: WithdrawState;
     boostModal: BoostModalState;
     bridgeModal: BridgeModalState;
-<<<<<<< HEAD
+    onRamp: OnRampTypes;
     stepperState: StepperState;
-=======
-    onRamp: OnRampTypes;
->>>>>>> 696eafa6
   };
 }
 
