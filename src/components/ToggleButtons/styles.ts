--- conflicted
+++ resolved
@@ -36,12 +36,8 @@
     color: theme.palette.text.primary,
     backgroundColor: theme.palette.background.vaults.defaultOutline,
     '&:hover': {
-<<<<<<< HEAD
       color: theme.palette.text.primary,
       backgroundColor: theme.palette.background.vaults.defaultOutline,
-=======
-      color: '#ffffff',
->>>>>>> 5b584027
     },
   },
   untogglable: {
