--- conflicted
+++ resolved
@@ -120,23 +120,11 @@
 );
 const NonBoostedVaultDeposited = React.memo(_NonBoostedVaultDeposited);
 
-<<<<<<< HEAD
 const _VaultDeposited = ({ vaultId }: { vaultId: VaultEntity['id'] }) => {
-  const isBoosted = useSelector((state: BeefyState) => selectIsVaultBoosted(state, vaultId));
-  const userStaked = useSelector((state: BeefyState) =>
+  const isBoosted = useAppSelector((state: BeefyState) => selectIsVaultBoosted(state, vaultId));
+  const userStaked = useAppSelector((state: BeefyState) =>
     selectHasUserBalanceInActiveBoost(state, vaultId)
   );
-=======
-const _VaultDeposited = ({
-  vaultId,
-  variant,
-}: {
-  vaultId: VaultEntity['id'];
-  variant: 'small' | 'large';
-}) => {
-  const isBoosted = useAppSelector(state => selectIsVaultBoosted(state, vaultId));
-  const userStaked = useAppSelector(state => selectHasUserBalanceInActiveBoost(state, vaultId));
->>>>>>> 52897517
 
   return isBoosted && userStaked ? (
     <BoostedVaultDepositedLarge vaultId={vaultId} />
