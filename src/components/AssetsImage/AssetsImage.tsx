import * as React from 'react';
import { memo, useMemo } from 'react';
import { DEFAULT_SIZE, styles } from './styles';
import { makeStyles } from '@material-ui/core';
import { getSingleAssetSrc } from '../../helpers/singleAssetSrc';
import clsx from 'clsx';
<<<<<<< HEAD

const useStyles = makeStyles(styles);

export type AssetsImageType = {
  assetIds: string[];
  imageUri?: string;
  size?: number;
  className?: string;
};

export const AssetsImage = memo<AssetsImageType>(function AssetsImage({
=======
import { ChainEntity } from '../../features/data/entities/chain';

const useStyles = makeStyles(styles);

export type AssetsImageType = {
  chainId: ChainEntity['id'];
  assetIds: string[];
  imageUri?: string;
  size?: number;
  className?: string;
};
export const AssetsImage = memo<AssetsImageType>(function AssetsImage({
  chainId,
>>>>>>> 1857bf95
  assetIds,
  imageUri,
  className,
  size = DEFAULT_SIZE,
}) {
  const classes = useStyles();
  const maxSupportedAssets = 8;
  const uris = useMemo(() => {
    if (imageUri) {
      return [require(`../../images/${imageUri}`).default];
    }

<<<<<<< HEAD
    return assetIds.slice(0, maxSupportedAssets).map(assetId => getSingleAssetSrc(assetId));
  }, [imageUri, assetIds]);
=======
    return assetIds
      .slice(0, maxSupportedAssets)
      .map(assetId => getSingleAssetSrc(assetId, chainId));
  }, [imageUri, assetIds, chainId]);
>>>>>>> 1857bf95

  return (
    <div
      className={clsx(classes.icon, className)}
      data-count={uris.length}
      style={size !== DEFAULT_SIZE ? { width: size, height: size } : undefined}
    >
      {uris.map(uri =>
        uri ? (
          <img
            src={uri}
            key={uri}
            alt=""
            role="presentation"
            className={classes.iconImg}
            width={size}
            height={size}
          />
        ) : (
          <div className={clsx(classes.iconImg, classes.iconImgPlaceholder)} />
        )
      )}
    </div>
  );
});<|MERGE_RESOLUTION|>--- conflicted
+++ resolved
@@ -4,19 +4,6 @@
 import { makeStyles } from '@material-ui/core';
 import { getSingleAssetSrc } from '../../helpers/singleAssetSrc';
 import clsx from 'clsx';
-<<<<<<< HEAD
-
-const useStyles = makeStyles(styles);
-
-export type AssetsImageType = {
-  assetIds: string[];
-  imageUri?: string;
-  size?: number;
-  className?: string;
-};
-
-export const AssetsImage = memo<AssetsImageType>(function AssetsImage({
-=======
 import { ChainEntity } from '../../features/data/entities/chain';
 
 const useStyles = makeStyles(styles);
@@ -24,13 +11,13 @@
 export type AssetsImageType = {
   chainId: ChainEntity['id'];
   assetIds: string[];
+  /** @deprecated use asset ids */
   imageUri?: string;
   size?: number;
   className?: string;
 };
 export const AssetsImage = memo<AssetsImageType>(function AssetsImage({
   chainId,
->>>>>>> 1857bf95
   assetIds,
   imageUri,
   className,
@@ -43,15 +30,10 @@
       return [require(`../../images/${imageUri}`).default];
     }
 
-<<<<<<< HEAD
-    return assetIds.slice(0, maxSupportedAssets).map(assetId => getSingleAssetSrc(assetId));
-  }, [imageUri, assetIds]);
-=======
     return assetIds
       .slice(0, maxSupportedAssets)
       .map(assetId => getSingleAssetSrc(assetId, chainId));
   }, [imageUri, assetIds, chainId]);
->>>>>>> 1857bf95
 
   return (
     <div
