import React from 'react';
<<<<<<< HEAD
import { Box, IconButton, makeStyles, Snackbar } from '@material-ui/core';
import { useSelector } from 'react-redux';
=======
import { Box, Button, IconButton, makeStyles, Snackbar, Typography } from '@material-ui/core';
>>>>>>> 52897517
import { useTranslation } from 'react-i18next';
import { isEmpty } from '../../helpers/utils';
import { styles } from './styles';
import CloseRoundedIcon from '@material-ui/icons/CloseRounded';
import clsx from 'clsx';
import { StepperState } from './types';
import { formatBigDecimals } from '../../helpers/format';
import { selectMintResult } from './selectors';
<<<<<<< HEAD
import { Button } from '../Button';
=======
import { useAppSelector } from '../../store';
import { ChainEntity } from '../../features/data/entities/chain';
import { BridgeInfo } from './components/BridgeInfo';
import { TransactionLink } from './components/TransactionLink';
>>>>>>> 52897517

const useStyles = makeStyles(styles);

const _Steps = ({
  chainId,
  steps,
  handleClose,
}: {
  chainId: ChainEntity['id'];
  steps: StepperState;
  handleClose: () => unknown;
}) => {
  const classes = useStyles();
  const { t } = useTranslation();
  const walletActionsState = useAppSelector(state => state.user.walletActions);
  const bridgeModalStatus = useAppSelector(state => state.ui.bridgeModal.status);

  const needShowBridgeInfo = bridgeModalStatus === 'loading' || bridgeModalStatus === 'confirming';

  const isTxInProccess =
    steps.items.length > 1 &&
    !steps.finished &&
    (steps.items[steps.currentStep].step === 'withdraw' ||
      steps.items[steps.currentStep].step === 'claim-withdraw' ||
      steps.items[steps.currentStep].step === 'deposit');

  return (
    <Snackbar
      key={steps.currentStep}
      open={steps.modal}
      anchorOrigin={{ vertical: 'top', horizontal: 'left' }}
      autoHideDuration={6000}
      className={classes.snackbar}
    >
      <Box className={classes.snackbarContainer}>
        <Box className={classes.topBar}>
          <Box
            className={clsx({
              [classes.progressBar]: true,
              [classes.progressBar25]:
                steps.items.length > 1 &&
                !steps.finished &&
                steps.items[steps.currentStep].step === 'approve',
              [classes.progressBar50]: bridgeModalStatus === 'loading' || isTxInProccess,
              [classes.progressBar75]:
                bridgeModalStatus === 'confirming' ||
                (isTxInProccess &&
                  walletActionsState.result === 'success_pending' &&
                  steps.items[steps.currentStep].step !== 'bridge'),
              [classes.errorBar]: walletActionsState.result === 'error',
              [classes.confirmationBar]: walletActionsState.result === 'success_pending',
              [classes.successBar]:
                bridgeModalStatus === 'success' ||
                (steps.finished && steps.items[steps.currentStep].step !== 'bridge'),
            })}
          />
        </Box>
        <Box className={classes.contentContainer}>
          <Box className={classes.titleContainer}>
            <div className={classes.title}>
              {/* Error  */}
              {walletActionsState.result === 'error' && (
                <>
                  <img
                    className={classes.icon}
                    src={require('../../images/error.svg').default}
                    alt="error"
                  />
                  {t('Transactn-Error')}
                </>
              )}
              {/* Waiting  */}
              {(needShowBridgeInfo ||
                (!steps.finished && walletActionsState.result === 'success_pending')) &&
                t('Transactn-ConfirmPending')}
              {/* Transactions  */}
              {!steps.finished &&
                walletActionsState.result !== 'error' &&
                walletActionsState.result !== 'success_pending' &&
                `${steps.currentStep} / ${steps.items.length} ${t('Transactn-Confirmed')} `}

              {steps.finished && (
                <>
                  {steps.items[steps.currentStep].step === 'deposit' && t('Deposit-Done')}
                  {steps.items[steps.currentStep].step === 'withdraw' && t('Withdraw-Done')}
                  {steps.items[steps.currentStep].step === 'claim-withdraw' && t('Withdraw-Done')}
                  {steps.items[steps.currentStep].step === 'claim-unstake' &&
                    t('Claim-Unstake-Done')}
                  {steps.items[steps.currentStep].step === 'stake' && t('Stake-Done')}
                  {steps.items[steps.currentStep].step === 'unstake' && t('Unstake-Done')}
                  {steps.items[steps.currentStep].step === 'claim' && t('Claim-Done')}
                  {steps.items[steps.currentStep].step === 'mint' && t('Mint-Done')}
                  {steps.items[steps.currentStep].step === 'burn' && t('Burn-Done')}
                  {steps.items[steps.currentStep].step === 'bridge' &&
                    bridgeModalStatus === 'success' &&
                    t('Bridge-Done')}
                </>
              )}
            </div>
            <IconButton className={classes.closeIcon} onClick={handleClose}>
              <CloseRoundedIcon fontSize="small" htmlColor="#8A8EA8" />
            </IconButton>
          </Box>
          {/* Steps Count Content */}
          {!isEmpty(steps.items[steps.currentStep]) &&
            walletActionsState.result !== 'error' &&
            walletActionsState.result !== 'success_pending' &&
            !steps.finished && (
              <div className={classes.message}>{steps.items[steps.currentStep].message}</div>
            )}
          {/* Waiting Content */}
<<<<<<< HEAD
          {!steps.finished && walletActionsState.result === 'success_pending' && (
            <div className={classes.message}>{t('Transactn-Wait')}</div>
=======
          {(needShowBridgeInfo ||
            (!steps.finished && walletActionsState.result === 'success_pending')) && (
            <Typography variant={'body2'} className={classes.message}>
              {t('Transactn-Wait')}
            </Typography>
>>>>>>> 52897517
          )}
          {/* Error content */}
          {!steps.finished && walletActionsState.result === 'error' && (
            <>
              <Box className={clsx(classes.content, classes.errorContent)}>
                {walletActionsState.data.error.friendlyMessage ? (
                  <div className={classes.friendlyMessage}>
                    {walletActionsState.data.error.friendlyMessage}
                  </div>
                ) : null}
                <div className={classes.message}>{walletActionsState.data.error.message}</div>
              </Box>
              <Button
                borderless={true}
                fullWidth={true}
                className={classes.closeBtn}
                onClick={handleClose}
              >
                {t('Transactn-Close')}
              </Button>
            </>
          )}
          {!isEmpty(steps.items[steps.currentStep]) &&
            steps.items[steps.currentStep].step === 'bridge' &&
            (walletActionsState.result === 'success_pending' ||
              walletActionsState.result === 'success') && <BridgeInfo steps={steps} />}

          {/* Steps finished */}
          {steps.finished && (
            <>
              {/* Succes deposit */}
              {steps.items[steps.currentStep].step === 'deposit' &&
                walletActionsState.result === 'success' && (
                  <>
                    <Box className={clsx(classes.content, classes.successContent)}>
                      <div className={classes.message}>
                        {t('Transactn-Success', {
                          amount: formatBigDecimals(walletActionsState.data.amount, 2),
                          token: walletActionsState.data.token.symbol,
                        })}
<<<<<<< HEAD
                      </div>
                      <TransactionLink vaultId={vaultId} />
=======
                      </Typography>
                      <TransactionLink chainId={chainId} />
>>>>>>> 52897517
                    </Box>
                    <Box mt={2}>
                      <div className={classes.message}>
                        <span>{t('Remember')}</span> {t('Remember-Msg')}
                      </div>
                    </Box>
                  </>
                )}
              {/* Success Withdraw */}
              {(steps.items[steps.currentStep].step === 'withdraw' ||
                steps.items[steps.currentStep].step === 'claim-withdraw') &&
                walletActionsState.result === 'success' && (
                  <>
                    <Box className={clsx(classes.content, classes.successContent)}>
                      <div className={classes.message}>
                        {t('Transactn-Withdrawal', {
                          amount: formatBigDecimals(walletActionsState.data.amount, 2),
                          token: walletActionsState.data.token.symbol,
                        })}
<<<<<<< HEAD
                      </div>
                      <TransactionLink vaultId={vaultId} />
=======
                      </Typography>
                      <TransactionLink chainId={chainId} />
>>>>>>> 52897517
                    </Box>
                  </>
                )}
              {/* Boost Success */}
              {steps.items[steps.currentStep].step === 'stake' &&
                walletActionsState.result === 'success' && (
                  <>
                    <Box className={clsx(classes.content, classes.successContent)}>
                      <div className={classes.message}>
                        {t('Transactn-Success-Bst', {
                          amount: formatBigDecimals(walletActionsState.data.amount, 2),
                          token: walletActionsState.data.token.symbol,
                        })}
<<<<<<< HEAD
                      </div>
                      <TransactionLink vaultId={vaultId} />
=======
                      </Typography>
                      <TransactionLink chainId={chainId} />
>>>>>>> 52897517
                    </Box>
                    <Box pt={2}>
                      <div className={classes.message}>
                        <span>{t('Remember')}</span> {t('Remember-Msg-Bst')}
                      </div>
                    </Box>
                  </>
                )}
              {(steps.items[steps.currentStep].step === 'unstake' ||
                steps.items[steps.currentStep].step === 'claim-unstake') &&
                walletActionsState.result === 'success' && (
                  <>
                    <Box className={clsx(classes.content, classes.successContent)}>
                      <div className={classes.message}>
                        {t('Transactn-Withdrawal-Boost', {
                          amount: formatBigDecimals(walletActionsState.data.amount, 2),
                          token: walletActionsState.data.token.symbol,
                        })}
<<<<<<< HEAD
                      </div>
                      <TransactionLink vaultId={vaultId} />
=======
                      </Typography>
                      <TransactionLink chainId={chainId} />
>>>>>>> 52897517
                    </Box>
                  </>
                )}
              {steps.items[steps.currentStep].step === 'claim' &&
                walletActionsState.result === 'success' && (
                  <>
                    <Box className={clsx(classes.content, classes.successContent)}>
                      <div className={classes.message}>
                        {t('Transactn-Claimed', {
                          amount: formatBigDecimals(walletActionsState.data.amount, 2),
                          token: walletActionsState.data.token.symbol,
                        })}
<<<<<<< HEAD
                      </div>
                      <TransactionLink vaultId={vaultId} />
=======
                      </Typography>
                      <TransactionLink chainId={chainId} />
>>>>>>> 52897517
                    </Box>
                  </>
                )}
              {steps.items[steps.currentStep].step === 'mint' &&
                walletActionsState.result === 'success' && (
                  <>
                    <Box className={clsx(classes.content, classes.successContent)}>
                      <div className={classes.message}>
                        {t(
                          selectMintResult(walletActionsState).type === 'buy'
                            ? 'Transactn-Bought'
                            : 'Transactn-Minted',
                          {
                            amount: selectMintResult(walletActionsState).amount,
                            token: walletActionsState.data.token.symbol,
                          }
                        )}
<<<<<<< HEAD
                      </div>
                      <TransactionLink vaultId={vaultId} />
=======
                      </Typography>
                      <TransactionLink chainId={chainId} />
>>>>>>> 52897517
                    </Box>
                  </>
                )}
              {steps.items[steps.currentStep].step === 'burn' &&
                walletActionsState.result === 'success' && (
                  <>
                    <Box className={clsx(classes.content, classes.successContent)}>
                      <div className={classes.message}>
                        {t('Transactn-Burned', {
                          amount: formatBigDecimals(walletActionsState.data.amount, 2),
                          token: walletActionsState.data.token.symbol,
                        })}
<<<<<<< HEAD
                      </div>
                      <TransactionLink vaultId={vaultId} />
                    </Box>
                  </>
                )}
              <Button
                borderless={true}
                fullWidth={true}
                className={classes.closeBtn}
                onClick={handleClose}
              >
                {t('Transactn-Close')}
              </Button>
=======
                      </Typography>
                      <TransactionLink chainId={chainId} />
                    </Box>
                  </>
                )}
              {/*
                -By Default we show the close button
                -If current step is 'bridge', we don't show the button until all is done
                */}
              {steps.items[steps.currentStep].step === 'bridge' ? (
                bridgeModalStatus === 'success' ? (
                  <Button className={classes.closeBtn} onClick={handleClose}>
                    {t('Transactn-Close')}
                  </Button>
                ) : null
              ) : (
                <Button className={classes.closeBtn} onClick={handleClose}>
                  {t('Transactn-Close')}
                </Button>
              )}
>>>>>>> 52897517
            </>
          )}
        </Box>
      </Box>
    </Snackbar>
  );
};

<<<<<<< HEAD
export const Steps = React.memo(_Steps);

function TransactionLink({ vaultId }: { vaultId: VaultEntity['id'] }) {
  const classes = useStyles();
  const { t } = useTranslation();

  const walletActionsState = useSelector((state: BeefyState) => state.user.walletActions);
  const vault = useSelector((state: BeefyState) => selectVaultById(state, vaultId));
  const chain = useSelector((state: BeefyState) => selectChainById(state, vault.chainId));

  const hash =
    walletActionsState.result === 'success'
      ? walletActionsState.data.receipt.transactionHash
      : walletActionsState.result === 'success_pending'
      ? walletActionsState.data.hash
      : '';

  return (
    <a
      className={classes.redirectLinkSuccess}
      href={chain.explorerUrl + '/tx/' + hash}
      target="_blank"
      rel="noreferrer"
    >
      {t('Transactn-View')} {<OpenInNewRoundedIcon htmlColor="#59A662" fontSize="inherit" />}
    </a>
  );
}
=======
export const Steps = React.memo(_Steps);
>>>>>>> 52897517
<|MERGE_RESOLUTION|>--- conflicted
+++ resolved
@@ -1,10 +1,5 @@
 import React from 'react';
-<<<<<<< HEAD
 import { Box, IconButton, makeStyles, Snackbar } from '@material-ui/core';
-import { useSelector } from 'react-redux';
-=======
-import { Box, Button, IconButton, makeStyles, Snackbar, Typography } from '@material-ui/core';
->>>>>>> 52897517
 import { useTranslation } from 'react-i18next';
 import { isEmpty } from '../../helpers/utils';
 import { styles } from './styles';
@@ -13,14 +8,11 @@
 import { StepperState } from './types';
 import { formatBigDecimals } from '../../helpers/format';
 import { selectMintResult } from './selectors';
-<<<<<<< HEAD
-import { Button } from '../Button';
-=======
 import { useAppSelector } from '../../store';
 import { ChainEntity } from '../../features/data/entities/chain';
 import { BridgeInfo } from './components/BridgeInfo';
 import { TransactionLink } from './components/TransactionLink';
->>>>>>> 52897517
+import { Button } from '../Button';
 
 const useStyles = makeStyles(styles);
 
@@ -132,16 +124,9 @@
               <div className={classes.message}>{steps.items[steps.currentStep].message}</div>
             )}
           {/* Waiting Content */}
-<<<<<<< HEAD
-          {!steps.finished && walletActionsState.result === 'success_pending' && (
-            <div className={classes.message}>{t('Transactn-Wait')}</div>
-=======
           {(needShowBridgeInfo ||
             (!steps.finished && walletActionsState.result === 'success_pending')) && (
-            <Typography variant={'body2'} className={classes.message}>
-              {t('Transactn-Wait')}
-            </Typography>
->>>>>>> 52897517
+            <div className={classes.message}>{t('Transactn-Wait')}</div>
           )}
           {/* Error content */}
           {!steps.finished && walletActionsState.result === 'error' && (
@@ -182,13 +167,8 @@
                           amount: formatBigDecimals(walletActionsState.data.amount, 2),
                           token: walletActionsState.data.token.symbol,
                         })}
-<<<<<<< HEAD
-                      </div>
-                      <TransactionLink vaultId={vaultId} />
-=======
-                      </Typography>
-                      <TransactionLink chainId={chainId} />
->>>>>>> 52897517
+                      </div>
+                      <TransactionLink chainId={chainId} />
                     </Box>
                     <Box mt={2}>
                       <div className={classes.message}>
@@ -208,13 +188,8 @@
                           amount: formatBigDecimals(walletActionsState.data.amount, 2),
                           token: walletActionsState.data.token.symbol,
                         })}
-<<<<<<< HEAD
-                      </div>
-                      <TransactionLink vaultId={vaultId} />
-=======
-                      </Typography>
-                      <TransactionLink chainId={chainId} />
->>>>>>> 52897517
+                      </div>
+                      <TransactionLink chainId={chainId} />
                     </Box>
                   </>
                 )}
@@ -228,13 +203,8 @@
                           amount: formatBigDecimals(walletActionsState.data.amount, 2),
                           token: walletActionsState.data.token.symbol,
                         })}
-<<<<<<< HEAD
-                      </div>
-                      <TransactionLink vaultId={vaultId} />
-=======
-                      </Typography>
-                      <TransactionLink chainId={chainId} />
->>>>>>> 52897517
+                      </div>
+                      <TransactionLink chainId={chainId} />
                     </Box>
                     <Box pt={2}>
                       <div className={classes.message}>
@@ -253,13 +223,8 @@
                           amount: formatBigDecimals(walletActionsState.data.amount, 2),
                           token: walletActionsState.data.token.symbol,
                         })}
-<<<<<<< HEAD
-                      </div>
-                      <TransactionLink vaultId={vaultId} />
-=======
-                      </Typography>
-                      <TransactionLink chainId={chainId} />
->>>>>>> 52897517
+                      </div>
+                      <TransactionLink chainId={chainId} />
                     </Box>
                   </>
                 )}
@@ -272,13 +237,8 @@
                           amount: formatBigDecimals(walletActionsState.data.amount, 2),
                           token: walletActionsState.data.token.symbol,
                         })}
-<<<<<<< HEAD
-                      </div>
-                      <TransactionLink vaultId={vaultId} />
-=======
-                      </Typography>
-                      <TransactionLink chainId={chainId} />
->>>>>>> 52897517
+                      </div>
+                      <TransactionLink chainId={chainId} />
                     </Box>
                   </>
                 )}
@@ -296,13 +256,8 @@
                             token: walletActionsState.data.token.symbol,
                           }
                         )}
-<<<<<<< HEAD
-                      </div>
-                      <TransactionLink vaultId={vaultId} />
-=======
-                      </Typography>
-                      <TransactionLink chainId={chainId} />
->>>>>>> 52897517
+                      </div>
+                      <TransactionLink chainId={chainId} />
                     </Box>
                   </>
                 )}
@@ -315,22 +270,7 @@
                           amount: formatBigDecimals(walletActionsState.data.amount, 2),
                           token: walletActionsState.data.token.symbol,
                         })}
-<<<<<<< HEAD
-                      </div>
-                      <TransactionLink vaultId={vaultId} />
-                    </Box>
-                  </>
-                )}
-              <Button
-                borderless={true}
-                fullWidth={true}
-                className={classes.closeBtn}
-                onClick={handleClose}
-              >
-                {t('Transactn-Close')}
-              </Button>
-=======
-                      </Typography>
+                      </div>
                       <TransactionLink chainId={chainId} />
                     </Box>
                   </>
@@ -341,16 +281,25 @@
                 */}
               {steps.items[steps.currentStep].step === 'bridge' ? (
                 bridgeModalStatus === 'success' ? (
-                  <Button className={classes.closeBtn} onClick={handleClose}>
+                  <Button
+                    borderless={true}
+                    fullWidth={true}
+                    className={classes.closeBtn}
+                    onClick={handleClose}
+                  >
                     {t('Transactn-Close')}
                   </Button>
                 ) : null
               ) : (
-                <Button className={classes.closeBtn} onClick={handleClose}>
+                <Button
+                  borderless={true}
+                  fullWidth={true}
+                  className={classes.closeBtn}
+                  onClick={handleClose}
+                >
                   {t('Transactn-Close')}
                 </Button>
               )}
->>>>>>> 52897517
             </>
           )}
         </Box>
@@ -359,35 +308,4 @@
   );
 };
 
-<<<<<<< HEAD
-export const Steps = React.memo(_Steps);
-
-function TransactionLink({ vaultId }: { vaultId: VaultEntity['id'] }) {
-  const classes = useStyles();
-  const { t } = useTranslation();
-
-  const walletActionsState = useSelector((state: BeefyState) => state.user.walletActions);
-  const vault = useSelector((state: BeefyState) => selectVaultById(state, vaultId));
-  const chain = useSelector((state: BeefyState) => selectChainById(state, vault.chainId));
-
-  const hash =
-    walletActionsState.result === 'success'
-      ? walletActionsState.data.receipt.transactionHash
-      : walletActionsState.result === 'success_pending'
-      ? walletActionsState.data.hash
-      : '';
-
-  return (
-    <a
-      className={classes.redirectLinkSuccess}
-      href={chain.explorerUrl + '/tx/' + hash}
-      target="_blank"
-      rel="noreferrer"
-    >
-      {t('Transactn-View')} {<OpenInNewRoundedIcon htmlColor="#59A662" fontSize="inherit" />}
-    </a>
-  );
-}
-=======
-export const Steps = React.memo(_Steps);
->>>>>>> 52897517
+export const Steps = React.memo(_Steps);