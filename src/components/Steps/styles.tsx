import { Theme } from '@material-ui/core/styles';

export const styles = (theme: Theme) => ({
  modal: {
    display: 'flex',
    alignItems: 'center',
    justifyContent: 'center',
    '& .MuiBackdrop-root': {
      backgroundColor: 'rgba(0,0,0,0.9)',
    },
    '& .MuiAlert-root': {
      marginTop: '20px',
    },
  },
  finishedCard: {
    backgroundColor: '#323857',
    borderRadius: '20px',
  },
  finishedBtn: {
    color: '#6B7199',
    backgroundColor: '#232841',
    padding: '4px 15px',
    transition: 'color 0.2s',
    '&:hover': {
      color: '#ffffff',
      transition: 'color 0.2s',
    },
  },
  snackbar: {
    width: '408px',
    maxWidth: 'calc(100% - 16px)',
    maxHeight: 'calc(100% - 16px)',
    alignItems: 'flex-start',
    justifyContent: 'flex-start',
    flexDirection: 'column' as const,
  },
  snackbarContainer: {
    height: '100%',
    width: '100%',
    display: 'flex',
    flexDirection: 'column' as const,
    minHeight: 0,
  },
  topBar: {
    height: '10px',
    borderRadius: '4px 4px 0 0',
    backgroundColor: theme.palette.background.snackbars.bgLine,
    flexShrink: 0,
    flexGrow: 0,
  },
  progressBar: {
    width: '50%',
    margin: 0,
    backgroundColor: theme.palette.primary.main,
    height: '100%',
    borderRadius: '4px 0 0 0',
  },
  progressBar25: {
    width: '25%',
    margin: 0,
    backgroundColor: theme.palette.primary.main,
    height: '100%',
    borderRadius: '4px 0 0 0',
  },
  progressBar50: {
    width: '50%',
    margin: 0,
    backgroundColor: theme.palette.primary.main,
    height: '100%',
    borderRadius: '4px 0 0 0',
  },
  progressBar75: {
    width: '75%',
    margin: 0,
    backgroundColor: theme.palette.primary.main,
    height: '100%',
    borderRadius: '4px 0 0 0',
  },
  progressBar1: {
    width: '75%',
    margin: 0,
    backgroundColor: theme.palette.primary.main,
    height: '100%',
    borderRadius: '4px 0 0 0',
  },
  confirmationBar: {
    width: '75%',
    margin: 0,
    backgroundColor: theme.palette.primary.main,
    height: '100%',
    borderRadius: '4px 0 0 0',
  },
  successBar: {
    width: '100%',
    margin: 0,
    height: '100%',
    backgroundColor: theme.palette.primary.main,
    borderRadius: '4px 4px 0 0',
  },
  errorBar: {
    width: '100%',
    margin: 0,
    height: '100%',
    backgroundColor: theme.palette.background.snackbars.error,
    borderRadius: '4px 4px 0 0',
  },
  icon: {
    height: '20px',
    marginRight: theme.spacing(1),
  },
  titleContainer: {
    display: 'flex',
    justifyContent: 'space-between',
    flexShrink: 0,
    marginBottom: '4px',
  },
  closeIcon: {
    padding: 0,
  },
  contentContainer: {
    backgroundColor: theme.palette.background.snackbars.bg,
    borderRadius: '0 0 4px 4px',
    padding: '12px 16px',
    minHeight: 0,
    flexShrink: 1,
    display: 'flex',
    flexDirection: 'column' as const,
    overflow: 'auto',
  },
  title: {
    ...theme.typography['body-lg-med'],
    color: theme.palette.background.snackbars.text,
    display: 'flex',
    alignItems: 'center',
  },
  friendlyMessage: {
    ...theme.typography['body-lg-med'],
    color: theme.palette.background.snackbars.text,
    marginBottom: theme.spacing(2),
  },
  message: {
    color: theme.palette.background.snackbars.text,
    '& span': {
      fontWeight: theme.typography['body-lg-med'].fontWeight,
    },
  },
  content: {
    marginTop: theme.spacing(1.5),
    padding: '16px',
    borderRadius: '4px',
  },
  errorContent: {
    backgroundColor: 'rgba(219, 50, 50, 0.1)',
  },
  successContent: {
    backgroundColor: 'rgba(89, 166, 98, 0.15)',
  },
  closeBtn: {
<<<<<<< HEAD
    marginTop: theme.spacing(3),
=======
    marginTop: theme.spacing(2),
    backgroundColor: theme.palette.background.snackbars.bgBtn,
    color: theme.palette.text.primary,
    width: '100%',
    fontSize: '15px',
    lineHeight: '24px',
    fontWeight: 700,
    borderRadius: '8px',
    textTransform: 'none',
    '&:Hover': {
      backgroundColor: theme.palette.background.snackbars.bgBtn,
    },
>>>>>>> 52897517
  },
  redirectLinkSuccess: {
    color: theme.palette.primary.main,
    background: 'none',
    margin: 0,
    padding: 0,
    display: 'flex',
    alignItems: 'center',
    textDecoration: 'none',
    marginTop: '16px',
    '& .MuiSvgIcon-root': {
      marginLeft: '4px',
    },
  },
  chainContainer: {
    backgroundColor: theme.palette.background.contentLight,
    borderRadius: theme.spacing(0.5),
    padding: theme.spacing(2),
    marginTop: theme.spacing(2),
  },
  statusContainer: {
    display: 'flex',
    justifyContent: 'space-between',
  },
  chainStatusContainer: {
    display: 'flex',
    alignItems: 'center',
  },
  chainName: {
    color: theme.palette.background.vaults.defaultOutline,
    fontWeight: 700,
  },
  statusText: {
    color: theme.palette.background.vaults.defaultOutline,
    fontWeight: 400,
    marginLeft: theme.spacing(1),
  },
  succesContainer: {
    borderRadius: theme.spacing(0.5),
    backgroundColor: 'rgba(89, 166, 98, 0.15)',
    padding: theme.spacing(2),
    marginTop: theme.spacing(1.5),
  },
  textSuccess: {
    color: theme.palette.primary.main,
  },
  errorMessage: {
    marginTop: theme.spacing(1.5),
  },
});<|MERGE_RESOLUTION|>--- conflicted
+++ resolved
@@ -156,22 +156,7 @@
     backgroundColor: 'rgba(89, 166, 98, 0.15)',
   },
   closeBtn: {
-<<<<<<< HEAD
     marginTop: theme.spacing(3),
-=======
-    marginTop: theme.spacing(2),
-    backgroundColor: theme.palette.background.snackbars.bgBtn,
-    color: theme.palette.text.primary,
-    width: '100%',
-    fontSize: '15px',
-    lineHeight: '24px',
-    fontWeight: 700,
-    borderRadius: '8px',
-    textTransform: 'none',
-    '&:Hover': {
-      backgroundColor: theme.palette.background.snackbars.bgBtn,
-    },
->>>>>>> 52897517
   },
   redirectLinkSuccess: {
     color: theme.palette.primary.main,
