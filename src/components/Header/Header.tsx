<<<<<<< HEAD
import React, { Suspense, useState } from 'react';
import { NavLink, Link } from 'react-router-dom';
import { connect } from 'react-redux';
=======
import React, { Suspense, useCallback, useState } from 'react';
import { NavLink, Link } from 'react-router-dom';
import { connect, useDispatch } from 'react-redux';
>>>>>>> 04fce3d3
import {
  AppBar,
  Box,
  Container,
  Divider,
<<<<<<< HEAD
  Drawer,
  Hidden,
  IconButton,
  makeStyles,
  Toolbar,
  Typography,
  useMediaQuery
} from '@material-ui/core';
import { Close, Menu } from '@material-ui/icons';
import BigNumber from 'bignumber.js';
import clsx from 'clsx';
import { useTranslation } from 'react-i18next';
import {
  selectCurrentChainId,
  selectIsNetworkSupported,
  selectIsWalletConnected
} from '../../features/data/selectors/wallet';
import { BIG_ZERO, formatBigUsd } from '../../helpers/format';
import { BeefyState } from '../../redux-types';
import { LanguageDropdown } from '../LanguageDropdown';
import { ChainEntity } from '../../features/data/entities/chain';
import { NetworkStatus } from '../NetworkStatus';
import { Transak } from '../Transak';
import { UnsupportedNetwork } from '../UnsupportedNetwork';
import { styles } from './styles';
=======
  useMediaQuery,
} from '@material-ui/core';
import { Menu, Close } from '@material-ui/icons';
import { styles } from './styles';
import { useTranslation } from 'react-i18next';
import BigNumber from 'bignumber.js';
import clsx from 'clsx';
import { BIG_ZERO, formatBigUsd } from '../../helpers/format';
import { LanguageDropdown } from '../LanguageDropdown';
import { SimpleDropdown } from '../SimpleDropdown/SimpleDropdown';
import { UnsupportedNetwork } from '../UnsupportedNetwork';
import { Transak } from '../Transak';
import { BeefyState } from '../../redux-types';
import {
  selectCurrentChainId,
  selectIsNetworkSupported,
  selectIsWalletConnected,
} from '../../features/data/selectors/wallet';
import { ChainEntity } from '../../features/data/entities/chain';
import { selectAllChains } from '../../features/data/selectors/chains';
import { askForNetworkChange } from '../../features/data/actions/wallet';
import { NetworkStatus } from '../NetworkStatus';
>>>>>>> 04fce3d3
// lazy load web3 related stuff, as libs are quite heavy
const WalletContainer = React.lazy(() => import(`./components/WalletContainer`));

const useStyles = makeStyles(styles as any);

const BifiPrice = connect((state: BeefyState) => {
  const beefyPrice = state.entities.tokens.prices.byTokenId['BIFI'] || BIG_ZERO;
  return { beefyPrice };
})(({ beefyPrice }: { beefyPrice: BigNumber }) => {
  const classes = useStyles();
  return (
    <a
      className={classes.bifiPrice}
      style={{ textDecoration: 'none' }}
      href="https://app.1inch.io/#/56/swap/BNB/BIFI"
      target="_blank"
      rel="noreferrer"
    >
      <img alt="BIFI" src={require(`../../images/BIFI-TOKEN.svg`).default} />
      <Typography variant="body1" noWrap={true}>
        {formatBigUsd(beefyPrice)}
      </Typography>
    </a>
  );
});

const NavLinks = () => {
  const { t } = useTranslation();
  const classes = useStyles();
  const navLinks = [
    { title: t('Header-Vote'), path: 'https://vote.beefy.finance/' },
    { title: t('Header-Stats'), path: 'https://dashboard.beefy.finance/' },
    { title: t('Header-Blog'), path: 'https://blog.beefy.finance/articles/' },
    { title: t('Header-Docs'), path: 'https://docs.beefy.finance' },
  ];
  return (
    <>
      <NavLink activeClassName={classes.active} className={classes.navLink} key={'explore'} to="/">
        {t('Header-Explore')}
      </NavLink>
      {/* <NavLink activeClassName={classes.active} className={classes.navLink} key={'nfts'} to="/nfts">
        {t('Header-Nfts')}
      </NavLink> */}
      {navLinks.map(({ title, path }) => (
        <Typography key={title} variant="body1" className={classes.navLink}>
          <a target="_blank" rel="noreferrer" href={path} key={title}>
            {title}
          </a>
        </Typography>
      ))}
      <Transak className={classes.navLink}>{t('Header-Buy')}</Transak>
    </>
  );
};

<<<<<<< HEAD
const ActiveChain = ({ value }: { value: string }) => {
  const classes = useStyles();
  return (
    <div className={classes.chain} style={{ textDecoration: 'none' }}>
=======
const ActiveChain = ({value}: {value: string}) => {
  const classes = useStyles();
  return (
    <div
      className={classes.chain}
      style={{ textDecoration: 'none' }}>
>>>>>>> 04fce3d3
      <img alt={value} src={require(`../../images/networks/${value}.svg`).default} />{' '}
      <Typography variant="body1" noWrap={true}>
        {value.toLocaleUpperCase()}
      </Typography>
    </div>
  );
<<<<<<< HEAD
};
=======
}

function renderChainListValue(value: string) {
  return (
    <>
      <img alt={value} src={require(`../../images/networks/${value}.svg`).default} />{' '}
      {value.toLocaleUpperCase()}
    </>
  );
}
>>>>>>> 04fce3d3

export const Header = connect((state: BeefyState) => {
  const isNetworkSupported = selectIsNetworkSupported(state);
  const currentChainId = selectCurrentChainId(state);
<<<<<<< HEAD
  const isWalletConnected = selectIsWalletConnected(state);
  return { isWalletConnected, isNetworkSupported, currentChainId };
=======
  const chains = selectAllChains(state);
  const isWalletConnected = selectIsWalletConnected(state);
  return { isWalletConnected, isNetworkSupported, currentChainId, chains };
>>>>>>> 04fce3d3
})(
  ({
    isWalletConnected,
    isNetworkSupported,
    currentChainId,
<<<<<<< HEAD
=======
    chains,
>>>>>>> 04fce3d3
  }: {
    isWalletConnected: boolean;
    isNetworkSupported: boolean;
    currentChainId: ChainEntity['id'] | null;
<<<<<<< HEAD
  }) => {
=======
    chains: ChainEntity[];
  }) => {
    const dispatch = useDispatch();
>>>>>>> 04fce3d3
    const classes = useStyles();
    const { t } = useTranslation();

    const isMobile = useMediaQuery('(max-width: 500px)');

    const [mobileOpen, setMobileOpen] = useState(false);
    const handleDrawerToggle = () => {
      setMobileOpen(!mobileOpen);
    };
<<<<<<< HEAD
=======

    const updateNetwork = useCallback(
      chainId => dispatch(askForNetworkChange({ chainId })),
      [dispatch]
    );

    const chainValues = chains.reduce((agg, chain) => {
      agg[chain.id] = chain.name;
      return agg;
    }, {});

>>>>>>> 04fce3d3
    return (
      <Box sx={{ flexGrow: 1 }}>
        <AppBar className={clsx([classes.navHeader, classes.hasPortfolio])} position="static">
          {!isNetworkSupported && <UnsupportedNetwork />}
<<<<<<< HEAD
          <Container className={classes.container} maxWidth="lg">
=======
          <Container maxWidth="lg">
>>>>>>> 04fce3d3
            <Toolbar disableGutters={true}>
              <Box sx={{ flexGrow: 1 }}>
                <Link className={classes.beefy} to="/">
                  <img
                    alt="BIFI"
                    src={
                      isMobile
                        ? require(`../../images/header-logo-notext.svg`).default
                        : require(`../../images/header-logo.svg`).default
                    }
                  />
                </Link>
              </Box>
              <Hidden mdDown>
                <Box className={classes.flex} sx={{ flexGrow: 1 }}>
                  <NavLinks />
                </Box>
              </Hidden>
              <Box className={classes.flex}>
                <Hidden mdDown>
                  <BifiPrice />
                  <Box>
                    <LanguageDropdown />
                  </Box>
                  {isWalletConnected && (
                    <Box mr={3}>
                      <ActiveChain value={currentChainId || 'bsc'} />
<<<<<<< HEAD
=======
                      {/* <SimpleDropdown
                        noBorder={true}
                        list={chainValues}
                        selected={currentChainId || 'bsc'}
                        renderValue={renderChainListValue}
                        handler={updateNetwork}
                        label={t('Chain')}
                      /> */}
>>>>>>> 04fce3d3
                    </Box>
                  )}
                </Hidden>
                <NetworkStatus />
                <div className={classes.walletContainer}>
                  <Suspense fallback={<>...</>}>
                    <WalletContainer />
                  </Suspense>
                </div>
              </Box>
              <Hidden lgUp>
                <Box ml={2}>
                  <IconButton edge="start" aria-label="menu" onClick={handleDrawerToggle}>
                    <Menu fontSize="large" />
                  </IconButton>
                </Box>
                <Drawer anchor="right" open={mobileOpen} onClose={handleDrawerToggle}>
                  <Box className={classes.drawerBlack}>
                    <Box
                      display="flex"
                      alignContent="center"
                      justifyContent="flex-end"
                      mx={2}
                      my={1}
                    >
                      <IconButton onClick={handleDrawerToggle}>
                        <Close />
                      </IconButton>
                    </Box>
                  </Box>
                  <Divider />
                  <Box
                    className={classes.mobileMenu}
                    role="presentation"
                    onClick={handleDrawerToggle}
                    onKeyDown={handleDrawerToggle}
                    flexGrow={1}
                  >
                    <Box mt={2} className={classes.navMobile}>
                      <NavLinks />
                    </Box>
                  </Box>
                  <Divider />
                  <Box className={classes.drawerBlack}>
                    <Box mx={2} my={2}>
                      <BifiPrice />
                    </Box>
                    <Box mx={2} my={1} display="flex">
<<<<<<< HEAD
                      {isWalletConnected && <ActiveChain value={currentChainId || 'bsc'} />}
=======
                      {isWalletConnected && (
                        <ActiveChain value={currentChainId || 'bsc'} />
                        // <SimpleDropdown
                        //   noBorder={true}
                        //   renderValue={renderChainListValue}
                        //   list={chainValues}
                        //   selected={currentChainId || 'bsc'}
                        //   handler={updateNetwork}
                        //   label={t('Chain')}
                        // />
                      )}
>>>>>>> 04fce3d3
                      <LanguageDropdown />
                    </Box>
                  </Box>
                </Drawer>
              </Hidden>
            </Toolbar>
          </Container>
        </AppBar>
      </Box>
    );
  }
);<|MERGE_RESOLUTION|>--- conflicted
+++ resolved
@@ -1,18 +1,11 @@
-<<<<<<< HEAD
 import React, { Suspense, useState } from 'react';
 import { NavLink, Link } from 'react-router-dom';
 import { connect } from 'react-redux';
-=======
-import React, { Suspense, useCallback, useState } from 'react';
-import { NavLink, Link } from 'react-router-dom';
-import { connect, useDispatch } from 'react-redux';
->>>>>>> 04fce3d3
 import {
   AppBar,
   Box,
   Container,
   Divider,
-<<<<<<< HEAD
   Drawer,
   Hidden,
   IconButton,
@@ -38,30 +31,6 @@
 import { Transak } from '../Transak';
 import { UnsupportedNetwork } from '../UnsupportedNetwork';
 import { styles } from './styles';
-=======
-  useMediaQuery,
-} from '@material-ui/core';
-import { Menu, Close } from '@material-ui/icons';
-import { styles } from './styles';
-import { useTranslation } from 'react-i18next';
-import BigNumber from 'bignumber.js';
-import clsx from 'clsx';
-import { BIG_ZERO, formatBigUsd } from '../../helpers/format';
-import { LanguageDropdown } from '../LanguageDropdown';
-import { SimpleDropdown } from '../SimpleDropdown/SimpleDropdown';
-import { UnsupportedNetwork } from '../UnsupportedNetwork';
-import { Transak } from '../Transak';
-import { BeefyState } from '../../redux-types';
-import {
-  selectCurrentChainId,
-  selectIsNetworkSupported,
-  selectIsWalletConnected,
-} from '../../features/data/selectors/wallet';
-import { ChainEntity } from '../../features/data/entities/chain';
-import { selectAllChains } from '../../features/data/selectors/chains';
-import { askForNetworkChange } from '../../features/data/actions/wallet';
-import { NetworkStatus } from '../NetworkStatus';
->>>>>>> 04fce3d3
 // lazy load web3 related stuff, as libs are quite heavy
 const WalletContainer = React.lazy(() => import(`./components/WalletContainer`));
 
@@ -117,71 +86,33 @@
   );
 };
 
-<<<<<<< HEAD
 const ActiveChain = ({ value }: { value: string }) => {
   const classes = useStyles();
   return (
     <div className={classes.chain} style={{ textDecoration: 'none' }}>
-=======
-const ActiveChain = ({value}: {value: string}) => {
-  const classes = useStyles();
-  return (
-    <div
-      className={classes.chain}
-      style={{ textDecoration: 'none' }}>
->>>>>>> 04fce3d3
       <img alt={value} src={require(`../../images/networks/${value}.svg`).default} />{' '}
       <Typography variant="body1" noWrap={true}>
         {value.toLocaleUpperCase()}
       </Typography>
     </div>
   );
-<<<<<<< HEAD
 };
-=======
-}
-
-function renderChainListValue(value: string) {
-  return (
-    <>
-      <img alt={value} src={require(`../../images/networks/${value}.svg`).default} />{' '}
-      {value.toLocaleUpperCase()}
-    </>
-  );
-}
->>>>>>> 04fce3d3
 
 export const Header = connect((state: BeefyState) => {
   const isNetworkSupported = selectIsNetworkSupported(state);
   const currentChainId = selectCurrentChainId(state);
-<<<<<<< HEAD
   const isWalletConnected = selectIsWalletConnected(state);
   return { isWalletConnected, isNetworkSupported, currentChainId };
-=======
-  const chains = selectAllChains(state);
-  const isWalletConnected = selectIsWalletConnected(state);
-  return { isWalletConnected, isNetworkSupported, currentChainId, chains };
->>>>>>> 04fce3d3
 })(
   ({
     isWalletConnected,
     isNetworkSupported,
     currentChainId,
-<<<<<<< HEAD
-=======
-    chains,
->>>>>>> 04fce3d3
   }: {
     isWalletConnected: boolean;
     isNetworkSupported: boolean;
     currentChainId: ChainEntity['id'] | null;
-<<<<<<< HEAD
   }) => {
-=======
-    chains: ChainEntity[];
-  }) => {
-    const dispatch = useDispatch();
->>>>>>> 04fce3d3
     const classes = useStyles();
     const { t } = useTranslation();
 
@@ -191,29 +122,11 @@
     const handleDrawerToggle = () => {
       setMobileOpen(!mobileOpen);
     };
-<<<<<<< HEAD
-=======
-
-    const updateNetwork = useCallback(
-      chainId => dispatch(askForNetworkChange({ chainId })),
-      [dispatch]
-    );
-
-    const chainValues = chains.reduce((agg, chain) => {
-      agg[chain.id] = chain.name;
-      return agg;
-    }, {});
-
->>>>>>> 04fce3d3
     return (
       <Box sx={{ flexGrow: 1 }}>
         <AppBar className={clsx([classes.navHeader, classes.hasPortfolio])} position="static">
           {!isNetworkSupported && <UnsupportedNetwork />}
-<<<<<<< HEAD
           <Container className={classes.container} maxWidth="lg">
-=======
-          <Container maxWidth="lg">
->>>>>>> 04fce3d3
             <Toolbar disableGutters={true}>
               <Box sx={{ flexGrow: 1 }}>
                 <Link className={classes.beefy} to="/">
@@ -241,17 +154,6 @@
                   {isWalletConnected && (
                     <Box mr={3}>
                       <ActiveChain value={currentChainId || 'bsc'} />
-<<<<<<< HEAD
-=======
-                      {/* <SimpleDropdown
-                        noBorder={true}
-                        list={chainValues}
-                        selected={currentChainId || 'bsc'}
-                        renderValue={renderChainListValue}
-                        handler={updateNetwork}
-                        label={t('Chain')}
-                      /> */}
->>>>>>> 04fce3d3
                     </Box>
                   )}
                 </Hidden>
@@ -300,21 +202,7 @@
                       <BifiPrice />
                     </Box>
                     <Box mx={2} my={1} display="flex">
-<<<<<<< HEAD
                       {isWalletConnected && <ActiveChain value={currentChainId || 'bsc'} />}
-=======
-                      {isWalletConnected && (
-                        <ActiveChain value={currentChainId || 'bsc'} />
-                        // <SimpleDropdown
-                        //   noBorder={true}
-                        //   renderValue={renderChainListValue}
-                        //   list={chainValues}
-                        //   selected={currentChainId || 'bsc'}
-                        //   handler={updateNetwork}
-                        //   label={t('Chain')}
-                        // />
-                      )}
->>>>>>> 04fce3d3
                       <LanguageDropdown />
                     </Box>
                   </Box>
