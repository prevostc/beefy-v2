import { createTheme, ThemeOptions } from '@material-ui/core/styles';
import { TypographyStyleOptions } from '@material-ui/core/styles/createTypography';
import { Theme } from '@material-ui/core';
import { featureFlag_breakpoints } from './features/data/utils/feature-flags';

const fontStack = [
  '"DM Sans"',
  'system-ui',
  '-apple-system',
  '"Segoe UI"',
  'Roboto',
  '"Helvetica Neue"',
  'Arial',
  '"Noto Sans"',
  '"Liberation Sans"',
  'sans-serif',
  '"Apple Color Emoji"',
  '"Segoe UI Emoji"',
  '"Segoe UI Symbol"',
  '"Noto Color Emoji"',
].join(',');

const fontStyles: Record<string, TypographyStyleOptions> = {
  h1: {
    fontSize: '32px',
    lineHeight: '40px',
    fontWeight: 500,
  },
  h2: {
    fontSize: '24px',
    lineHeight: '32px',
    fontWeight: 500,
  },
  h3: {
    fontSize: '21px',
    lineHeight: '24px',
    fontWeight: 500,
  },
  'body-lg': {
    fontFamily: fontStack,
    fontSize: '16px',
    lineHeight: '24px',
    textTransform: 'none' as const,
    fontWeight: 400,
  },
  'body-lg-med': {
    fontFamily: fontStack,
    fontSize: '16px',
    lineHeight: '24px',
    textTransform: 'none' as const,
    fontWeight: 500,
  },
  'body-sm': {
    fontFamily: fontStack,
    fontSize: '12px',
    lineHeight: '20px',
    textTransform: 'none' as const,
    fontWeight: 400,
  },
  'body-sm-med': {
    fontFamily: fontStack,
    fontSize: '12px',
    lineHeight: '20px',
    textTransform: 'none' as const,
    fontWeight: 500,
  },
  'subline-lg': {
    fontFamily: fontStack,
    fontSize: '15px',
    lineHeight: '24px',
    fontWeight: 500,
    textTransform: 'uppercase' as const,
    letterSpacing: '0.5px',
  },
  'subline-sm': {
    fontFamily: fontStack,
    fontSize: '12px',
    lineHeight: '20px',
    fontWeight: 500,
    textTransform: 'uppercase' as const,
    letterSpacing: '0.5px',
  },
};

function withCustomBreakpoints(theme: ThemeOptions) {
  if (featureFlag_breakpoints()) {
    const params = new URLSearchParams(window.location.search);
    const readBreakpoint = (name: string, defaultWidth: number) => {
      if (params.has(name)) {
        return parseInt(params.get(name)) || defaultWidth;
      }
      return defaultWidth;
    };

    return {
      ...theme,
      breakpoints: {
        ...theme.breakpoints,
        values: {
          xs: 0,
          sm: readBreakpoint('sm', 600),
          md: readBreakpoint('md', 960),
          lg: readBreakpoint('lg', 1280),
          xl: readBreakpoint('xl', 1920),
        },
      },
    };
  }

  return theme;
}

const theme = createTheme(
  withCustomBreakpoints({
    palette: {
      type: 'dark',
      primary: { main: '#59A662', light: '#CDF7D2', dark: '#004708' },
      background: {
        default: '#232743',
        paper: '#232743',
        light: '#313759',
        content: '#2D3153',
        contentLight: '#F4F4F4',
        header: '#121212',
        footer: '#121212',
        alternativeFooterHeader: '#020203',
        cta: '#59A662',
        appBG: '#1B1E31',
        filters: {
          active: '#4C5480',
          inactive: '#262A40',
          outline: '#303550',
          footer: '#191C29',
        },
        vaults: {
          default: '#2D3153',
          defaultOutline: '#363B63',
          boostOutline: '#DB8332',
          gov: '#342763',
          govOutline: '#42477B',
          inactive: '#111321',
          inactiveOutline: '#762C2C',
        },
        snackbars: {
          bg: '#FFF',
          bgLine: '#E5E5E5',
          bgBtn: '#363B63',
          text: '#2D3153',
          error: '#DC2C10',
        },
        dashboard: {
          summaryCard: '#121421',
          iconBg: 'rgba(92, 112, 214, 0.2)',
          cardBg: '#242842',
          filter: '#1B1E32',
        },
      },
      text: {
        primary: '#F5F5FF',
        secondary: '#D0D0DA',
        disabled: '#999CB3',
        dark: '#999CB3',
        middle: '#D0D0DA',
        light: '#F5F5FF',
      },
    },
    typography: {
      fontFamily: fontStack,
      h1: fontStyles['h1'],
      h2: fontStyles['h2'],
      h3: fontStyles['h3'],
      button: fontStyles['body-lg-med'],
      body1: fontStyles['body-lg'],
      body2: fontStyles['body-lg'],
      'body-lg': fontStyles['body-lg'],
      'body-lg-med': fontStyles['body-lg-med'],
      'body-sm': fontStyles['body-sm'],
      'body-sm-med': fontStyles['body-sm-med'],
      'subline-lg': fontStyles['subline-lg'],
      'subline-sm': fontStyles['subline-sm'],
      h4: {
        color: 'red', // DO NOT USE
      },
      h5: {
        color: 'red', // DO NOT USE
      },
      h6: {
        color: 'red', // DO NOT USE
      },
      caption: {
        color: 'red', // DO NOT USE
      },
      subtitle1: {
        color: 'red', // DO NOT USE
      },
      subtitle2: {
        color: 'red', // DO NOT USE
      },
      overline: {
        color: 'red', // DO NOT USE
      },
    },
<<<<<<< HEAD
    breakpoints: {
      values: {
        xs: 0,
        sm: 600,
        md: 960,
        lg: 1296,
        xl: 1920,
      },
=======
  },
  breakpoints: {
    values: {
      xs: 0,
      sm: 475,
      md: 765,
      lg: 1296,
      xl: 1920,
>>>>>>> bcdb276b
    },
    overrides: {
      MuiCssBaseline: {
        '@global': {
          ':root': {
            '--onboard-font-family-normal': 'DM Sans',
            '--onboard-font-family-semibold': 'DM Sans',
            '--onboard-font-family-light': 'DM Sans',
            '--onboard-modal-z-index': '1',
            '--onboard-modal-backdrop': 'rgba(255,255,255,0.2)',
            '--onboard-modal-border-radius': '20px',
            '--onboard-wallet-button-border-radius': '8px',
            '--onboard-connect-header-background': '#111321',
            '--onboard-connect-header-color': '#F5F5FF',
            '--onboard-modal-color': '#F5F5FF',
            '--onboard-modal-background': '#232743',
            '--onboard-main-scroll-container-background': '#232743',
            '--onboard-close-button-background': '#111321',
            '--onboard-close-button-color': '#8A8EA8',
            '--onboard-wallet-button-border-color': '#2D3153',
            '--onboard-wallet-button-background': '#2D3153',
            '--onboard-wallet-button-color': '#D0D0DA',
            '--onboard-wallet-button-background-hover': 'rgba(245, 245, 255, 0.08)',
            '--onboard-wallet-button-color-hover': '#fff',
            '--onboard-wallet-app-icon-border-color': '#fff',
            '--onboard-wallet-app-icon-background-transparent': '#fff',
            '--onboard-connect-sidebar-background': '#121212',
            '--onboard-connect-sidebar-color': '#F5F5FF',
          },
        },
      },
      MuiInputBase: {
        input: fontStyles['body-lg-med'],
      },
      MuiBackdrop: {
        root: {
          backgroundColor: 'rgba(255,255,255,0.2)',
          backdropFilter: 'blur(8px)',
        },
      },
    },
  })
);

export { theme };<|MERGE_RESOLUTION|>--- conflicted
+++ resolved
@@ -1,6 +1,5 @@
 import { createTheme, ThemeOptions } from '@material-ui/core/styles';
 import { TypographyStyleOptions } from '@material-ui/core/styles/createTypography';
-import { Theme } from '@material-ui/core';
 import { featureFlag_breakpoints } from './features/data/utils/feature-flags';
 
 const fontStack = [
@@ -200,7 +199,6 @@
         color: 'red', // DO NOT USE
       },
     },
-<<<<<<< HEAD
     breakpoints: {
       values: {
         xs: 0,
@@ -209,16 +207,6 @@
         lg: 1296,
         xl: 1920,
       },
-=======
-  },
-  breakpoints: {
-    values: {
-      xs: 0,
-      sm: 475,
-      md: 765,
-      lg: 1296,
-      xl: 1920,
->>>>>>> bcdb276b
     },
     overrides: {
       MuiCssBaseline: {
