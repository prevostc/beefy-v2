--- conflicted
+++ resolved
@@ -37,13 +37,6 @@
     return value;
   }
 
-<<<<<<< HEAD
-  return value.decimalPlaces(places);
-}
-
-export function compareBigNumber(a: BigNumber, b: BigNumber): number {
-  return a.comparedTo(b);
-=======
   return value.decimalPlaces(places, BigNumber.ROUND_FLOOR);
 }
 
@@ -86,5 +79,8 @@
 
 export function isReal(value: BigNumber): boolean {
   return value.isFinite() && !value.isNaN();
->>>>>>> cd055029
+}
+
+export function compareBigNumber(a: BigNumber, b: BigNumber): number {
+  return a.comparedTo(b);
 }