const QiDao = [
  'fantom-bifi-maxi',
  'scream-eth',
  'scream-wbtc',
  'scream-ftm',
  'scream-link',
  'scream-dai',
  'aave-wavax',
];

const Insurace = ['bsc', 'avax', 'celo', 'cronos', 'fantom', 'harmony', 'moonriver', 'polygon'];

<<<<<<< HEAD
//TO  DO : ADD VAULTS
const Moonpot = [];

//TO DO : ADD LACUCINA-USDT VAULT AFTER RELEASE
const LaCucina = ['cakev2-cake-bnb', 'ellipsis-renbtc', 'banana-btcb-bnb', 'auto-btcb-eth'];
=======
const LaCucina = [
  'mdex-lac-busd',
  'banana-btcb-bnb',
  'ellipsis-renbtc',
  'auto-btcb-eth',
  'cakev2-cake-bnb',
];

const Moonpot = [
  {
    id: 'cake-cakev2',
    img: 'partners/moonpot/cake.svg',
    link: 'https://play.moonpot.com/#/pot/cake',
  },
  {
    id: 'belt-beltbnb',
    img: 'partners/moonpot/beltbnb.svg',
    link: 'https://play.moonpot.com/#/pot/beltbnb',
  },
  {
    id: 'banana-hotcross-busd',
    img: 'partners/moonpot/hotcrossbusd.svg',
    link: 'https://play.moonpot.com/#/pot/hotcross-busd-lp',
  },
  {
    id: 'jetswap-wings',
    img: 'partners/moonpot/wings.svg',
    link: 'https://play.moonpot.com/#/pot/wings',
  },
  {
    id: 'banana-wbnb-dep',
    img: 'partners/moonpot/depbnb.svg',
    link: 'https://play.moonpot.com/#/pot/dep-bnb',
  },
  {
    id: 'baby-baby',
    img: 'partners/moonpot/baby.svg',
    link: 'https://play.moonpot.com/#/pot/baby',
  },
  {
    id: 'pacoca-pacoca',
    img: 'partners/moonpot/pacoca.svg',
    link: 'https://play.moonpot.com/#/pot/pacoca',
  },
  {
    id: 'banana-bananav2',
    img: 'partners/moonpot/banana.svg',
    link: 'https://play.moonpot.com/#/pot/banana',
  },
  {
    id: 'banana-pots-bnb',
    img: 'partners/moonpot/potsbnb.svg',
    link: 'https://play.moonpot.com/#/pot/pots-bnb',
  },
  {
    id: 'blizzard-xblzd',
    img: 'partners/moonpot/xblzd.svg',
    link: 'https://play.moonpot.com/#/pot/xblzd',
  },
  {
    id: 'bifi-maxi',
    img: 'partners/moonpot/bifi.svg',
    link: 'https://play.moonpot.com/#/pot/bifi',
  },
  {
    id: 'cakev2-cake-bnb',
    img: 'partners/moonpot/cakebnb.svg',
    link: 'https://play.moonpot.com/#/pot/cake-bnb',
  },
];
>>>>>>> 52d9928b

export { QiDao, Insurace, Moonpot, LaCucina };<|MERGE_RESOLUTION|>--- conflicted
+++ resolved
@@ -10,13 +10,6 @@
 
 const Insurace = ['bsc', 'avax', 'celo', 'cronos', 'fantom', 'harmony', 'moonriver', 'polygon'];
 
-<<<<<<< HEAD
-//TO  DO : ADD VAULTS
-const Moonpot = [];
-
-//TO DO : ADD LACUCINA-USDT VAULT AFTER RELEASE
-const LaCucina = ['cakev2-cake-bnb', 'ellipsis-renbtc', 'banana-btcb-bnb', 'auto-btcb-eth'];
-=======
 const LaCucina = [
   'mdex-lac-busd',
   'banana-btcb-bnb',
@@ -87,6 +80,5 @@
     link: 'https://play.moonpot.com/#/pot/cake-bnb',
   },
 ];
->>>>>>> 52d9928b
 
 export { QiDao, Insurace, Moonpot, LaCucina };