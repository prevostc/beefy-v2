import { BigNumber } from 'bignumber.js';
import { TotalApy } from '../features/data/reducers/apy';
import { hexToNumber, isHexStrict } from 'web3-utils';
import { ReactNode } from 'react';
import { AllValuesAsString } from '../features/data/utils/types-utils';
import { BIG_ONE, BIG_ZERO, isBigNumber } from './big-number';
<<<<<<< HEAD
import { SerializedError } from '@reduxjs/toolkit';
import { isString } from 'lodash';
=======
import { padStart } from 'lodash';
>>>>>>> bda3c7ef

export function formatBigNumberSignificant(num: BigNumber, digits = 6) {
  const number = num.toFormat({
    prefix: '',
    decimalSeparator: '.',
    groupSeparator: '',
    groupSize: 0,
    secondaryGroupSize: 0,
  });
  if (number.length <= digits + 1) {
    return number;
  }
  const [wholes, decimals] = number.split('.');
  if (wholes.length >= digits) {
    return wholes;
  }
  const pattern = new RegExp(`^[0]*[0-9]{0,${digits - (wholes === '0' ? 0 : wholes.length)}}`);
  return `${wholes}.${decimals.match(pattern)[0]}`;
}

/**
 * Formats a number to output as a percent% string
 * @param percent as decimal e.g. 0.01 to represent 1%
 * @param dp
 * @param placeholder
 */
export const formatPercent = (
  percent: number | BigNumber | null | undefined,
  dp = 2,
  placeholder: any = '?'
) => {
  if (!percent) return placeholder;

  // Convert to number
  const numberPercent: number = (isBigNumber(percent) ? percent.toNumber() : percent) * 100;

  const units = ['', 'k', 'M', 'B', 'T', 'Q', 'S'];
  const order = Math.floor(Math.log10(numberPercent) / 3);

  // Show fire symbol if very large %
  if (order >= units.length - 1) return `🔥`;

  // Magnitude to display
  let unitToDisplay = '';
  let num: number = numberPercent;
  if (order > 1) {
    num = numberPercent / 1000 ** order;
    unitToDisplay = units[order];
  }

  // Format output
  return num < 999
    ? `${num.toFixed(dp)}${unitToDisplay}%`
    : numberPercent.toLocaleString('en-US', {
        maximumFractionDigits: 0,
        minimumFractionDigits: 0,
      }) + '%';
};

export const formattedTotalApy = (
  totalApy: TotalApy,
  placeholder: ReactNode = '?'
): AllValuesAsString<TotalApy> => {
  return Object.fromEntries(
    Object.entries(totalApy).map(([key, value]) => {
      const formattedValue = key.toLowerCase().includes('daily')
        ? formatPercent(value, 4, placeholder)
        : formatPercent(value, 2, placeholder);
      return [key, formattedValue];
    })
  );
};

export const formatUsd = (tvl, oraclePrice = undefined) => {
  // TODO: bignum?
  if (oraclePrice) {
    tvl *= oraclePrice;
  }
  const order = Math.floor(Math.log10(tvl) / 3);

  const units = ['', 'k', 'M', 'B', 'T'];
  const shouldShowUnits = order > 1; // only use units if 1M+
  let unitToDisplay = '';
  let num: BigNumber | number = new BigNumber(tvl);

  if (shouldShowUnits) {
    num = tvl / 1000 ** order;
    unitToDisplay = units[order];
  }
  const prefix = '$';

  return num < 999
    ? prefix + num.toFixed(2) + unitToDisplay
    : tvl.toLocaleString('en-US', {
        style: 'currency',
        currency: 'USD',
        maximumFractionDigits: 0,
        minimumFractionDigits: 0,
      });
};

export function getBigNumOrder(num: BigNumber): number {
  const nEstr = num.abs().decimalPlaces(0).toExponential();
  const parts = nEstr.split('e');
  const exp = parseInt(parts[1] || '0');
  return Math.floor(exp / 3);
}

export function formatBigUsd(value: BigNumber) {
  return '$' + formatBigNumber(value);
}

export function formatBigNumber(value: BigNumber) {
  value = value.decimalPlaces(2);

  if (value.isZero()) {
    return '0';
  }
  const order = getBigNumOrder(value);
  if (value.abs().gte(100)) {
    value = value.decimalPlaces(0);
  }
  if (order < 2 && value.abs().gte(100)) {
    return value.toNumber().toLocaleString('en-US', {
      maximumFractionDigits: 0,
      minimumFractionDigits: 0,
    });
  }
  const units = ['', 'k', 'M', 'B', 'T'];

  return value.shiftedBy(-order * 3).toFixed(2) + units[order];
}

export function formatBigDecimals(value: BigNumber, maxPlaces: number = 8, strip = true) {
  if (value.isZero() && strip) {
    return '0';
  }

  const fixed = value.toFixed(maxPlaces);
  return strip ? stripTrailingZeros(fixed) : fixed;
}

export function formatFullBigNumber(
  value: BigNumber,
  maxDp: number,
  roundMode: BigNumber.RoundingMode = BigNumber.ROUND_FLOOR
) {
  return stripTrailingZeros(
    value.toFormat(maxDp, roundMode, {
      prefix: '',
      decimalSeparator: '.',
      groupSeparator: ',',
      groupSize: 3,
      secondaryGroupSize: 0,
      fractionGroupSeparator: '.',
      fractionGroupSize: 0,
      suffix: '',
    })
  );
}

/**
 * Formats only to enough decimals to show $0.01 worth
 * @param value token amount to format
 * @param decimals number of decimals the token has
 * @param price price in USD per 1 token
 * @param extraPlaces number of decimals more than needed to show $0.01
 * @param minPlaces minimum number of decimals to show
 * @param roundMode
 */
export function formatSignificantBigNumber(
  value: BigNumber,
  decimals: number,
  price: BigNumber,
  extraPlaces: number = 0,
  minPlaces: number = 2,
  roundMode: BigNumber.RoundingMode = BigNumber.ROUND_FLOOR
) {
  const tokensPerCent = BIG_ONE.dividedBy(price.multipliedBy(100));
  const sigPlaces = getFirstNonZeroDecimal(tokensPerCent, decimals) + extraPlaces;
  const places = Math.max(Math.min(sigPlaces, decimals), minPlaces);

  return stripTrailingZeros(
    value.toFormat(places, roundMode, {
      prefix: '',
      decimalSeparator: '.',
      groupSeparator: ',',
      groupSize: 3,
      secondaryGroupSize: 0,
      fractionGroupSeparator: '.',
      fractionGroupSize: 0,
      suffix: '',
    })
  );
}

function getFirstNonZeroDecimal(value: BigNumber, max: number): number {
  let position = 0;

  if (value.isEqualTo(BIG_ZERO) || value.gte(BIG_ONE)) {
    return 0;
  }

  while (value.lt(BIG_ONE) && position < max) {
    value = value.multipliedBy(10);
    ++position;
  }

  return position;
}

export const stripTrailingZeros = str => {
  return str.replace(/(\.[0-9]*?)(0+$)/, '$1').replace(/\.$/, '');
};

export function byDecimals(number, tokenDecimals = 18) {
  const decimals = new BigNumber(10).exponentiatedBy(tokenDecimals);
  return new BigNumber(number).dividedBy(decimals).decimalPlaces(tokenDecimals);
}

export const formatCountdown = deadline => {
  const time = deadline - new Date().getTime();

  const day = Math.floor(time / (1000 * 60 * 60 * 24))
    .toString()
    .padStart(2, '0');
  const hours = Math.floor((time / (1000 * 60 * 60)) % 24)
    .toString()
    .padStart(2, '0');
  const minutes = Math.floor((time / (1000 * 60)) % 60)
    .toString()
    .padStart(2, '0');
  // const seconds = Math.floor((time / 1000) % 60)
  //   .toString()
  //   .padStart(2, '0');

  return `${day}d ${hours}h ${minutes}m`;
};

export function convertAmountToRawNumber(value, decimals = 18) {
  return new BigNumber(value)
    .shiftedBy(decimals)
    .decimalPlaces(0, BigNumber.ROUND_DOWN)
    .toString(10);
}

export function maybeHexToNumber(input: any): number {
  if (typeof input === 'number') {
    return input;
  }

  if (typeof input === 'string') {
    return isHexStrict(input) ? hexToNumber(input) : Number(input);
  }

  throw new Error(`${typeof input} "${input}" is not valid hex or number.`);
}

export function formatAddressShort(addr: string): string {
  return addr.substring(0, 6) + '...' + addr.substring(addr.length - 4);
}

export function formatEns(ens: string): string {
  if (ens.length > 18) {
    return ens.substring(0, 4) + '...' + ens.substring(ens.length - 3);
  }
  return ens;
}

<<<<<<< HEAD
export function errorToString(error: SerializedError | string) {
  return isString(error) ? error : (error?.message || error?.name || error?.code) + '';
=======
export function zeroPad(value: number | undefined): string {
  return padStart((value || 0).toString(), 2, '0');
>>>>>>> bda3c7ef
}<|MERGE_RESOLUTION|>--- conflicted
+++ resolved
@@ -4,12 +4,9 @@
 import { ReactNode } from 'react';
 import { AllValuesAsString } from '../features/data/utils/types-utils';
 import { BIG_ONE, BIG_ZERO, isBigNumber } from './big-number';
-<<<<<<< HEAD
 import { SerializedError } from '@reduxjs/toolkit';
 import { isString } from 'lodash';
-=======
 import { padStart } from 'lodash';
->>>>>>> bda3c7ef
 
 export function formatBigNumberSignificant(num: BigNumber, digits = 6) {
   const number = num.toFormat({
@@ -279,11 +276,10 @@
   return ens;
 }
 
-<<<<<<< HEAD
 export function errorToString(error: SerializedError | string) {
   return isString(error) ? error : (error?.message || error?.name || error?.code) + '';
-=======
+}
+
 export function zeroPad(value: number | undefined): string {
   return padStart((value || 0).toString(), 2, '0');
->>>>>>> bda3c7ef
 }