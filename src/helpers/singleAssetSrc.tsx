--- conflicted
+++ resolved
@@ -7,35 +7,17 @@
 );
 const singleAssetCache = {};
 
-<<<<<<< HEAD
-export function getSingleAssetSrc(symbol) {
-  if (symbol in singleAssetCache) {
-    return singleAssetCache[symbol];
-  }
-=======
 export function getSingleAssetSrc(symbol: TokenEntity['id'], chainId?: ChainEntity['id']) {
   const ids = chainId ? [`${chainId}/${symbol}`, symbol] : [symbol];
->>>>>>> 1857bf95
 
   for (const id of ids) {
     if (id in singleAssetCache) {
       return singleAssetCache[id];
     }
 
-<<<<<<< HEAD
-  return undefined;
-}
-
-export function getAssetSrc(uri: string) {
-  try {
-    return require(`../images/${uri}`).default;
-  } catch {
-    return undefined;
-=======
     if (id in singleAssets) {
       const asset = singleAssetRequire(singleAssets[id]).default;
       return (singleAssetCache[id] = asset);
     }
->>>>>>> 1857bf95
   }
 }