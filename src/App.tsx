--- conflicted
+++ resolved
@@ -17,12 +17,7 @@
 
 const Home = React.lazy(() => import(`./features/home`));
 const Vault = React.lazy(() => import(`./features/vault`));
-<<<<<<< HEAD
-const BrandAssets = React.lazy(() => import(`./features/media-kit`));
-
-=======
 const MediaKit = React.lazy(() => import(`./features/media-kit`));
->>>>>>> 52897517
 const PageNotFound = React.lazy(() => import(`./features/pagenotfound`));
 
 export const App = () => {
