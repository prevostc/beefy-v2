--- conflicted
+++ resolved
@@ -16,11 +16,7 @@
     "@material-ui/lab": "^4.0.0-alpha.57",
     "@material-ui/system": "^4.11.3",
     "@reduxjs/toolkit": "^1.8.1",
-<<<<<<< HEAD
-=======
     "@siddomains/sidjs": "^0.1.8",
-    "@transak/transak-sdk": "^1.0.31",
->>>>>>> 7dc8762d
     "@walletconnect/web3-provider": "^1.4.1",
     "@web3-onboard/coinbase": "^2.0.10",
     "@web3-onboard/core": "^2.6.0",
@@ -28,12 +24,7 @@
     "@web3-onboard/walletconnect": "^2.0.8",
     "axios": "^0.21.1",
     "bignumber.js": "^9.0.1",
-<<<<<<< HEAD
-    "blockchain-addressbook": "^0.37.35",
-=======
     "blockchain-addressbook": "^0.37.46",
-    "chokidar": "^3.5.2",
->>>>>>> 7dc8762d
     "clsx": "^1.1.1",
     "deficonnect": "^1.1.5",
     "escape-string-regexp": "^5.0.0",
