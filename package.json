{
  "name": "beefy-pro",
  "version": "0.1.0",
  "private": true,
  "dependencies": {
    "@download/blockies": "^1.0.3",
    "@material-ui/lab": "^4.0.0-alpha.57",
    "@material-ui/system": "^4.11.3",
    "@testing-library/jest-dom": "^5.11.4",
    "@testing-library/react": "^11.1.0",
    "@testing-library/user-event": "^12.1.10",
    "@walletconnect/web3-provider": "^1.4.1",
    "bignumber.js": "^9.0.1",
    "blockchain-addressbook": "^0.1.73",
    "chokidar": "^3.5.2",
<<<<<<< HEAD
    "i18next": "^20.3.2",
    "i18next-browser-languagedetector": "^6.1.2",
=======
>>>>>>> 694f41af
    "react": "^17.0.1",
    "react-animate-height": "^2.0.23",
    "react-dom": "^17.0.1",
    "react-i18next": "^11.11.1",
    "react-infinite-scroll-component": "^6.0.0",
    "react-redux": "^7.2.2",
    "react-router": "^5.2.0",
    "react-router-dom": "^5.2.0",
    "react-scripts": "4.0.1",
    "recharts": "^2.0.7",
    "redux": "^4.0.5",
    "redux-thunk": "^2.3.0",
    "web-vitals": "^0.2.4",
    "web3": "^1.3.4",
    "web3modal": "^1.9.3"
  },
  "scripts": {
    "start": "react-scripts start",
    "build": "react-scripts build",
    "test": "react-scripts test",
    "eject": "react-scripts eject"
  },
  "eslintConfig": {
    "extends": [
      "react-app",
      "react-app/jest"
    ]
  },
  "browserslist": {
    "production": [
      ">0.2%",
      "not dead",
      "not op_mini all"
    ],
    "development": [
      "last 1 chrome version",
      "last 1 firefox version",
      "last 1 safari version"
    ]
  },
  "devDependencies": {
    "@material-ui/core": "^4.11.3",
    "@material-ui/icons": "^4.11.2",
    "axios": "^0.21.1",
    "bignumber.js": "^9.0.1",
    "canvas": "^2.7.0",
    "eth-multicall": "^1.3.13",
    "react-redux": "^7.2.2",
    "react-router-dom": "^5.2.0"
  }
}<|MERGE_RESOLUTION|>--- conflicted
+++ resolved
@@ -11,13 +11,10 @@
     "@testing-library/user-event": "^12.1.10",
     "@walletconnect/web3-provider": "^1.4.1",
     "bignumber.js": "^9.0.1",
-    "blockchain-addressbook": "^0.1.73",
+    "blockchain-addressbook": "^0.1.88",
     "chokidar": "^3.5.2",
-<<<<<<< HEAD
     "i18next": "^20.3.2",
     "i18next-browser-languagedetector": "^6.1.2",
-=======
->>>>>>> 694f41af
     "react": "^17.0.1",
     "react-animate-height": "^2.0.23",
     "react-dom": "^17.0.1",
