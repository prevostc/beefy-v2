{
  "name": "beefy-pro",
  "homepage": "/",
  "version": "0.1.0",
  "private": true,
  "type": "module",
  "dependencies": {
    "@babel/runtime": "^7.17.2",
    "@clover-network/clover-connector": "^1.0.0",
    "@coinbase/wallet-sdk": "^3.0.10",
    "@download/blockies": "^1.0.3",
    "@ethersproject/address": "^5.4.0",
    "@ethersproject/providers": "^5.6.8",
    "@ethersproject/solidity": "^5.4.0",
    "@floating-ui/react-dom": "^0.7.0",
    "@material-ui/lab": "^4.0.0-alpha.57",
    "@material-ui/system": "^4.11.3",
    "@reduxjs/toolkit": "^1.8.1",
    "@transak/transak-sdk": "^1.0.31",
    "@walletconnect/web3-provider": "^1.4.1",
    "@web3-onboard/coinbase": "^2.0.5",
    "@web3-onboard/core": "^2.4.0",
    "@web3-onboard/injected-wallets": "^2.0.10",
    "@web3-onboard/walletconnect": "^2.0.3",
    "axios": "^0.21.1",
    "bignumber.js": "^9.0.1",
<<<<<<< HEAD
    "blockchain-addressbook": "^0.37.2",
=======
    "blockchain-addressbook": "^0.37.6",
>>>>>>> 2e16c61b
    "chokidar": "^3.5.2",
    "clsx": "^1.1.1",
    "deficonnect": "^1.1.5",
    "escape-string-regexp": "^5.0.0",
    "eth-multicall": "^1.3.13",
    "i18next": "^20.3.2",
    "i18next-browser-languagedetector": "^6.1.2",
    "lodash": "^4.17.21",
    "moment": "^2.29.1",
    "re-reselect": "^4.0.0",
    "react": "^17.0.1",
    "react-animate-height": "^2.0.23",
    "react-content-loader": "^6.0.3",
    "react-dom": "^17.0.1",
    "react-helmet-async": "^1.3.0",
    "react-i18next": "^11.11.1",
    "react-indiana-drag-scroll": "^2.1.0",
    "react-intersection-observer": "^9.1.0",
    "react-redux": "^8.0.2",
    "react-resize-detector": "^7.0.0",
    "react-router": "^5.2.0",
    "react-router-dom": "^5.2.0",
    "react-scripts": "4.0.1",
    "recharts": "^2.0.7",
    "redux-persist": "^6.0.0",
    "redux-thunk": "^2.3.0",
    "siema": "^1.5.1",
    "web-vitals": "^0.2.4",
    "web3": "^1.7.0"
  },
  "resolutions": {
    "web3": "^1.7.0",
    "react-error-overlay": "6.0.9"
  },
  "scripts": {
    "start": "react-scripts start",
    "build": "echo 'DO NOT disable validation on build, fix underlying issue' && yarn validate && react-scripts build",
    "validate": "node --es-module-specifier-resolution=node --loader ts-node/esm ./scripts/validatePools.ts",
    "creationdate": "node --es-module-specifier-resolution=node --loader ts-node/esm ./scripts/getPoolCreationTimestamp.ts",
    "launchpool": "node --es-module-specifier-resolution=node --loader ts-node/esm ./scripts/launchpool.ts",
    "migratePlatform": "node --es-module-specifier-resolution=node --loader ts-node/esm ./scripts/migratePlatform.ts",
    "test": "TZ=UTC react-scripts test",
    "eject": "react-scripts eject",
    "prepare": "husky install",
    "tsc": "tsc",
    "tsc-watch": "tsc --watch",
    "ts-node": "ts-node",
    "analyze-bundles": "react-scripts build && source-map-explorer 'build/static/js/*.js'",
    "analyze-sources": "madge --extensions js,jsx,ts,tsx ./src --image madge.svg",
    "sync": "node --loader ts-node/esm src/scripts/migrateV1objects.mjs && yarn upgrade blockchain-addressbook --latest",
    "prettier:check": "prettier --check src/**/*.{ts,tsx,json}",
    "prettier:fix": "prettier --write src/**/*.{ts,tsx,json}"
  },
  "eslintConfig": {
    "extends": [
      "react-app",
      "react-app/jest"
    ],
    "rules": {
      "no-restricted-syntax": [
        "error",
        {
          "selector": "ExportDefaultDeclaration",
          "message": "Prefer named exports"
        }
      ],
      "no-mixed-operators": "off",
      "react/jsx-no-target-blank": [
        "error",
        {
          "allowReferrer": true
        }
      ]
    }
  },
  "browserslist": {
    "production": [
      ">0.2%",
      "not dead",
      "not op_mini all"
    ],
    "development": [
      "last 1 chrome version",
      "last 1 firefox version",
      "last 1 safari version"
    ]
  },
  "devDependencies": {
    "@material-ui/core": "^4.11.3",
    "@material-ui/icons": "^4.11.2",
    "@testing-library/jest-dom": "^5.11.4",
    "@testing-library/react": "^11.1.0",
    "@testing-library/user-event": "^12.1.10",
    "@types/jest": "^27.0.2",
    "@types/node": "^16.11.6",
    "@types/react": "^17.0.33",
    "@types/react-dom": "^17.0.10",
    "@types/react-router-dom": "^5.3.2",
    "@types/webpack-env": "^1.16.3",
    "canvas": "^2.7.0",
    "husky": ">=6",
    "lint-staged": ">=10",
    "madge": "^5.0.1",
    "prettier": "^2.3.2",
    "source-map-explorer": "^2.5.2",
    "ts-node": "^10.4.0",
    "typescript": "^4.4.4"
  },
  "lint-staged": {
    "*.{ts,tsx,json}": "prettier --write"
  },
  "jest": {
    "moduleNameMapper": {
      "^worker-loader!.+$": "<rootDir>/src/features/data/utils/mock-worker-loader.js"
    }
  }
}<|MERGE_RESOLUTION|>--- conflicted
+++ resolved
@@ -24,11 +24,7 @@
     "@web3-onboard/walletconnect": "^2.0.3",
     "axios": "^0.21.1",
     "bignumber.js": "^9.0.1",
-<<<<<<< HEAD
-    "blockchain-addressbook": "^0.37.2",
-=======
     "blockchain-addressbook": "^0.37.6",
->>>>>>> 2e16c61b
     "chokidar": "^3.5.2",
     "clsx": "^1.1.1",
     "deficonnect": "^1.1.5",
