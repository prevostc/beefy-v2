<!DOCTYPE html>
<html lang="en">
<head>
  <meta charset="utf-8" />
  <meta
    name="viewport"
    content="width=device-width, initial-scale=1.0, maximum-scale=1.0, user-scalable=no"
  />
<<<<<<< HEAD
  <title>Beefy Finance</title>
  <meta name="description" content="The Multichain Yield Optimizer" />
  <link rel="preconnect" href="https://fonts.googleapis.com">
  <link rel="preconnect" href="https://fonts.gstatic.com" crossorigin>
  <link href="https://fonts.googleapis.com/css2?family=DM+Sans:ital,wght@0,400;0,500;0,700;1,400;1,500;1,700&display=swap" rel="stylesheet">
=======
  <title data-rh="true">Beefy Finance</title>
  <meta data-rh="true" name="description" content="The Multichain Yield Optimizer" />
  <meta data-rh="true" property="og:title" content="Beefy Finance" />
  <meta data-rh="true" property="og:type" content="website" />
  <meta data-rh="true" property="og:description" content="The Multichain Yield Optimizer" />
  <meta data-rh="true" property="og:image" content="https://app.beefy.com/assets/meta/social20220521.png" />
  <meta data-rh="true" property="og:image:width" content="1200" />
  <meta data-rh="true" property="og:image:height" content="630" />
  <meta data-rh="true" property="twitter:card" content="summary_large_image" />
  <meta data-rh="true" property="twitter:site" content="@beefyfinance" />
  <meta data-rh="true" property="twitter:creator" content="@beefyfinance" />
  <meta data-rh="true" property="twitter:title" content="Beefy Finance" />
  <meta data-rh="true" property="twitter:description" content="The Multichain Yield Optimizer" />
  <meta data-rh="true" property="twitter:image" content="https://app.beefy.com/assets/meta/social20220521.png" />
  <style>
      @font-face {
          font-family: "Proxima Nova";
          src: url("/fonts/ProximaNova-Regular.otf") format("otf"),
          url("/fonts/ProximaNova-Regular.woff2") format("woff2"),
          url("/fonts/ProximaNova-Regular.woff") format("woff");
          font-weight: normal;
          font-style: normal;
          font-display: swap;
      }

      body {
          font-family: "Proxima Nova", sans-serif;
      }

      /* disable development error modal */
      body > iframe {
          display: none !important;
      }
  </style>
>>>>>>> 52897517
</head>
<body>
<noscript>You need to enable JavaScript to run this app.</noscript>
<div id="root"></div>
</body>
</html><|MERGE_RESOLUTION|>--- conflicted
+++ resolved
@@ -6,13 +6,6 @@
     name="viewport"
     content="width=device-width, initial-scale=1.0, maximum-scale=1.0, user-scalable=no"
   />
-<<<<<<< HEAD
-  <title>Beefy Finance</title>
-  <meta name="description" content="The Multichain Yield Optimizer" />
-  <link rel="preconnect" href="https://fonts.googleapis.com">
-  <link rel="preconnect" href="https://fonts.gstatic.com" crossorigin>
-  <link href="https://fonts.googleapis.com/css2?family=DM+Sans:ital,wght@0,400;0,500;0,700;1,400;1,500;1,700&display=swap" rel="stylesheet">
-=======
   <title data-rh="true">Beefy Finance</title>
   <meta data-rh="true" name="description" content="The Multichain Yield Optimizer" />
   <meta data-rh="true" property="og:title" content="Beefy Finance" />
@@ -27,27 +20,9 @@
   <meta data-rh="true" property="twitter:title" content="Beefy Finance" />
   <meta data-rh="true" property="twitter:description" content="The Multichain Yield Optimizer" />
   <meta data-rh="true" property="twitter:image" content="https://app.beefy.com/assets/meta/social20220521.png" />
-  <style>
-      @font-face {
-          font-family: "Proxima Nova";
-          src: url("/fonts/ProximaNova-Regular.otf") format("otf"),
-          url("/fonts/ProximaNova-Regular.woff2") format("woff2"),
-          url("/fonts/ProximaNova-Regular.woff") format("woff");
-          font-weight: normal;
-          font-style: normal;
-          font-display: swap;
-      }
-
-      body {
-          font-family: "Proxima Nova", sans-serif;
-      }
-
-      /* disable development error modal */
-      body > iframe {
-          display: none !important;
-      }
-  </style>
->>>>>>> 52897517
+  <link rel="preconnect" href="https://fonts.googleapis.com">
+  <link rel="preconnect" href="https://fonts.gstatic.com" crossorigin>
+  <link href="https://fonts.googleapis.com/css2?family=DM+Sans:ital,wght@0,400;0,500;0,700;1,400;1,500;1,700&display=swap" rel="stylesheet">
 </head>
 <body>
 <noscript>You need to enable JavaScript to run this app.</noscript>
